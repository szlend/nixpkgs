--- conflicted
+++ resolved
@@ -288,12 +288,8 @@
   tests.pam-oath-login = callTest tests/pam-oath-login.nix {};
   #tests.panamax = hydraJob (import tests/panamax.nix { system = "x86_64-linux"; });
   tests.peerflix = callTest tests/peerflix.nix {};
-<<<<<<< HEAD
   tests.postgresql = callSubTests tests/postgresql.nix {};
-=======
   tests.pgjwt = callTest tests/pgjwt.nix {};
-  tests.postgresql = callTest tests/postgresql.nix {};
->>>>>>> 78adf183
   tests.printing = callTest tests/printing.nix {};
   tests.proxy = callTest tests/proxy.nix {};
   tests.pumpio = callTest tests/pump.io.nix {};
