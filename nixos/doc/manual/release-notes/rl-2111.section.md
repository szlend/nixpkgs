--- conflicted
+++ resolved
@@ -320,14 +320,10 @@
 
 - `lib.formats.yaml`'s `generate` will not generate JSON anymore, but instead use more of the YAML-specific syntax.
 
-<<<<<<< HEAD
 - MariaDB was upgraded from 10.5.x to 10.6.x. Please read the [upstream release notes](https://mariadb.com/kb/en/changes-improvements-in-mariadb-106/) for changes and upgrade instructions.
 
 - The MariaDB C client library, also known as libmysqlclient or mariadb-connector-c, was upgraded from 3.1.x to 3.2.x. While this should hopefully not have any impact, this upgrade comes with some changes to default behavior, so you might want to review the [upstream release notes](https://mariadb.com/kb/en/changes-and-improvements-in-mariadb-connector-c-32/).
 
 - GNOME desktop environment now enables `QGnomePlatform` as the Qt platform theme, which should avoid crashes when opening file chooser dialogs in Qt apps by using XDG desktop portal. Additionally, it will make the apps fit better visually.
-=======
-- GNOME desktop environment now enables `QGnomePlatform` as the Qt platform theme, which should avoid crashes when opening file chooser dialogs in Qt apps by using XDG desktop portal. Additionally, it will make the apps fit better visually.
-
-- `rofi` has been updated from '1.6.1' to '1.7.0', one important thing is the removal of the old xresources based configuration setup. Read more [in rofi's changelog](https://github.com/davatorium/rofi/blob/cb12e6fc058f4a0f4f/Changelog#L1).
->>>>>>> 6b7037bf
+
+- `rofi` has been updated from '1.6.1' to '1.7.0', one important thing is the removal of the old xresources based configuration setup. Read more [in rofi's changelog](https://github.com/davatorium/rofi/blob/cb12e6fc058f4a0f4f/Changelog#L1).