# Release 21.11 (“Porcupine”, 2021.11/??) {#sec-release-21.11}

In addition to numerous new and upgraded packages, this release has the following highlights:

- Support is planned until the end of June 2022, handing over to 22.05.

## Highlights {#sec-release-21.11-highlights}

- `iptables` now uses `nf_tables` backend.

- PHP now defaults to PHP 8.0, updated from 7.4.

- kOps now defaults to 1.21.1, which uses containerd as the default runtime.

- `python3` now defaults to Python 3.9, updated from Python 3.8.

- PostgreSQL now defaults to major version 13.

- spark now defaults to spark 3, updated from 2. A [migration guide](https://spark.apache.org/docs/latest/core-migration-guide.html#upgrading-from-core-24-to-30) is available.

- Activation scripts can now opt int to be run when running `nixos-rebuild dry-activate` and detect the dry activation by reading `$NIXOS_ACTION`.
  This allows activation scripts to output what they would change if the activation was really run.
  The users/modules activation script supports this and outputs some of is actions.

- KDE Plasma now finally works on Wayland.

- bash now defaults to major version 5.

- Systemd was updated to version 249 (from 247).

- Pantheon desktop has been updated to version 6. Due to changes of screen locker, if locking doesn't work for you, please try `gsettings set org.gnome.desktop.lockdown disable-lock-screen false`.

- `kubernetes-helm` now defaults to 3.7.0, which introduced some breaking changes to the experimental OCI manifest format. See [HIP 6](https://github.com/helm/community/blob/main/hips/hip-0006.md) for more details.
  `helmfile` also defaults to 0.141.0, which is the minimum compatible version.

- GNOME has been upgraded to 41. Please take a look at their [Release Notes](https://help.gnome.org/misc/release-notes/41.0/) for details.

## New Services {#sec-release-21.11-new-services}

- [btrbk](https://digint.ch/btrbk/index.html), a backup tool for btrfs subvolumes, taking advantage of btrfs specific capabilities to create atomic snapshots and transfer them incrementally to your backup locations. Available as [services.btrbk](options.html#opt-services.brtbk.instances).

- [clipcat](https://github.com/xrelkd/clipcat/), an X11 clipboard manager written in Rust. Available at [services.clipcat](options.html#opt-services.clipcat.enable).

- [dex](https://github.com/dexidp/dex), an OpenID Connect (OIDC) identity and OAuth 2.0 provider. Available at [services.dex](options.html#opt-services.dex.enable).

- [geoipupdate](https://github.com/maxmind/geoipupdate), a GeoIP database updater from MaxMind. Available as [services.geoipupdate](options.html#opt-services.geoipupdate.enable).

- [Jibri](https://github.com/jitsi/jibri), a service for recording or streaming a Jitsi Meet conference. Available as [services.jibri](options.html#opt-services.jibri.enable).

- [Kea](https://www.isc.org/kea/), ISCs 2nd generation DHCP and DDNS server suite. Available at [services.kea](options.html#opt-services.kea).

- [owncast](https://owncast.online/), self-hosted video live streaming solution. Available at [services.owncast](options.html#opt-services.owncast).

- [PeerTube](https://joinpeertube.org/), developed by Framasoft, is the free and decentralized alternative to video platforms. Available at [services.peertube](options.html#opt-services.peertube).

- [sourcehut](https://sr.ht), a collection of tools useful for software development. Available as [services.sourcehut](options.html#opt-services.sourcehut.enable).

- [ucarp](https://download.pureftpd.org/pub/ucarp/README), an userspace implementation of the Common Address Redundancy Protocol (CARP). Available as [networking.ucarp](options.html#opt-networking.ucarp.enable).

- Users of flashrom should migrate to [programs.flashrom.enable](options.html#opt-programs.flashrom.enable) and add themselves to the `flashrom` group to be able to access programmers supported by flashrom.

- [vikunja](https://vikunja.io), a to-do list app. Available as [services.vikunja](#opt-services.vikunja.enable).

- [opensnitch](https://github.com/evilsocket/opensnitch), an application firewall. Available as [services.opensnitch](#opt-services.opensnitch.enable).

- [snapraid](https://www.snapraid.it/), a backup program for disk arrays.
  Available as [snapraid](#opt-snapraid.enable).

- [Hockeypuck](https://github.com/hockeypuck/hockeypuck), a OpenPGP Key Server. Available as [services.hockeypuck](#opt-services.hockeypuck.enable).

- [buildkite-agent-metrics](https://github.com/buildkite/buildkite-agent-metrics), a command-line tool for collecting Buildkite agent metrics, now has a Prometheus exporter available as [services.prometheus.exporters.buildkite-agent](#opt-services.prometheus.exporters.buildkite-agent.enable).

- [influxdb-exporter](https://github.com/prometheus/influxdb_exporter) a Prometheus exporter that exports metrics received on an InfluxDB compatible endpoint is now available as [services.prometheus.exporters.influxdb](#opt-services.prometheus.exporters.influxdb.enable).

- [mx-puppet-discord](https://github.com/matrix-discord/mx-puppet-discord), a discord puppeting bridge for matrix. Available as [services.mx-puppet-discord](#opt-services.mx-puppet-discord.enable).

- [MeshCentral](https://www.meshcommander.com/meshcentral2/overview), a remote administration service ("TeamViewer but self-hosted and with more features") is now available with a package and a module: [services.meshcentral.enable](#opt-services.meshcentral.enable)

- [moonraker](https://github.com/Arksine/moonraker), an API web server for Klipper.
  Available as [moonraker](#opt-services.moonraker.enable).

- [influxdb2](https://github.com/influxdata/influxdb), a Scalable datastore for metrics, events, and real-time analytics. Available as [services.influxdb2](#opt-services.influxdb2.enable).

- [isso](https://posativ.org/isso/), a commenting server similar to Disqus.
  Available as [isso](#opt-services.isso.enable)

- [navidrome](https://www.navidrome.org/), a personal music streaming server with
  subsonic-compatible api. Available as [navidrome](#opt-services.navidrome.enable).

- [fluidd](https://docs.fluidd.xyz/), a Klipper web interface for managing 3d printers using moonraker. Available as [fluidd](#opt-services.fluidd.enable).

- [sx](https://github.com/earnestly/sx), a simple alternative to both xinit and startx for starting a Xorg server. Available as [services.xserver.displayManager.sx](#opt-services.xserver.displayManager.sx.enable)

- [postfixadmin](https://postfixadmin.sourceforge.io/), a web based virtual user administration interface for Postfix mail servers. Available as [postfixadmin](#opt-services.postfixadmin.enable).

- [prowlarr](https://wiki.servarr.com/prowlarr), an indexer manager/proxy built on the popular arr .net/reactjs base stack [services.prowlarr](#opt-services.prowlarr.enable).

- [soju](https://sr.ht/~emersion/soju), a user-friendly IRC bouncer. Available as [services.soju](options.html#opt-services.soju.enable).

- [nats](https://nats.io/), a high performance cloud and edge messaging system. Available as [services.nats](#opt-services.nats.enable).

- [git](https://git-scm.com), a distributed version control system. Available as [programs.git](options.html#opt-programs.git.enable).

- [parsedmarc](https://domainaware.github.io/parsedmarc/), a service
  which parses incoming [DMARC](https://dmarc.org/) reports and stores
  or sends them to a downstream service for further analysis.
  Documented in [its manual entry](#module-services-parsedmarc).

- [spark](https://spark.apache.org/), a unified analytics engine for large-scale data processing.

- [touchegg](https://github.com/JoseExposito/touchegg), a multi-touch gesture recognizer. Available as [services.touchegg](#opt-services.touchegg.enable).

- [pantheon-tweaks](https://github.com/pantheon-tweaks/pantheon-tweaks), an unofficial system settings panel for Pantheon. Available as [programs.pantheon-tweaks](#opt-programs.pantheon-tweaks.enable).

- [joycond](https://github.com/DanielOgorchock/joycond), a service that uses `hid-nintendo` to provide nintendo joycond pairing and better nintendo switch pro controller support.

- [multipath](https://github.com/opensvc/multipath-tools), the device mapper multipath (DM-MP) daemon. Available as [services.multipath](#opt-services.multipath.enable).

- [seafile](https://www.seafile.com/en/home/), an open source file syncing & sharing software. Available as [services.seafile](options.html#opt-services.seafile.enable).

## Backward Incompatibilities {#sec-release-21.11-incompatibilities}

- The `services.wakeonlan` option was removed, and replaced with `networking.interfaces.<name>.wakeOnLan`.

- The `security.wrappers` option now requires to always specify an owner, group and whether the setuid/setgid bit should be set.
  This is motivated by the fact that before NixOS 21.11, specifying either setuid or setgid but not owner/group resulted in wrappers owned by nobody/nogroup, which is unsafe.

- Since `iptables` now uses `nf_tables` backend and `ipset` doesn't support it, some applications (ferm, shorewall, firehol) may have limited functionality.

- The `paperless` module and package have been removed. All users should migrate to the
  successor `paperless-ng` instead. The Paperless project [has been
  archived](https://github.com/the-paperless-project/paperless/commit/9b0063c9731f7c5f65b1852cb8caff97f5e40ba4)
  and advises all users to use `paperless-ng` instead.

  Users can use the `services.paperless-ng` module as a replacement while noting the following incompatibilities:

  - `services.paperless.ocrLanguages` has no replacement. Users should migrate to [`services.paperless-ng.extraConfig`](options.html#opt-services.paperless-ng.extraConfig) instead:

  ```nix
  {
    services.paperless-ng.extraConfig = {
      # Provide languages as ISO 639-2 codes
      # separated by a plus (+) sign.
      # https://en.wikipedia.org/wiki/List_of_ISO_639-2_codes
      PAPERLESS_OCR_LANGUAGE = "deu+eng+jpn"; # German & English & Japanse
    };
  }
  ```

  - If you previously specified `PAPERLESS_CONSUME_MAIL_*` settings in
    `services.paperless.extraConfig` you should remove those options now. You
    now _must_ define those settings in the admin interface of paperless-ng.

  - Option `services.paperless.manage` no longer exists.
    Use the script at `${services.paperless-ng.dataDir}/paperless-ng-manage` instead.
    Note that this script only exists after the `paperless-ng` service has been
    started at least once.

  - After switching to the new system configuration you should run the Django
    management command to reindex your documents and optionally create a user,
    if you don't have one already.

    To do so, enter the data directory (the value of
    `services.paperless-ng.dataDir`, `/var/lib/paperless` by default), switch
    to the paperless user and execute the management command like below:

    ```
    $ cd /var/lib/paperless
    $ su paperless -s /bin/sh
    $ ./paperless-ng-manage document_index reindex
    # if not already done create a user account, paperless-ng requires a login
    $ ./paperless-ng-manage createsuperuser
    Username (leave blank to use 'paperless'): my-user-name
    Email address: me@example.com
    Password: **********
    Password (again): **********
    Superuser created successfully.
    ```

- The `staticjinja` package has been upgraded from 1.0.4 to 4.1.0

- Firefox v91 does not support addons with invalid signature anymore. Firefox ESR needs to be used for nix addon support.

- The `erigon` ethereum node has moved to a new database format in `2021-05-04`, and requires a full resync

- The `erigon` ethereum node has moved it's database location in `2021-08-03`, users upgrading must manually move their chaindata (see [release notes](https://github.com/ledgerwatch/erigon/releases/tag/v2021.08.03)).

- [users.users.&lt;name&gt;.group](options.html#opt-users.users._name_.group) no longer defaults to `nogroup`, which was insecure. Out-of-tree modules are likely to require adaptation: instead of
  ```nix
  {
    users.users.foo = {
      isSystemUser = true;
    };
  }
  ```
  also create a group for your user:
  ```nix
  {
    users.users.foo = {
      isSystemUser = true;
      group = "foo";
    };
    users.groups.foo = {};
  }
  ```

- `services.geoip-updater` was broken and has been replaced by [services.geoipupdate](options.html#opt-services.geoipupdate.enable).

- PHP 7.3 is no longer supported due to upstream not supporting this version for the entire lifecycle of the 21.11 release.

- Those making use of `buildBazelPackage` will need to regenerate the fetch hashes (preferred), or set `fetchConfigured = false;`.

- `consul` was upgraded to a new major release with breaking changes, see [upstream changelog](https://github.com/hashicorp/consul/releases/tag/v1.10.0).

- fsharp41 has been removed in preference to use the latest dotnet-sdk

- The following F#-related packages have been removed for being unmaintaned. Please use `fetchNuGet` for specific packages.

  - ExtCore
  - Fake
  - Fantomas
  - FsCheck
  - FsCheck262
  - FsCheckNunit
  - FSharpAutoComplete
  - FSharpCompilerCodeDom
  - FSharpCompilerService
  - FSharpCompilerTools
  - FSharpCore302
  - FSharpCore3125
  - FSharpCore4001
  - FSharpCore4117
  - FSharpData
  - FSharpData225
  - FSharpDataSQLProvider
  - FSharpFormatting
  - FsLexYacc
  - FsLexYacc706
  - FsLexYaccRuntime
  - FsPickler
  - FsUnit
  - Projekt
  - Suave
  - UnionArgParser
  - ExcelDnaRegistration
  - MathNetNumerics

- `programs.x2goserver` is now `services.x2goserver`

- The following dotnet-related packages have been removed for being unmaintaned. Please use `fetchNuGet` for specific packages.
  - Autofac
  - SystemValueTuple
  - MicrosoftDiaSymReader
  - MicrosoftDiaSymReaderPortablePdb
  - SystemCollectionsImmutable
  - SystemCollectionsImmutable131
  - SystemReflectionMetadata
  - NUnit350
  - Deedle
  - ExcelDna
  - GitVersionTree
  - NDeskOptions

* The `antlr` package now defaults to the 4.x release instead of the
  old 2.7.7 version.

* The `pulseeffects` package updated to [version 4.x](https://github.com/wwmm/easyeffects/releases/tag/v6.0.0) and renamed to `easyeffects`.

* The `libwnck` package now defaults to the 3.x release instead of the
  old 2.31.0 version.

* The `bitwarden_rs` packages and modules were renamed to `vaultwarden`
  [following upstream](https://github.com/dani-garcia/vaultwarden/discussions/1642). More specifically,

  - `pkgs.bitwarden_rs`, `pkgs.bitwarden_rs-sqlite`, `pkgs.bitwarden_rs-mysql` and
    `pkgs.bitwarden_rs-postgresql` were renamed to `pkgs.vaultwarden`, `pkgs.vaultwarden-sqlite`,
    `pkgs.vaultwarden-mysql` and `pkgs.vaultwarden-postgresql`, respectively.

    - Old names are preserved as aliases for backwards compatibility, but may be removed in the future.
    - The `bitwarden_rs` executable was also renamed to `vaultwarden` in all packages.

  - `pkgs.bitwarden_rs-vault` was renamed to `pkgs.vaultwarden-vault`.

    - `pkgs.bitwarden_rs-vault` is preserved as an alias for backwards compatibility, but may be removed in the future.
    - The static files were moved from `/usr/share/bitwarden_rs` to `/usr/share/vaultwarden`.

  - The `services.bitwarden_rs` config module was renamed to `services.vaultwarden`.

    - `services.bitwarden_rs` is preserved as an alias for backwards compatibility, but may be removed in the future.

  - `systemd.services.bitwarden_rs`, `systemd.services.backup-bitwarden_rs` and `systemd.timers.backup-bitwarden_rs`
    were renamed to `systemd.services.vaultwarden`, `systemd.services.backup-vaultwarden` and
    `systemd.timers.backup-vaultwarden`, respectively.

    - Old names are preserved as aliases for backwards compatibility, but may be removed in the future.

  - `users.users.bitwarden_rs` and `users.groups.bitwarden_rs` were renamed to `users.users.vaultwarden` and
    `users.groups.vaultwarden`, respectively.

  - The data directory remains located at `/var/lib/bitwarden_rs`, for backwards compatibility.

- `yggdrasil` was upgraded to a new major release with breaking changes, see [upstream changelog](https://github.com/yggdrasil-network/yggdrasil-go/releases/tag/v0.4.0).

- `icingaweb2` was upgraded to a new release which requires a manual database upgrade, see [upstream changelog](https://github.com/Icinga/icingaweb2/releases/tag/v2.9.0).

- The `isabelle` package has been upgraded from 2020 to 2021

- the `mingw-64` package has been upgraded from 6.0.0 to 9.0.0

- `tt-rss` was upgraded to the commit on 2021-06-21, which has breaking changes. If you use `services.tt-rss.extraConfig` you should migrate to the `putenv`-style configuration. See [this Discourse post](https://community.tt-rss.org/t/rip-config-php-hello-classes-config-php/4337) in the tt-rss forums for more details.

- The following Visual Studio Code extensions were renamed to keep the naming convention uniform.

  - `bbenoist.Nix` -> `bbenoist.nix`
  - `CoenraadS.bracket-pair-colorizer` -> `coenraads.bracket-pair-colorizer`
  - `golang.Go` -> `golang.go`

- `services.uptimed` now uses `/var/lib/uptimed` as its stateDirectory instead of `/var/spool/uptimed`. Make sure to move all files to the new directory.

- Deprecated package aliases in `emacs.pkgs.*` have been removed. These aliases were remnants of the old Emacs package infrastructure. We now use exact upstream names wherever possible.

- `programs.neovim.runtime` switched to a `linkFarm` internally, making it impossible to use wildcards in the `source` argument.

- The `openrazer` and `openrazer-daemon` packages as well as the `hardware.openrazer` module now require users to be members of the `openrazer` group instead of `plugdev`. With this change, users no longer need be granted the entire set of `plugdev` group permissions, which can include permissions other than those required by `openrazer`. This is desirable from a security point of view. The setting [`harware.openrazer.users`](options.html#opt-services.hardware.openrazer.users) can be used to add users to the `openrazer` group.

- The fontconfig service's dpi option has been removed.
  Fontconfig should use Xft settings by default so there's no need to override one value in multiple places.
  The user can set DPI via ~/.Xresources properly, or at the system level per monitor, or as a last resort at the system level with `services.xserver.dpi`.

- The `yambar` package has been split into `yambar` and `yambar-wayland`, corresponding to the xorg and wayland backend respectively. Please switch to `yambar-wayland` if you are on wayland.

- The `services.minio` module gained an additional option `consoleAddress`, that
  configures the address and port the web UI is listening, it defaults to `:9001`.
  To be able to access the web UI this port needs to be opened in the firewall.

- The `varnish` package was upgraded from 6.3.x to 7.x. `varnish60` for the last LTS release is also still available.

- The `kubernetes` package was upgraded to 1.22. The `kubernetes.apiserver.kubeletHttps` option was removed and HTTPS is always used.

- The attribute `linuxPackages_latest_hardened` was dropped because the hardened patches
  lag behind the upstream kernel which made version bumps harder. If you want to use
  a hardened kernel, please pin it explicitly with a versioned attribute such as
  `linuxPackages_5_10_hardened`.

- The `nomad` package now defaults to a 1.1.x release instead of 1.0.x

- If `exfat` is included in `boot.supportedFilesystems` and when using kernel 5.7
  or later, the `exfatprogs` user-space utilities are used instead of `exfat`.

- The `todoman` package was upgraded from 3.9.0 to 4.0.0. This introduces breaking changes in the [configuration file](https://todoman.readthedocs.io/en/stable/configure.html#configuration-file) format.

- The `datadog-agent`, `datadog-integrations-core` and `datadog-process-agent` packages
  were upgraded from 6.11.2 to 7.30.2, git-2018-09-18 to 7.30.1 and 6.11.1 to 7.30.2,
  respectively. As a result `services.datadog-agent` has had breaking changes to the
  configuration file. For details, see the [upstream changelog](https://github.com/DataDog/datadog-agent/blob/main/CHANGELOG.rst).

- `opencv2` no longer includes the non-free libraries by default, and consequently `pfstools` no longer includes OpenCV support by default.  Both packages now support an `enableUnfree` option to re-enable this functionality.
- `services.xserver.displayManager.defaultSession = "plasma5"` does not work anymore, instead use either `"plasma"` for the Plasma X11 session or `"plasmawayland"` for the Plasma Wayland sesison.

- `boot.kernelParams` now only accepts one command line parameter per string. This change is aimed to reduce common mistakes like "param = 12", which would be parsed as 3 parameters.

- The `coursier` package's binary was renamed from `coursier` to `cs`. Completions which haven't worked for a while should now work with the renamed binary. To keep using `coursier`, you can create a shell alias.

- The `services.mosquitto` module has been rewritten to support multiple listeners and per-listener configuration.
  Module configurations from previous releases will no longer work and must be updated.

<<<<<<< HEAD
- The `fluidsynth_1` attribute has been removed, as this legacy version is no longer needed in nixpkgs. The actively maintained 2.x series is available as `fluidsynth` unchanged.
=======
- Nextcloud 20 (`pkgs.nextcloud20`) has been dropped because it was EOLed by upstream in 2021-10.

- The `virtualisation.pathsInNixDB` option was renamed
  [`virtualisation.additionalPaths`](options.html#opt-virtualisation.additionalPaths).
>>>>>>> ea4da560

## Other Notable Changes {#sec-release-21.11-notable-changes}


- The linux kernel package infrastructure was moved out of `all-packages.nix`, and restructured. Linux related functions and attributes now live under the `pkgs.linuxKernel` attribute set.
  In particular the versioned `linuxPackages_*` package sets (such as `linuxPackages_5_4`) and kernels from `pkgs` were moved there and now live under `pkgs.linuxKernel.packages.*`. The unversioned ones (such as `linuxPackages_latest`) remain untouched.

- In NixOS virtual machines (QEMU), the `virtualisation` module has been updated with new options:
    - [`forwardPorts`](options.html#opt-virtualisation.forwardPorts) to configure IPv4 port forwarding,
    - [`sharedDirectories`](options.html#opt-virtualisation.sharedDirectories) to set up shared host directories,
    - [`resolution`](options.html#opt-virtualisation.resolution) to set the screen resolution,
    - [`useNixStoreImage`](options.html#opt-virtualisation.useNixStoreImage) to use a disk image for the Nix store instead of 9P.

  In addition, the default [`msize`](options.html#opt-virtualisation.msize) parameter in 9P filesystems (including /nix/store and all shared directories) has been increased to 16K for improved performance.

- The setting [`services.openssh.logLevel`](options.html#opt-services.openssh.logLevel) `"VERBOSE"` `"INFO"`. This brings NixOS in line with upstream and other Linux distributions, and reduces log spam on servers due to bruteforcing botnets.

  However, if [`services.fail2ban.enable`](options.html#opt-services.fail2ban.enable) is `true`, the `fail2ban` will override the verbosity to `"VERBOSE"`, so that `fail2ban` can observe the failed login attempts from the SSH logs.

- The [`services.xserver.extraLayouts`](options.html#opt-services.xserver.extraLayouts) no longer cause additional rebuilds when a layout is added or modified.

- Sway: The terminal emulator `rxvt-unicode` is no longer installed by default via `programs.sway.extraPackages`. The current default configuration uses `alacritty` (and soon `foot`) so this is only an issue when using a customized configuration and not installing `rxvt-unicode` explicitly.

- `python3` now defaults to Python 3.9. Python 3.9 introduces many deprecation warnings, please look at the [What's New In Python 3.9 post](https://docs.python.org/3/whatsnew/3.9.html) for more information.

- `qtile` hase been updated from '0.16.0' to '0.18.0', please check [qtile changelog](https://github.com/qtile/qtile/blob/master/CHANGELOG) for changes.

- The `claws-mail` package now references the new GTK+ 3 release branch, major version 4. To use the GTK+ 2 releases, one can install the `claws-mail-gtk2` package.

- The wordpress module provides a new interface which allows to use different webservers with the new option [`services.wordpress.webserver`](options.html#opt-services.wordpress.webserver).  Currently `httpd`, `caddy` and `nginx` are supported. The definitions of wordpress sites should now be set in [`services.wordpress.sites`](options.html#opt-services.wordpress.sites).

  Sites definitions that use the old interface are automatically migrated in the new option. This backward compatibility will be removed in 22.05.

- The dokuwiki module provides a new interface which allows to use different webservers with the new option [`services.dokuwiki.webserver`](options.html#opt-services.dokuwiki.webserver).  Currently `caddy` and `nginx` are supported. The definitions of dokuwiki sites should now be set in [`services.dokuwiki.sites`](options.html#opt-services.dokuwiki.sites).

  Sites definitions that use the old interface are automatically migrated in the new option. This backward compatibility will be removed in 22.05.

- The order of NSS (host) modules has been brought in line with upstream
  recommendations:

  - The `myhostname` module is placed before the `resolve` (optional) and `dns`
    entries, but after `file` (to allow overriding via `/etc/hosts` /
    `networking.extraHosts`, and prevent ISPs with catchall-DNS resolvers from
    hijacking `.localhost` domains)
  - The `mymachines` module, which provides hostname resolution for local
    containers (registered with `systemd-machined`) is placed to the front, to
    make sure its mappings are preferred over other resolvers.
  - If systemd-networkd is enabled, the `resolve` module is placed before
    `files` and `myhostname`, as it provides the same logic internally, with
    caching.
  - The `mdns(_minimal)` module has been updated to the new priorities.

  If you use your own NSS host modules, make sure to update your priorities
  according to these rules:

  - NSS modules which should be queried before `resolved` DNS resolution should
    use mkBefore.
  - NSS modules which should be queried after `resolved`, `files` and
    `myhostname`, but before `dns` should use the default priority
  - NSS modules which should come after `dns` should use mkAfter.

- The [networking.wireless](options.html#opt-networking.wireless.enable) module (based on wpa_supplicant) has been heavily reworked, solving a number of issues and adding useful features:
  - The automatic discovery of wireless interfaces at boot has been made reliable again (issues [#101963](https://github.com/NixOS/nixpkgs/issues/101963), [#23196](https://github.com/NixOS/nixpkgs/issues/23196)).
  - WPA3 and Fast BSS Transition (802.11r) are now enabled by default for all networks.
  - Secrets like pre-shared keys and passwords can now be handled safely, meaning without including them in a world-readable file (`wpa_supplicant.conf` under /nix/store).
    This is achieved by storing the secrets in a secured [environmentFile](options.html#opt-networking.wireless.environmentFile) and referring to them though environment variables that are expanded inside the configuration.
  - With multiple interfaces declared, independent wpa_supplicant daemons are started, one for each interface (the services are named `wpa_supplicant-wlan0`, `wpa_supplicant-wlan1`, etc.).
  - The generated `wpa_supplicant.conf` file is now formatted for easier reading.
  - A new [scanOnLowSignal](options.html#opt-networking.wireless.scanOnLowSignal) option has been added to facilitate fast roaming between access points (enabled by default).
  - A new [networks.&lt;name&gt;.authProtocols](options.html#opt-networking.wireless.networks._name_.authProtocols) option has been added to change the authentication protocols used when connecting to a network.

- The [networking.wireless.iwd](options.html#opt-networking.wireless.iwd.enable) module has a new [networking.wireless.iwd.settings](options.html#opt-networking.wireless.iwd.settings) option.

- The [services.syncoid.enable](options.html#opt-services.syncoid.enable) module now properly drops ZFS permissions after usage. Before it delegated permissions to whole pools instead of datasets and didn't clean up after execution. You can manually look this up for your pools by running `zfs allow your-pool-name` and use `zfs unallow syncoid your-pool-name` to clean this up.

- Zfs: `latestCompatibleLinuxPackages` is now exported on the zfs package. One can use `boot.kernelPackages = config.boot.zfs.package.latestCompatibleLinuxPackages;` to always track the latest compatible kernel with a given version of zfs.

- Nginx will use the value of `sslTrustedCertificate` if provided for a virtual host, even if `enableACME` is set. This is useful for providers not using the same certificate to sign OCSP responses and server certificates.

- `lib.formats.yaml`'s `generate` will not generate JSON anymore, but instead use more of the YAML-specific syntax.

- MariaDB was upgraded from 10.5.x to 10.6.x. Please read the [upstream release notes](https://mariadb.com/kb/en/changes-improvements-in-mariadb-106/) for changes and upgrade instructions.

- The MariaDB C client library, also known as libmysqlclient or mariadb-connector-c, was upgraded from 3.1.x to 3.2.x. While this should hopefully not have any impact, this upgrade comes with some changes to default behavior, so you might want to review the [upstream release notes](https://mariadb.com/kb/en/changes-and-improvements-in-mariadb-connector-c-32/).

- GNOME desktop environment now enables `QGnomePlatform` as the Qt platform theme, which should avoid crashes when opening file chooser dialogs in Qt apps by using XDG desktop portal. Additionally, it will make the apps fit better visually.

- `rofi` has been updated from '1.6.1' to '1.7.0', one important thing is the removal of the old xresources based configuration setup. Read more [in rofi's changelog](https://github.com/davatorium/rofi/blob/cb12e6fc058f4a0f4f/Changelog#L1).

- ipfs now defaults to not listening on you local network. This setting was change as server providers won't accept port scanning on their private network. If you have several ipfs instances running on a network you own, feel free to change the setting `ipfs.localDiscovery = true;`. localDiscovery enables different instances to discover each other and share data.

- `lua` and `luajit` interpreters have been patched to avoid looking into /usr/lib
  directories, thus increasing the purity of the build.

- Three new options, [xdg.mime.addedAssociations](#opt-xdg.mime.addedAssociations), [xdg.mime.defaultApplications](#opt-xdg.mime.defaultApplications), and [xdg.mime.removedAssociations](#opt-xdg.mime.removedAssociations) have been added to the [xdg.mime](#opt-xdg.mime.enable) module to allow the configuration of `/etc/xdg/mimeapps.list`.

- Kopia was upgraded from 0.8.x to 0.9.x. Please read the [upstream release notes](https://github.com/kopia/kopia/releases/tag/v0.9.0) for changes and upgrade instructions.

- The `systemd.network` module has gained support for the FooOverUDP link type.

- The `networking` module has a new `networking.fooOverUDP` option to configure Foo-over-UDP encapsulations.

- `networking.sits` now supports Foo-over-UDP encapsulation.

- Changing systemd `.socket` units now restarts them and stops the service that is activated by them. Additionally, services with `stopOnChange = false` don't break anymore when they are socket-activated.

-  The `virtualisation.libvirtd` module has been refactored and updated with new options:
    - `virtualisation.libvirtd.qemu*` options (e.g.: `virtualisation.libvirtd.qemuRunAsRoot`) were moved to [`virtualisation.libvirtd.qemu`](options.html#opt-virtualisation.libvirtd.qemu) submodule,
    - software TPM1/TPM2 support (e.g.: Windows 11 guests) ([`virtualisation.libvirtd.qemu.swtpm`](options.html#opt-virtualisation.libvirtd.qemu.swtpm)),
    - custom OVMF package (e.g.: `pkgs.OVMFFull` with HTTP, CSM and Secure Boot support) ([`virtualisation.libvirtd.qemu.ovmf.package`](options.html#opt-virtualisation.libvirtd.qemu.ovmf.package)).

- The `cawbird` Twitter client now uses its own API keys to count as different application than upstream builds. This is done to evade application-level rate limiting. While existing accounts continue to work, users may want to remove and re-register their account in the client to enjoy a better user experience and benefit from this change.<|MERGE_RESOLUTION|>--- conflicted
+++ resolved
@@ -364,14 +364,12 @@
 - The `services.mosquitto` module has been rewritten to support multiple listeners and per-listener configuration.
   Module configurations from previous releases will no longer work and must be updated.
 
-<<<<<<< HEAD
 - The `fluidsynth_1` attribute has been removed, as this legacy version is no longer needed in nixpkgs. The actively maintained 2.x series is available as `fluidsynth` unchanged.
-=======
+
 - Nextcloud 20 (`pkgs.nextcloud20`) has been dropped because it was EOLed by upstream in 2021-10.
 
 - The `virtualisation.pathsInNixDB` option was renamed
   [`virtualisation.additionalPaths`](options.html#opt-virtualisation.additionalPaths).
->>>>>>> ea4da560
 
 ## Other Notable Changes {#sec-release-21.11-notable-changes}
 
