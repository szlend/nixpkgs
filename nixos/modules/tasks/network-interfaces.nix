{ config, options, lib, pkgs, utils, ... }:

with lib;
with utils;

let

  cfg = config.networking;
  opt = options.networking;
  interfaces = attrValues cfg.interfaces;
  hasVirtuals = any (i: i.virtual) interfaces;
  hasSits = cfg.sits != { };
  hasGres = cfg.greTunnels != { };
  hasBonds = cfg.bonds != { };
  hasFous = cfg.fooOverUDP != { }
    || filterAttrs (_: s: s.encapsulation != null) cfg.sits != { };

  slaves = concatMap (i: i.interfaces) (attrValues cfg.bonds)
    ++ concatMap (i: i.interfaces) (attrValues cfg.bridges)
    ++ concatMap (i: attrNames (filterAttrs (name: config: ! (config.type == "internal" || hasAttr name cfg.interfaces)) i.interfaces)) (attrValues cfg.vswitches);

  slaveIfs = map (i: cfg.interfaces.${i}) (filter (i: cfg.interfaces ? ${i}) slaves);

  rstpBridges = flip filterAttrs cfg.bridges (_: { rstp, ... }: rstp);

  needsMstpd = rstpBridges != { };

  bridgeStp = optional needsMstpd (pkgs.writeTextFile {
    name = "bridge-stp";
    executable = true;
    destination = "/bin/bridge-stp";
    text = ''
      #!${pkgs.runtimeShell} -e
      export PATH="${pkgs.mstpd}/bin"

      BRIDGES=(${concatStringsSep " " (attrNames rstpBridges)})
      for BRIDGE in $BRIDGES; do
        if [ "$BRIDGE" = "$1" ]; then
          if [ "$2" = "start" ]; then
            mstpctl addbridge "$BRIDGE"
            exit 0
          elif [ "$2" = "stop" ]; then
            mstpctl delbridge "$BRIDGE"
            exit 0
          fi
          exit 1
        fi
      done
      exit 1
    '';
  });

  # We must escape interfaces due to the systemd interpretation
  subsystemDevice = interface:
    "sys-subsystem-net-devices-${escapeSystemdPath interface}.device";

  addrOpts = v:
    assert v == 4 || v == 6;
    { options = {
        address = mkOption {
          type = types.str;
          description = lib.mdDoc ''
            IPv${toString v} address of the interface. Leave empty to configure the
            interface using DHCP.
          '';
        };

        prefixLength = mkOption {
          type = types.addCheck types.int (n: n >= 0 && n <= (if v == 4 then 32 else 128));
          description = lib.mdDoc ''
            Subnet mask of the interface, specified as the number of
            bits in the prefix (`${if v == 4 then "24" else "64"}`).
          '';
        };
      };
    };

  routeOpts = v:
  { options = {
      address = mkOption {
        type = types.str;
        description = lib.mdDoc "IPv${toString v} address of the network.";
      };

      prefixLength = mkOption {
        type = types.addCheck types.int (n: n >= 0 && n <= (if v == 4 then 32 else 128));
        description = lib.mdDoc ''
          Subnet mask of the network, specified as the number of
          bits in the prefix (`${if v == 4 then "24" else "64"}`).
        '';
      };

      type = mkOption {
        type = types.nullOr (types.enum [
          "unicast" "local" "broadcast" "multicast"
        ]);
        default = null;
        description = lib.mdDoc ''
          Type of the route.  See the `Route types` section
          in the `ip-route(8)` manual page for the details.

          Note that `prohibit`, `blackhole`,
          `unreachable`, and `throw` cannot
          be configured per device, so they are not available here. Similarly,
          `nat` hasn't been supported since kernel 2.6.
        '';
      };

      via = mkOption {
        type = types.nullOr types.str;
        default = null;
        description = lib.mdDoc "IPv${toString v} address of the next hop.";
      };

      options = mkOption {
        type = types.attrsOf types.str;
        default = { };
        example = { mtu = "1492"; window = "524288"; };
        description = lib.mdDoc ''
          Other route options. See the symbol `OPTIONS`
          in the `ip-route(8)` manual page for the details.
          You may also specify `metric`,
          `src`, `protocol`,
          `scope`, `from`
          and `table`, which are technically
          not route options, in the sense used in the manual.
        '';
      };

    };
  };

  gatewayCoerce = address: { inherit address; };

  gatewayOpts = { ... }: {

    options = {

      address = mkOption {
        type = types.str;
        description = lib.mdDoc "The default gateway address.";
      };

      interface = mkOption {
        type = types.nullOr types.str;
        default = null;
        example = "enp0s3";
        description = lib.mdDoc "The default gateway interface.";
      };

      metric = mkOption {
        type = types.nullOr types.int;
        default = null;
        example = 42;
        description = lib.mdDoc "The default gateway metric/preference.";
      };

    };

  };

  interfaceOpts = { name, ... }: {

    options = {
      name = mkOption {
        example = "eth0";
        type = types.str;
        description = lib.mdDoc "Name of the interface.";
      };

      tempAddress = mkOption {
        type = types.enum (lib.attrNames tempaddrValues);
        default = cfg.tempAddresses;
        defaultText = literalExpression ''config.networking.tempAddresses'';
        description = lib.mdDoc ''
          When IPv6 is enabled with SLAAC, this option controls the use of
          temporary address (aka privacy extensions) on this
          interface. This is used to reduce tracking.

          See also the global option
          [](#opt-networking.tempAddresses), which
          applies to all interfaces where this is not set.

          Possible values are:
          ${tempaddrDoc}
        '';
      };

      useDHCP = mkOption {
        type = types.nullOr types.bool;
        default = null;
        description = lib.mdDoc ''
          Whether this interface should be configured with dhcp.
          Null implies the old behavior which depends on whether ip addresses
          are specified or not.
        '';
      };

      ipv4.addresses = mkOption {
        default = [ ];
        example = [
          { address = "10.0.0.1"; prefixLength = 16; }
          { address = "192.168.1.1"; prefixLength = 24; }
        ];
        type = with types; listOf (submodule (addrOpts 4));
        description = lib.mdDoc ''
          List of IPv4 addresses that will be statically assigned to the interface.
        '';
      };

      ipv6.addresses = mkOption {
        default = [ ];
        example = [
          { address = "fdfd:b3f0:482::1"; prefixLength = 48; }
          { address = "2001:1470:fffd:2098::e006"; prefixLength = 64; }
        ];
        type = with types; listOf (submodule (addrOpts 6));
        description = lib.mdDoc ''
          List of IPv6 addresses that will be statically assigned to the interface.
        '';
      };

      ipv4.routes = mkOption {
        default = [];
        example = [
          { address = "10.0.0.0"; prefixLength = 16; }
          { address = "192.168.2.0"; prefixLength = 24; via = "192.168.1.1"; }
        ];
        type = with types; listOf (submodule (routeOpts 4));
        description = lib.mdDoc ''
          List of extra IPv4 static routes that will be assigned to the interface.

          ::: {.warning}
          If the route type is the default `unicast`, then the scope
          is set differently depending on the value of {option}`networking.useNetworkd`:
          the script-based backend sets it to `link`, while networkd sets
          it to `global`.
          :::

          If you want consistency between the two implementations,
          set the scope of the route manually with
          `networking.interfaces.eth0.ipv4.routes = [{ options.scope = "global"; }]`
          for example.
        '';
      };

      ipv6.routes = mkOption {
        default = [];
        example = [
          { address = "fdfd:b3f0::"; prefixLength = 48; }
          { address = "2001:1470:fffd:2098::"; prefixLength = 64; via = "fdfd:b3f0::1"; }
        ];
        type = with types; listOf (submodule (routeOpts 6));
        description = lib.mdDoc ''
          List of extra IPv6 static routes that will be assigned to the interface.
        '';
      };

      macAddress = mkOption {
        default = null;
        example = "00:11:22:33:44:55";
        type = types.nullOr (types.str);
        description = lib.mdDoc ''
          MAC address of the interface. Leave empty to use the default.
        '';
      };

      mtu = mkOption {
        default = null;
        example = 9000;
        type = types.nullOr types.int;
        description = lib.mdDoc ''
          MTU size for packets leaving the interface. Leave empty to use the default.
        '';
      };

      virtual = mkOption {
        default = false;
        type = types.bool;
        description = lib.mdDoc ''
          Whether this interface is virtual and should be created by tunctl.
          This is mainly useful for creating bridges between a host and a virtual
          network such as VPN or a virtual machine.
        '';
      };

      virtualOwner = mkOption {
        default = "root";
        type = types.str;
        description = lib.mdDoc ''
          In case of a virtual device, the user who owns it.
        '';
      };

      virtualType = mkOption {
        default = if hasPrefix "tun" name then "tun" else "tap";
        defaultText = literalExpression ''if hasPrefix "tun" name then "tun" else "tap"'';
        type = with types; enum [ "tun" "tap" ];
        description = lib.mdDoc ''
          The type of interface to create.
          The default is TUN for an interface name starting
          with "tun", otherwise TAP.
        '';
      };

      proxyARP = mkOption {
        default = false;
        type = types.bool;
        description = lib.mdDoc ''
          Turn on proxy_arp for this device.
          This is mainly useful for creating pseudo-bridges between a real
          interface and a virtual network such as VPN or a virtual machine for
          interfaces that don't support real bridging (most wlan interfaces).
          As ARP proxying acts slightly above the link-layer, below-ip traffic
          isn't bridged, so things like DHCP won't work. The advantage above
          using NAT lies in the fact that no IP addresses are shared, so all
          hosts are reachable/routeable.

          WARNING: turns on ip-routing, so if you have multiple interfaces, you
          should think of the consequence and setup firewall rules to limit this.
        '';
      };

      wakeOnLan = {
        enable = mkOption {
          type = types.bool;
          default = false;
          description = lib.mdDoc "Whether to enable wol on this interface.";
        };
      };
    };

    config = {
      name = mkDefault name;
    };

    # Renamed or removed options
    imports =
      let
        defined = x: x != "_mkMergedOptionModule";
      in [
        (mkChangedOptionModule [ "preferTempAddress" ] [ "tempAddress" ]
         (config:
          let bool = getAttrFromPath [ "preferTempAddress" ] config;
          in if bool then "default" else "enabled"
        ))
        (mkRenamedOptionModule [ "ip4" ] [ "ipv4" "addresses"])
        (mkRenamedOptionModule [ "ip6" ] [ "ipv6" "addresses"])
        (mkRemovedOptionModule [ "subnetMask" ] ''
          Supply a prefix length instead; use option
          networking.interfaces.<name>.ipv{4,6}.addresses'')
        (mkMergedOptionModule
          [ [ "ipAddress" ] [ "prefixLength" ] ]
          [ "ipv4" "addresses" ]
          (cfg: with cfg;
            optional (defined ipAddress && defined prefixLength)
            { address = ipAddress; prefixLength = prefixLength; }))
        (mkMergedOptionModule
          [ [ "ipv6Address" ] [ "ipv6PrefixLength" ] ]
          [ "ipv6" "addresses" ]
          (cfg: with cfg;
            optional (defined ipv6Address && defined ipv6PrefixLength)
            { address = ipv6Address; prefixLength = ipv6PrefixLength; }))

        ({ options.warnings = options.warnings; options.assertions = options.assertions; })
      ];

  };

  vswitchInterfaceOpts = {name, ...}: {

    options = {

      name = mkOption {
        description = lib.mdDoc "Name of the interface";
        example = "eth0";
        type = types.str;
      };

      vlan = mkOption {
        description = lib.mdDoc "Vlan tag to apply to interface";
        example = 10;
        type = types.nullOr types.int;
        default = null;
      };

      type = mkOption {
        description = lib.mdDoc "Openvswitch type to assign to interface";
        example = "internal";
        type = types.nullOr types.str;
        default = null;
      };
    };
  };

  hexChars = stringToCharacters "0123456789abcdef";

  isHexString = s: all (c: elem c hexChars) (stringToCharacters (toLower s));

  tempaddrValues = {
    disabled = {
      sysctl = "0";
      description = "completely disable IPv6 temporary addresses";
    };
    enabled = {
      sysctl = "1";
      description = "generate IPv6 temporary addresses but still use EUI-64 addresses as source addresses";
    };
    default = {
      sysctl = "2";
      description = "generate IPv6 temporary addresses and use these as source addresses in routing";
    };
  };
  tempaddrDoc = concatStringsSep "\n"
    (mapAttrsToList
      (name: { description, ... }: ''- `"${name}"` to ${description};'')
      tempaddrValues);

  hostidFile = pkgs.runCommand "gen-hostid" { preferLocalBuild = true; } ''
      hi="${cfg.hostId}"
      ${if pkgs.stdenv.isBigEndian then ''
        echo -ne "\x''${hi:0:2}\x''${hi:2:2}\x''${hi:4:2}\x''${hi:6:2}" > $out
      '' else ''
        echo -ne "\x''${hi:6:2}\x''${hi:4:2}\x''${hi:2:2}\x''${hi:0:2}" > $out
      ''}
    '';

in

{

  ###### interface

  options = {

    networking.hostName = mkOption {
      default = "nixos";
      # Only allow hostnames without the domain name part (i.e. no FQDNs, see
      # e.g. "man 5 hostname") and require valid DNS labels (recommended
      # syntax). Note: We also allow underscores for compatibility/legacy
      # reasons (as undocumented feature):
      type = types.strMatching
        "^$|^[[:alnum:]]([[:alnum:]_-]{0,61}[[:alnum:]])?$";
      description = lib.mdDoc ''
        The name of the machine. Leave it empty if you want to obtain it from a
        DHCP server (if using DHCP). The hostname must be a valid DNS label (see
        RFC 1035 section 2.3.1: "Preferred name syntax", RFC 1123 section 2.1:
        "Host Names and Numbers") and as such must not contain the domain part.
        This means that the hostname must start with a letter or digit,
        end with a letter or digit, and have as interior characters only
        letters, digits, and hyphen. The maximum length is 63 characters.
        Additionally it is recommended to only use lower-case characters.
        If (e.g. for legacy reasons) a FQDN is required as the Linux kernel
        network node hostname (uname --nodename) the option
        boot.kernel.sysctl."kernel.hostname" can be used as a workaround (but
        the 64 character limit still applies).

        WARNING: Do not use underscores (_) or you may run into unexpected issues.
      '';
       # warning until the issues in https://github.com/NixOS/nixpkgs/pull/138978
       # are resolved
    };

    networking.fqdn = mkOption {
      readOnly = true;
      type = types.str;
      default = if (cfg.hostName != "" && cfg.domain != null)
        then "${cfg.hostName}.${cfg.domain}"
        else throw ''
          The FQDN is required but cannot be determined. Please make sure that
          both networking.hostName and networking.domain are set properly.
        '';
      defaultText = literalExpression ''"''${networking.hostName}.''${networking.domain}"'';
      description = lib.mdDoc ''
        The fully qualified domain name (FQDN) of this host. It is the result
        of combining `networking.hostName` and `networking.domain.` Using this
        option will result in an evaluation error if the hostname is empty or
        no domain is specified.

        Modules that accept a mere `networing.hostName` but prefer a fully qualified
        domain name may use `networking.fqdnOrHostName` instead.
      '';
    };

    networking.fqdnOrHostName = mkOption {
      readOnly = true;
      type = types.str;
      default = if cfg.domain == null then cfg.hostName else cfg.fqdn;
      defaultText = literalExpression ''
        if cfg.domain == null then cfg.hostName else cfg.fqdn
      '';
      description = lib.mdDoc ''
        Either the fully qualified domain name (FQDN), or just the host name if
        it does not exists.

        This is a convenience option for modules to read instead of `fqdn` when
        a mere `hostName` is also an acceptable value; this option does not
        throw an error when `domain` is unset.
      '';
    };

    networking.hostId = mkOption {
      default = null;
      example = "4e98920d";
      type = types.nullOr types.str;
      description = lib.mdDoc ''
        The 32-bit host ID of the machine, formatted as 8 hexadecimal characters.

        You should try to make this ID unique among your machines. You can
        generate a random 32-bit ID using the following commands:

        `head -c 8 /etc/machine-id`

        (this derives it from the machine-id that systemd generates) or

        `head -c4 /dev/urandom | od -A none -t x4`

        The primary use case is to ensure when using ZFS that a pool isn't imported
        accidentally on a wrong machine.
      '';
    };

    networking.enableIPv6 = mkOption {
      default = true;
      type = types.bool;
      description = lib.mdDoc ''
        Whether to enable support for IPv6.
      '';
    };

    networking.defaultGateway = mkOption {
      default = null;
      example = {
        address = "131.211.84.1";
        interface = "enp3s0";
      };
      type = types.nullOr (types.coercedTo types.str gatewayCoerce (types.submodule gatewayOpts));
      description = lib.mdDoc ''
        The default gateway. It can be left empty if it is auto-detected through DHCP.
        It can be specified as a string or an option set along with a network interface.
      '';
    };

    networking.defaultGateway6 = mkOption {
      default = null;
      example = {
        address = "2001:4d0:1e04:895::1";
        interface = "enp3s0";
      };
      type = types.nullOr (types.coercedTo types.str gatewayCoerce (types.submodule gatewayOpts));
      description = lib.mdDoc ''
        The default ipv6 gateway. It can be left empty if it is auto-detected through DHCP.
        It can be specified as a string or an option set along with a network interface.
      '';
    };

    networking.defaultGatewayWindowSize = mkOption {
      default = null;
      example = 524288;
      type = types.nullOr types.int;
      description = lib.mdDoc ''
        The window size of the default gateway. It limits maximal data bursts that TCP peers
        are allowed to send to us.
      '';
    };

    networking.nameservers = mkOption {
      type = types.listOf types.str;
      default = [];
      example = ["130.161.158.4" "130.161.33.17"];
      description = lib.mdDoc ''
        The list of nameservers.  It can be left empty if it is auto-detected through DHCP.
      '';
    };

    networking.search = mkOption {
      default = [];
      example = [ "example.com" "home.arpa" ];
      type = types.listOf types.str;
      description = lib.mdDoc ''
        The list of search paths used when resolving domain names.
      '';
    };

    networking.domain = mkOption {
      default = null;
      example = "home.arpa";
      type = types.nullOr types.str;
      description = lib.mdDoc ''
        The domain.  It can be left empty if it is auto-detected through DHCP.
      '';
    };

    networking.useHostResolvConf = mkOption {
      type = types.bool;
      default = false;
<<<<<<< HEAD
      description = ''
        <emphasis>Deprecated:</emphasis> in containers, whether to use the
        <filename>resolv.conf</filename> supplied by the host.
=======
      description = lib.mdDoc ''
        In containers, whether to use the
        {file}`resolv.conf` supplied by the host.
>>>>>>> 5693d058
      '';
    };

    networking.localCommands = mkOption {
      type = types.lines;
      default = "";
      example = "text=anything; echo You can put $text here.";
      description = lib.mdDoc ''
        Shell commands to be executed at the end of the
        `network-setup` systemd service.  Note that if
        you are using DHCP to obtain the network configuration,
        interfaces may not be fully configured yet.
      '';
    };

    networking.interfaces = mkOption {
      default = {};
      example =
        { eth0.ipv4.addresses = [ {
            address = "131.211.84.78";
            prefixLength = 25;
          } ];
        };
      description = lib.mdDoc ''
        The configuration for each network interface.  If
        {option}`networking.useDHCP` is true, then every
        interface not listed here will be configured using DHCP.

        Please note that {option}`systemd.network.netdevs` has more features
        and is better maintained. When building new things, it is advised to
        use that instead.
      '';
      type = with types; attrsOf (submodule interfaceOpts);
    };

    networking.vswitches = mkOption {
      default = { };
      example =
        { vs0.interfaces = { eth0 = { }; lo1 = { type="internal"; }; };
          vs1.interfaces = [ { name = "eth2"; } { name = "lo2"; type="internal"; } ];
        };
      description =
        lib.mdDoc ''
          This option allows you to define Open vSwitches that connect
          physical networks together. The value of this option is an
          attribute set. Each attribute specifies a vswitch, with the
          attribute name specifying the name of the vswitch's network
          interface.
        '';

      type = with types; attrsOf (submodule {

        options = {

          interfaces = mkOption {
            description = lib.mdDoc "The physical network interfaces connected by the vSwitch.";
            type = with types; attrsOf (submodule vswitchInterfaceOpts);
          };

          controllers = mkOption {
            type = types.listOf types.str;
            default = [];
            example = [ "ptcp:6653:[::1]" ];
            description = lib.mdDoc ''
              Specify the controller targets. For the allowed options see `man 8 ovs-vsctl`.
            '';
          };

          openFlowRules = mkOption {
            type = types.lines;
            default = "";
            example = ''
              actions=normal
            '';
            description = lib.mdDoc ''
              OpenFlow rules to insert into the Open vSwitch. All `openFlowRules` are
              loaded with `ovs-ofctl` within one atomic operation.
            '';
          };

          # TODO: custom "openflow version" type, with list from existing openflow protocols
          supportedOpenFlowVersions = mkOption {
            type = types.listOf types.str;
            example = [ "OpenFlow10" "OpenFlow13" "OpenFlow14" ];
            default = [ "OpenFlow13" ];
            description = lib.mdDoc ''
              Supported versions to enable on this switch.
            '';
          };

          # TODO: use same type as elements from supportedOpenFlowVersions
          openFlowVersion = mkOption {
            type = types.str;
            default = "OpenFlow13";
            description = lib.mdDoc ''
              Version of OpenFlow protocol to use when communicating with the switch internally (e.g. with `openFlowRules`).
            '';
          };

          extraOvsctlCmds = mkOption {
            type = types.lines;
            default = "";
            example = ''
              set-fail-mode <switch_name> secure
              set Bridge <switch_name> stp_enable=true
            '';
            description = lib.mdDoc ''
              Commands to manipulate the Open vSwitch database. Every line executed with `ovs-vsctl`.
              All commands are bundled together with the operations for adding the interfaces
              into one atomic operation.
            '';
          };

        };

      });

    };

    networking.bridges = mkOption {
      default = { };
      example =
        { br0.interfaces = [ "eth0" "eth1" ];
          br1.interfaces = [ "eth2" "wlan0" ];
        };
      description =
        lib.mdDoc ''
          This option allows you to define Ethernet bridge devices
          that connect physical networks together.  The value of this
          option is an attribute set.  Each attribute specifies a
          bridge, with the attribute name specifying the name of the
          bridge's network interface.
        '';

      type = with types; attrsOf (submodule {

        options = {

          interfaces = mkOption {
            example = [ "eth0" "eth1" ];
            type = types.listOf types.str;
            description =
              lib.mdDoc "The physical network interfaces connected by the bridge.";
          };

          rstp = mkOption {
            default = false;
            type = types.bool;
            description = lib.mdDoc "Whether the bridge interface should enable rstp.";
          };

        };

      });

    };

    networking.bonds =
      let
        driverOptionsExample =  ''
          {
            miimon = "100";
            mode = "active-backup";
          }
        '';
      in mkOption {
        default = { };
        example = literalExpression ''
          {
            bond0 = {
              interfaces = [ "eth0" "wlan0" ];
              driverOptions = ${driverOptionsExample};
            };
            anotherBond.interfaces = [ "enp4s0f0" "enp4s0f1" "enp5s0f0" "enp5s0f1" ];
          }
        '';
        description = lib.mdDoc ''
          This option allows you to define bond devices that aggregate multiple,
          underlying networking interfaces together. The value of this option is
          an attribute set. Each attribute specifies a bond, with the attribute
          name specifying the name of the bond's network interface
        '';

        type = with types; attrsOf (submodule {

          options = {

            interfaces = mkOption {
              example = [ "enp4s0f0" "enp4s0f1" "wlan0" ];
              type = types.listOf types.str;
              description = lib.mdDoc "The interfaces to bond together";
            };

            driverOptions = mkOption {
              type = types.attrsOf types.str;
              default = {};
              example = literalExpression driverOptionsExample;
              description = lib.mdDoc ''
                Options for the bonding driver.
                Documentation can be found in
                <https://www.kernel.org/doc/Documentation/networking/bonding.txt>
              '';

            };

            lacp_rate = mkOption {
              default = null;
              example = "fast";
              type = types.nullOr types.str;
              description = lib.mdDoc ''
                DEPRECATED, use `driverOptions`.
                Option specifying the rate in which we'll ask our link partner
                to transmit LACPDU packets in 802.3ad mode.
              '';
            };

            miimon = mkOption {
              default = null;
              example = 100;
              type = types.nullOr types.int;
              description = lib.mdDoc ''
                DEPRECATED, use `driverOptions`.
                Miimon is the number of millisecond in between each round of polling
                by the device driver for failed links. By default polling is not
                enabled and the driver is trusted to properly detect and handle
                failure scenarios.
              '';
            };

            mode = mkOption {
              default = null;
              example = "active-backup";
              type = types.nullOr types.str;
              description = lib.mdDoc ''
                DEPRECATED, use `driverOptions`.
                The mode which the bond will be running. The default mode for
                the bonding driver is balance-rr, optimizing for throughput.
                More information about valid modes can be found at
                https://www.kernel.org/doc/Documentation/networking/bonding.txt
              '';
            };

            xmit_hash_policy = mkOption {
              default = null;
              example = "layer2+3";
              type = types.nullOr types.str;
              description = lib.mdDoc ''
                DEPRECATED, use `driverOptions`.
                Selects the transmit hash policy to use for slave selection in
                balance-xor, 802.3ad, and tlb modes.
              '';
            };

          };

        });
      };

    networking.macvlans = mkOption {
      default = { };
      example = literalExpression ''
        {
          wan = {
            interface = "enp2s0";
            mode = "vepa";
          };
        }
      '';
      description = lib.mdDoc ''
        This option allows you to define macvlan interfaces which should
        be automatically created.
      '';
      type = with types; attrsOf (submodule {
        options = {

          interface = mkOption {
            example = "enp4s0";
            type = types.str;
            description = lib.mdDoc "The interface the macvlan will transmit packets through.";
          };

          mode = mkOption {
            default = null;
            type = types.nullOr types.str;
            example = "vepa";
            description = lib.mdDoc "The mode of the macvlan device.";
          };

        };

      });
    };

    networking.fooOverUDP = mkOption {
      default = { };
      example =
        {
          primary = { port = 9001; local = { address = "192.0.2.1"; dev = "eth0"; }; };
          backup =  { port = 9002; };
        };
      description = lib.mdDoc ''
        This option allows you to configure Foo Over UDP and Generic UDP Encapsulation
        endpoints. See {manpage}`ip-fou(8)` for details.
      '';
      type = with types; attrsOf (submodule {
        options = {
          port = mkOption {
            type = port;
            description = lib.mdDoc ''
              Local port of the encapsulation UDP socket.
            '';
          };

          protocol = mkOption {
            type = nullOr (ints.between 1 255);
            default = null;
            description = lib.mdDoc ''
              Protocol number of the encapsulated packets. Specifying `null`
              (the default) creates a GUE endpoint, specifying a protocol number will create
              a FOU endpoint.
            '';
          };

          local = mkOption {
            type = nullOr (submodule {
              options = {
                address = mkOption {
                  type = types.str;
                  description = lib.mdDoc ''
                    Local address to bind to. The address must be available when the FOU
                    endpoint is created, using the scripted network setup this can be achieved
                    either by setting `dev` or adding dependency information to
                    `systemd.services.<name>-fou-encap`; it isn't supported
                    when using networkd.
                  '';
                };

                dev = mkOption {
                  type = nullOr str;
                  default = null;
                  example = "eth0";
                  description = lib.mdDoc ''
                    Network device to bind to.
                  '';
                };
              };
            });
            default = null;
            example = { address = "203.0.113.22"; };
            description = lib.mdDoc ''
              Local address (and optionally device) to bind to using the given port.
            '';
          };
        };
      });
    };

    networking.sits = mkOption {
      default = { };
      example = literalExpression ''
        {
          hurricane = {
            remote = "10.0.0.1";
            local = "10.0.0.22";
            ttl = 255;
          };
          msipv6 = {
            remote = "192.168.0.1";
            dev = "enp3s0";
            ttl = 127;
          };
        }
      '';
      description = lib.mdDoc ''
        This option allows you to define 6-to-4 interfaces which should be automatically created.
      '';
      type = with types; attrsOf (submodule {
        options = {

          remote = mkOption {
            type = types.nullOr types.str;
            default = null;
            example = "10.0.0.1";
            description = lib.mdDoc ''
              The address of the remote endpoint to forward traffic over.
            '';
          };

          local = mkOption {
            type = types.nullOr types.str;
            default = null;
            example = "10.0.0.22";
            description = lib.mdDoc ''
              The address of the local endpoint which the remote
              side should send packets to.
            '';
          };

          ttl = mkOption {
            type = types.nullOr types.int;
            default = null;
            example = 255;
            description = lib.mdDoc ''
              The time-to-live of the connection to the remote tunnel endpoint.
            '';
          };

          dev = mkOption {
            type = types.nullOr types.str;
            default = null;
            example = "enp4s0f0";
            description = lib.mdDoc ''
              The underlying network device on which the tunnel resides.
            '';
          };

          encapsulation = with types; mkOption {
            type = nullOr (submodule {
              options = {
                type = mkOption {
                  type = enum [ "fou" "gue" ];
                  description = lib.mdDoc ''
                    Selects encapsulation type. See
                    {manpage}`ip-link(8)` for details.
                  '';
                };

                port = mkOption {
                  type = port;
                  example = 9001;
                  description = lib.mdDoc ''
                    Destination port for encapsulated packets.
                  '';
                };

                sourcePort = mkOption {
                  type = nullOr types.port;
                  default = null;
                  example = 9002;
                  description = lib.mdDoc ''
                    Source port for encapsulated packets. Will be chosen automatically by
                    the kernel if unset.
                  '';
                };
              };
            });
            default = null;
            example = { type = "fou"; port = 9001; };
            description = lib.mdDoc ''
              Configures encapsulation in UDP packets.
            '';
          };

        };

      });
    };

    networking.greTunnels = mkOption {
      default = { };
      example = literalExpression ''
        {
          greBridge = {
            remote = "10.0.0.1";
            local = "10.0.0.22";
            dev = "enp4s0f0";
            type = "tap";
            ttl = 255;
          };
          gre6Tunnel = {
            remote = "fd7a:5634::1";
            local = "fd7a:5634::2";
            dev = "enp4s0f0";
            type = "tun6";
            ttl = 255;
          };
        }
      '';
      description = lib.mdDoc ''
        This option allows you to define Generic Routing Encapsulation (GRE) tunnels.
      '';
      type = with types; attrsOf (submodule {
        options = {

          remote = mkOption {
            type = types.nullOr types.str;
            default = null;
            example = "10.0.0.1";
            description = lib.mdDoc ''
              The address of the remote endpoint to forward traffic over.
            '';
          };

          local = mkOption {
            type = types.nullOr types.str;
            default = null;
            example = "10.0.0.22";
            description = lib.mdDoc ''
              The address of the local endpoint which the remote
              side should send packets to.
            '';
          };

          dev = mkOption {
            type = types.nullOr types.str;
            default = null;
            example = "enp4s0f0";
            description = lib.mdDoc ''
              The underlying network device on which the tunnel resides.
            '';
          };

          ttl = mkOption {
            type = types.nullOr types.int;
            default = null;
            example = 255;
            description = lib.mdDoc ''
              The time-to-live/hoplimit of the connection to the remote tunnel endpoint.
            '';
          };

          type = mkOption {
            type = with types; enum [ "tun" "tap" "tun6" "tap6" ];
            default = "tap";
            example = "tap";
            apply = v: {
              tun = "gre";
              tap = "gretap";
              tun6 = "ip6gre";
              tap6 = "ip6gretap";
            }.${v};
            description = lib.mdDoc ''
              Whether the tunnel routes layer 2 (tap) or layer 3 (tun) traffic.
            '';
          };
        };
      });
    };

    networking.vlans = mkOption {
      default = { };
      example = literalExpression ''
        {
          vlan0 = {
            id = 3;
            interface = "enp3s0";
          };
          vlan1 = {
            id = 1;
            interface = "wlan0";
          };
        }
      '';
      description =
        lib.mdDoc ''
          This option allows you to define vlan devices that tag packets
          on top of a physical interface. The value of this option is an
          attribute set. Each attribute specifies a vlan, with the name
          specifying the name of the vlan interface.
        '';

      type = with types; attrsOf (submodule {

        options = {

          id = mkOption {
            example = 1;
            type = types.int;
            description = lib.mdDoc "The vlan identifier";
          };

          interface = mkOption {
            example = "enp4s0";
            type = types.str;
            description = lib.mdDoc "The interface the vlan will transmit packets through.";
          };

        };

      });

    };

    networking.wlanInterfaces = mkOption {
      default = { };
      example = literalExpression ''
        {
          wlan-station0 = {
              device = "wlp6s0";
          };
          wlan-adhoc0 = {
              type = "ibss";
              device = "wlp6s0";
              mac = "02:00:00:00:00:01";
          };
          wlan-p2p0 = {
              device = "wlp6s0";
              mac = "02:00:00:00:00:02";
          };
          wlan-ap0 = {
              device = "wlp6s0";
              mac = "02:00:00:00:00:03";
          };
        }
      '';
      description =
        lib.mdDoc ''
          Creating multiple WLAN interfaces on top of one physical WLAN device (NIC).

          The name of the WLAN interface corresponds to the name of the attribute.
          A NIC is referenced by the persistent device name of the WLAN interface that
          `udev` assigns to a NIC by default.
          If a NIC supports multiple WLAN interfaces, then the one NIC can be used as
          `device` for multiple WLAN interfaces.
          If a NIC is used for creating WLAN interfaces, then the default WLAN interface
          with a persistent device name form `udev` is not created.
          A WLAN interface with the persistent name assigned from `udev`
          would have to be created explicitly.
        '';

      type = with types; attrsOf (submodule {

        options = {

          device = mkOption {
            type = types.str;
            example = "wlp6s0";
            description = lib.mdDoc "The name of the underlying hardware WLAN device as assigned by `udev`.";
          };

          type = mkOption {
            type = types.enum [ "managed" "ibss" "monitor" "mesh" "wds" ];
            default = "managed";
            example = "ibss";
            description = lib.mdDoc ''
              The type of the WLAN interface.
              The type has to be supported by the underlying hardware of the device.
            '';
          };

          meshID = mkOption {
            type = types.nullOr types.str;
            default = null;
            description = lib.mdDoc "MeshID of interface with type `mesh`.";
          };

          flags = mkOption {
            type = with types; nullOr (enum [ "none" "fcsfail" "control" "otherbss" "cook" "active" ]);
            default = null;
            example = "control";
            description = lib.mdDoc ''
              Flags for interface of type `monitor`.
            '';
          };

          fourAddr = mkOption {
            type = types.nullOr types.bool;
            default = null;
            description = lib.mdDoc "Whether to enable `4-address mode` with type `managed`.";
          };

          mac = mkOption {
            type = types.nullOr types.str;
            default = null;
            example = "02:00:00:00:00:01";
            description = lib.mdDoc ''
              MAC address to use for the device. If `null`, then the MAC of the
              underlying hardware WLAN device is used.

              INFO: Locally administered MAC addresses are of the form:
              - x2:xx:xx:xx:xx:xx
              - x6:xx:xx:xx:xx:xx
              - xA:xx:xx:xx:xx:xx
              - xE:xx:xx:xx:xx:xx
            '';
          };

        };

      });

    };

    networking.useDHCP = mkOption {
      type = types.bool;
      default = true;
      description = lib.mdDoc ''
        Whether to use DHCP to obtain an IP address and other
        configuration for all network interfaces that are not manually
        configured.
      '';
    };

    networking.useNetworkd = mkOption {
      default = false;
      type = types.bool;
      description = lib.mdDoc ''
        Whether we should use networkd as the network configuration backend or
        the legacy script based system. Note that this option is experimental,
        enable at your own risk.
      '';
    };

    networking.tempAddresses = mkOption {
      default = if cfg.enableIPv6 then "default" else "disabled";
      defaultText = literalExpression ''
        if ''${config.${opt.enableIPv6}} then "default" else "disabled"
      '';
      type = types.enum (lib.attrNames tempaddrValues);
      description = lib.mdDoc ''
        Whether to enable IPv6 Privacy Extensions for interfaces not
        configured explicitly in
        [](#opt-networking.interfaces._name_.tempAddress).

        This sets the ipv6.conf.*.use_tempaddr sysctl for all
        interfaces. Possible values are:

        ${tempaddrDoc}
      '';
    };

  };


  ###### implementation

  config = {

    warnings = concatMap (i: i.warnings) interfaces;

    assertions =
      (forEach interfaces (i: {
        # With the linux kernel, interface name length is limited by IFNAMSIZ
        # to 16 bytes, including the trailing null byte.
        # See include/linux/if.h in the kernel sources
        assertion = stringLength i.name < 16;
        message = ''
          The name of networking.interfaces."${i.name}" is too long, it needs to be less than 16 characters.
        '';
      })) ++ (forEach slaveIfs (i: {
        assertion = i.ipv4.addresses == [ ] && i.ipv6.addresses == [ ];
        message = ''
          The networking.interfaces."${i.name}" must not have any defined ips when it is a slave.
        '';
      })) ++ (forEach interfaces (i: {
        assertion = i.tempAddress != "disabled" -> cfg.enableIPv6;
        message = ''
          Temporary addresses are only needed when IPv6 is enabled.
        '';
      })) ++ (forEach interfaces (i: {
        assertion = (i.virtual && i.virtualType == "tun") -> i.macAddress == null;
        message = ''
          Setting a MAC Address for tun device ${i.name} isn't supported.
        '';
      })) ++ [
        {
          assertion = cfg.hostId == null || (stringLength cfg.hostId == 8 && isHexString cfg.hostId);
          message = "Invalid value given to the networking.hostId option.";
        }
      ];

    boot.kernelModules = [ ]
      ++ optional hasVirtuals "tun"
      ++ optional hasSits "sit"
      ++ optional hasGres "gre"
      ++ optional hasBonds "bonding"
      ++ optional hasFous "fou";

    boot.extraModprobeConfig =
      # This setting is intentional as it prevents default bond devices
      # from being created.
      optionalString hasBonds "options bonding max_bonds=0";

    boot.kernel.sysctl = {
      "net.ipv4.conf.all.forwarding" = mkDefault (any (i: i.proxyARP) interfaces);
      "net.ipv6.conf.all.disable_ipv6" = mkDefault (!cfg.enableIPv6);
      "net.ipv6.conf.default.disable_ipv6" = mkDefault (!cfg.enableIPv6);
      # networkmanager falls back to "/proc/sys/net/ipv6/conf/default/use_tempaddr"
      "net.ipv6.conf.default.use_tempaddr" = tempaddrValues.${cfg.tempAddresses}.sysctl;
    } // listToAttrs (forEach interfaces
        (i: nameValuePair "net.ipv4.conf.${replaceChars ["."] ["/"] i.name}.proxy_arp" i.proxyARP))
      // listToAttrs (forEach interfaces
        (i: let
          opt = i.tempAddress;
          val = tempaddrValues.${opt}.sysctl;
         in nameValuePair "net.ipv6.conf.${replaceChars ["."] ["/"] i.name}.use_tempaddr" val));

    security.wrappers = {
      ping = {
        owner = "root";
        group = "root";
        capabilities = "cap_net_raw+p";
        source = "${pkgs.iputils.out}/bin/ping";
      };
    };
    security.apparmor.policies."bin.ping".profile = lib.mkIf config.security.apparmor.policies."bin.ping".enable (lib.mkAfter ''
      /run/wrappers/bin/ping {
        include <abstractions/base>
        include <nixos/security.wrappers>
        rpx /run/wrappers/wrappers.*/ping,
      }
      /run/wrappers/wrappers.*/ping {
        include <abstractions/base>
        include <nixos/security.wrappers>
        r /run/wrappers/wrappers.*/ping.real,
        mrpx ${config.security.wrappers.ping.source},
        capability net_raw,
        capability setpcap,
      }
    '');

    # Set the host and domain names in the activation script.  Don't
    # clear it if it's not configured in the NixOS configuration,
    # since it may have been set by dhcpcd in the meantime.
    system.activationScripts.hostname = let
        effectiveHostname = config.boot.kernel.sysctl."kernel.hostname" or cfg.hostName;
      in optionalString (effectiveHostname != "") ''
        hostname "${effectiveHostname}"
      '';
    system.activationScripts.domain =
      optionalString (cfg.domain != null) ''
        domainname "${cfg.domain}"
      '';

    environment.etc.hostid = mkIf (cfg.hostId != null) { source = hostidFile; };
    boot.initrd.systemd.contents."/etc/hostid" = mkIf (cfg.hostId != null) { source = hostidFile; };

    # static hostname configuration needed for hostnamectl and the
    # org.freedesktop.hostname1 dbus service (both provided by systemd)
    environment.etc.hostname = mkIf (cfg.hostName != "")
      {
        text = cfg.hostName + "\n";
      };

    environment.systemPackages =
      [ pkgs.host
        pkgs.iproute2
        pkgs.iputils
        pkgs.nettools
      ]
      ++ optionals config.networking.wireless.enable [
        pkgs.wirelesstools # FIXME: obsolete?
        pkgs.iw
      ]
      ++ bridgeStp;

    # The network-interfaces target is kept for backwards compatibility.
    # New modules must NOT use it.
    systemd.targets.network-interfaces =
      { description = "All Network Interfaces (deprecated)";
        wantedBy = [ "network.target" ];
        before = [ "network.target" ];
        after = [ "network-pre.target" ];
        unitConfig.X-StopOnReconfiguration = true;
      };

    systemd.services = {
      network-local-commands = {
        description = "Extra networking commands.";
        before = [ "network.target" ];
        wantedBy = [ "network.target" ];
        after = [ "network-pre.target" ];
        unitConfig.ConditionCapability = "CAP_NET_ADMIN";
        path = [ pkgs.iproute2 ];
        serviceConfig.Type = "oneshot";
        serviceConfig.RemainAfterExit = true;
        script = ''
          # Run any user-specified commands.
          ${cfg.localCommands}
        '';
      };
    };
    services.mstpd = mkIf needsMstpd { enable = true; };

    virtualisation.vswitch = mkIf (cfg.vswitches != { }) { enable = true; };

    services.udev.packages =  [
      (pkgs.writeTextFile rec {
        name = "ipv6-privacy-extensions.rules";
        destination = "/etc/udev/rules.d/98-${name}";
        text = let
          sysctl-value = tempaddrValues.${cfg.tempAddresses}.sysctl;
        in ''
          # enable and prefer IPv6 privacy addresses by default
          ACTION=="add", SUBSYSTEM=="net", RUN+="${pkgs.bash}/bin/sh -c 'echo ${sysctl-value} > /proc/sys/net/ipv6/conf/$name/use_tempaddr'"
        '';
      })
      (pkgs.writeTextFile rec {
        name = "ipv6-privacy-extensions.rules";
        destination = "/etc/udev/rules.d/99-${name}";
        text = concatMapStrings (i:
          let
            opt = i.tempAddress;
            val = tempaddrValues.${opt}.sysctl;
            msg = tempaddrValues.${opt}.description;
          in
          ''
            # override to ${msg} for ${i.name}
            ACTION=="add", SUBSYSTEM=="net", RUN+="${pkgs.procps}/bin/sysctl net.ipv6.conf.${replaceChars ["."] ["/"] i.name}.use_tempaddr=${val}"
          '') (filter (i: i.tempAddress != cfg.tempAddresses) interfaces);
      })
    ] ++ lib.optional (cfg.wlanInterfaces != {})
      (pkgs.writeTextFile {
        name = "99-zzz-40-wlanInterfaces.rules";
        destination = "/etc/udev/rules.d/99-zzz-40-wlanInterfaces.rules";
        text =
          let
            # Collect all interfaces that are defined for a device
            # as device:interface key:value pairs.
            wlanDeviceInterfaces =
              let
                allDevices = unique (mapAttrsToList (_: v: v.device) cfg.wlanInterfaces);
                interfacesOfDevice = d: filterAttrs (_: v: v.device == d) cfg.wlanInterfaces;
              in
                genAttrs allDevices (d: interfacesOfDevice d);

            # Convert device:interface key:value pairs into a list, and if it exists,
            # place the interface which is named after the device at the beginning.
            wlanListDeviceFirst = device: interfaces:
              if hasAttr device interfaces
              then mapAttrsToList (n: v: v//{_iName=n;}) (filterAttrs (n: _: n==device) interfaces) ++ mapAttrsToList (n: v: v//{_iName=n;}) (filterAttrs (n: _: n!=device) interfaces)
              else mapAttrsToList (n: v: v // {_iName = n;}) interfaces;

            # Udev script to execute for the default WLAN interface with the persistend udev name.
            # The script creates the required, new WLAN interfaces interfaces and configures the
            # existing, default interface.
            curInterfaceScript = device: current: new: pkgs.writeScript "udev-run-script-wlan-interfaces-${device}.sh" ''
              #!${pkgs.runtimeShell}
              # Change the wireless phy device to a predictable name.
              ${pkgs.iw}/bin/iw phy `${pkgs.coreutils}/bin/cat /sys/class/net/$INTERFACE/phy80211/name` set name ${device}

              # Add new WLAN interfaces
              ${flip concatMapStrings new (i: ''
              ${pkgs.iw}/bin/iw phy ${device} interface add ${i._iName} type managed
              '')}

              # Configure the current interface
              ${pkgs.iw}/bin/iw dev ${device} set type ${current.type}
              ${optionalString (current.type == "mesh" && current.meshID!=null) "${pkgs.iw}/bin/iw dev ${device} set meshid ${current.meshID}"}
              ${optionalString (current.type == "monitor" && current.flags!=null) "${pkgs.iw}/bin/iw dev ${device} set monitor ${current.flags}"}
              ${optionalString (current.type == "managed" && current.fourAddr!=null) "${pkgs.iw}/bin/iw dev ${device} set 4addr ${if current.fourAddr then "on" else "off"}"}
              ${optionalString (current.mac != null) "${pkgs.iproute2}/bin/ip link set dev ${device} address ${current.mac}"}
            '';

            # Udev script to execute for a new WLAN interface. The script configures the new WLAN interface.
            newInterfaceScript = new: pkgs.writeScript "udev-run-script-wlan-interfaces-${new._iName}.sh" ''
              #!${pkgs.runtimeShell}
              # Configure the new interface
              ${pkgs.iw}/bin/iw dev ${new._iName} set type ${new.type}
              ${optionalString (new.type == "mesh" && new.meshID!=null) "${pkgs.iw}/bin/iw dev ${new._iName} set meshid ${new.meshID}"}
              ${optionalString (new.type == "monitor" && new.flags!=null) "${pkgs.iw}/bin/iw dev ${new._iName} set monitor ${new.flags}"}
              ${optionalString (new.type == "managed" && new.fourAddr!=null) "${pkgs.iw}/bin/iw dev ${new._iName} set 4addr ${if new.fourAddr then "on" else "off"}"}
              ${optionalString (new.mac != null) "${pkgs.iproute2}/bin/ip link set dev ${new._iName} address ${new.mac}"}
            '';

            # Udev attributes for systemd to name the device and to create a .device target.
            systemdAttrs = n: ''NAME:="${n}", ENV{INTERFACE}="${n}", ENV{SYSTEMD_ALIAS}="/sys/subsystem/net/devices/${n}", TAG+="systemd"'';
          in
          flip (concatMapStringsSep "\n") (attrNames wlanDeviceInterfaces) (device:
            let
              interfaces = wlanListDeviceFirst device wlanDeviceInterfaces.${device};
              curInterface = elemAt interfaces 0;
              newInterfaces = drop 1 interfaces;
            in ''
            # It is important to have that rule first as overwriting the NAME attribute also prevents the
            # next rules from matching.
            ${flip (concatMapStringsSep "\n") (wlanListDeviceFirst device wlanDeviceInterfaces.${device}) (interface:
            ''ACTION=="add", SUBSYSTEM=="net", ENV{DEVTYPE}=="wlan", ENV{INTERFACE}=="${interface._iName}", ${systemdAttrs interface._iName}, RUN+="${newInterfaceScript interface}"'')}

            # Add the required, new WLAN interfaces to the default WLAN interface with the
            # persistent, default name as assigned by udev.
            ACTION=="add", SUBSYSTEM=="net", ENV{DEVTYPE}=="wlan", NAME=="${device}", ${systemdAttrs curInterface._iName}, RUN+="${curInterfaceScript device curInterface newInterfaces}"
            # Generate the same systemd events for both 'add' and 'move' udev events.
            ACTION=="move", SUBSYSTEM=="net", ENV{DEVTYPE}=="wlan", NAME=="${device}", ${systemdAttrs curInterface._iName}
          '');
      });
  };

}<|MERGE_RESOLUTION|>--- conflicted
+++ resolved
@@ -594,15 +594,9 @@
     networking.useHostResolvConf = mkOption {
       type = types.bool;
       default = false;
-<<<<<<< HEAD
-      description = ''
-        <emphasis>Deprecated:</emphasis> in containers, whether to use the
-        <filename>resolv.conf</filename> supplied by the host.
-=======
-      description = lib.mdDoc ''
-        In containers, whether to use the
+      description = lib.mdDoc ''
+        *Deprecated:* In containers, whether to use the
         {file}`resolv.conf` supplied by the host.
->>>>>>> 5693d058
       '';
     };
 
