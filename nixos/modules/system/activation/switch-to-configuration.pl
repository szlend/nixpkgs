--- conflicted
+++ resolved
@@ -20,12 +20,8 @@
 use File::Slurp qw(read_file write_file edit_file);
 use Net::DBus;
 use Sys::Syslog qw(:standard :macros);
-<<<<<<< HEAD
-use Cwd 'abs_path';
 use experimental 'smartmatch';
-=======
 use Cwd qw(abs_path);
->>>>>>> 914ef51f
 
 ## no critic(ControlStructures::ProhibitDeepNests)
 ## no critic(ErrorHandling::RequireCarping)
@@ -232,6 +228,29 @@
     return;
 }
 
+sub parseNspawn {
+    my ($filename) = @_;
+    my $info = {};
+    parseKeyValuesArray($info, read_file($filename));
+    return $info;
+}
+
+sub parseKeyValuesArray {
+    my $info = shift;
+    foreach my $line (@_) {
+        $line =~ /^([^=]+)=(.*)$/ or next;
+        unless (exists $info->{$1}) {
+            $info->{$1} = ();
+        }
+        push @{$info->{$1}}, $2;
+    }
+}
+
+sub boolIsTrue {
+    my ($s) = @_;
+    return $s eq "yes" || $s eq "true";
+}
+
 # This subroutine takes the path to a systemd configuration file (like a unit configuration),
 # parses it, and returns a hash that contains the contents. The contents of this hash are
 # explained in the `parse_systemd_ini` subroutine. Neither the sections nor the keys inside
@@ -253,29 +272,6 @@
     return %unit_data;
 }
 
-<<<<<<< HEAD
-sub parseNspawn {
-    my ($filename) = @_;
-    my $info = {};
-    parseKeyValuesArray($info, read_file($filename));
-    return $info;
-}
-
-sub parseKeyValuesArray {
-    my $info = shift;
-    foreach my $line (@_) {
-        $line =~ /^([^=]+)=(.*)$/ or next;
-        unless (exists $info->{$1}) {
-            $info->{$1} = ();
-        }
-        push @{$info->{$1}}, $2;
-    }
-}
-
-sub boolIsTrue {
-    my ($s) = @_;
-    return $s eq "yes" || $s eq "true";
-=======
 # Checks whether a specified boolean in a systemd unit is true
 # or false, with a default that is applied when the value is not set.
 sub parse_systemd_bool {
@@ -300,14 +296,15 @@
         write_file($fn, { append => 1 }, "$unit\n");
     }
     return;
->>>>>>> 914ef51f
 }
 
 # The opposite of record_unit, removes a unit name from a file
 sub unrecord_unit {
     my ($fn, $unit) = @_;
     if ($action ne "dry-activate") {
-        edit_file(sub { s/^$unit\n//msx }, $fn);
+        if (index($unit, "systemd-nspawn@") == -1) {
+            edit_file(sub { s/^$unit\n//msx }, $fn);
+        }
     }
     return;
 }
@@ -512,32 +509,24 @@
                 # that this unit needs to be started below.
                 # We write this to a file to ensure that the
                 # service gets restarted if we're interrupted.
-<<<<<<< HEAD
-                if (!$socketActivated) {
+                if (!$socket_activated) {
                     if (index($unit, "systemd-nspawn@") == -1) {
-                        $unitsToStart->{$unit} = 1;
-                        recordUnit($startListFile, $unit);
+                        $units_to_start->{$unit} = 1;
+                        if ($units_to_start eq $units_to_restart) {
+                            record_unit($restart_list_file, $unit);
+                        } else {
+                            record_unit($start_list_file, $unit);
+                        }
                     }
                 }
 
                 if (index($unit, "systemd-nspawn@") == -1) {
-                    $unitsToStop->{$unit} = 1;
-=======
-                if (!$socket_activated) {
-                    $units_to_start->{$unit} = 1;
-                    if ($units_to_start eq $units_to_restart) {
-                        record_unit($restart_list_file, $unit);
-                    } else {
-                        record_unit($start_list_file, $unit);
+                    $units_to_stop->{$unit} = 1;
+                    # Remove from units to reload so we don't restart and reload
+                    if ($units_to_reload->{$unit}) {
+                        delete $units_to_reload->{$unit};
+                        unrecord_unit($reload_list_file, $unit);
                     }
-                }
-
-                $units_to_stop->{$unit} = 1;
-                # Remove from units to reload so we don't restart and reload
-                if ($units_to_reload->{$unit}) {
-                    delete $units_to_reload->{$unit};
-                    unrecord_unit($reload_list_file, $unit);
->>>>>>> 914ef51f
                 }
             }
         }
@@ -558,8 +547,6 @@
 
 %units_to_reload = map { $_ => 1 }
     split(/\n/msx, read_file($reload_list_file, err_mode => "quiet") // "");
-
-<<<<<<< HEAD
 
 sub deepCmp {
     my ($a, $b) = @_;
@@ -607,6 +594,10 @@
 
 my @currentNspawnUnits = glob("/etc/systemd/nspawn/*.nspawn");
 my @upcomingNspawnUnits = glob("$out/etc/systemd/nspawn/*.nspawn");
+sub fingerprintUnit {
+    my ($s) = @_;
+    return abs_path($s) . (-f "${s}.d/overrides.conf" ? " " . abs_path "${s}.d/overrides.conf" : "");
+}
 foreach (@upcomingNspawnUnits) {
     my $unit = basename($_);
     $unit =~ s/\.nspawn//;
@@ -619,15 +610,15 @@
             if ($strategy ne "none") {
                 if ($strategy ne "restart" and ($eq == 0 or $strategy eq "reload")) {
                     if (isContainerRunning($unit) == 1) {
-                        $unitsToReload{$unitName} = 1;
+                        $units_to_reload{$unitName} = 1;
                     }
                 } elsif ($eq == 1) {
-                    $unitsToRestart{$unitName} = 1;
+                    $units_to_restart{$unitName} = 1;
                 }
             }
         }
     } else {
-        $unitsToStart{$unitName} = 1;
+        $units_to_start{$unitName} = 1;
     }
 }
 
@@ -636,18 +627,13 @@
         my $unit = basename($_);
         $unit =~ s/\.nspawn//;
         my $unitName = "systemd-nspawn\@$unit.service";
-        $unitsToStop{$unitName} = 1;
-    }
-}
-
-my $activePrev = getActiveUnits;
-while (my ($unit, $state) = each %{$activePrev}) {
-    my $baseUnit = $unit;
-=======
+        $units_to_stop{$unitName} = 1;
+    }
+}
+
 my $active_cur = get_active_units();
 while (my ($unit, $state) = each(%{$active_cur})) {
     my $base_unit = $unit;
->>>>>>> 914ef51f
 
     my $cur_unit_file = "/etc/systemd/system/$base_unit";
     my $new_unit_file = "$out/etc/systemd/system/$base_unit";
@@ -970,8 +956,10 @@
             # Figure out if we need to start the unit
             my %unit_info = parse_unit("$out/etc/systemd/system/$unit");
             if (!(parse_systemd_bool(\%unit_info, "Unit", "RefuseManualStart", 0) || parse_systemd_bool(\%unit_info, "Unit", "X-OnlyManualStart", 0))) {
-                $units_to_start{$unit} = 1;
-                record_unit($start_list_file, $unit);
+                if (index($unit, "systemd-nspawn@") == -1) {
+                    $units_to_start{$unit} = 1;
+                    record_unit($start_list_file, $unit);
+                }
             }
             # Don't reload the unit, reloading would fail
             delete %units_to_reload{$unit};
@@ -981,11 +969,10 @@
 }
 # Reload units that need it. This includes remounting changed mount
 # units.
-<<<<<<< HEAD
-if (scalar(keys %unitsToReload) > 0) {
-    my @to_reload = sort(keys %unitsToReload);
+if (scalar(keys(%units_to_reload)) > 0) {
+    print STDERR "reloading the following units: ", join(", ", sort(keys(%units_to_reload))), "\n";
+    my @to_reload = sort(keys %units_to_reload);
     my (@services, @containers);
-    print STDERR "reloading the following units: ", join(", ", @to_reload), "\n";
     foreach my $s (@to_reload) {
         if (index($s, "systemd-nspawn@") == 0) {
             push @containers, $s;
@@ -1002,14 +989,7 @@
     if (scalar(@containers) > 0) {
         system("@systemd@/bin/systemctl", "reload", "--", @containers) == 0 or $res = 4;
     }
-    unlink($reloadListFile);
-    unlink($reloadByActivationFile);
-=======
-if (scalar(keys(%units_to_reload)) > 0) {
-    print STDERR "reloading the following units: ", join(", ", sort(keys(%units_to_reload))), "\n";
-    system("$new_systemd/bin/systemctl", "reload", "--", sort(keys(%units_to_reload))) == 0 or $res = 4;
     unlink($reload_list_file);
->>>>>>> 914ef51f
 }
 
 # Restart changed services (those that have to be restarted rather
