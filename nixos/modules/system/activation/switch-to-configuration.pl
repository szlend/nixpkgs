--- conflicted
+++ resolved
@@ -419,12 +419,8 @@
     my ($uid, $name) = ($+{uid}, $+{user});
     print STDERR "reloading user units for $name...\n";
 
-<<<<<<< HEAD
-    system("su", "-s", "@shell@", "-l", $name, "-c", "XDG_RUNTIME_DIR=/run/user/$uid @systemd@/bin/systemctl --user daemon-reload");
-    system("su", "-s", "@shell@", "-l", $name, "-c", "XDG_RUNTIME_DIR=/run/user/$uid @systemd@/bin/systemctl --user start nixos-activation.service");
-=======
     system("@su@", "-s", "@shell@", "-l", $name, "-c", "XDG_RUNTIME_DIR=/run/user/$uid @systemd@/bin/systemctl --user daemon-reload");
->>>>>>> 8a4a732e
+    system("@su@", "-s", "@shell@", "-l", $name, "-c", "XDG_RUNTIME_DIR=/run/user/$uid @systemd@/bin/systemctl --user start nixos-activation.service");
 }
 
 close $listActiveUsers;
