--- conflicted
+++ resolved
@@ -642,13 +642,10 @@
         if ! [ -e /etc/machine-id ]; then
           ${systemd}/bin/systemd-machine-id-setup
         fi
-<<<<<<< HEAD
-=======
 
         # Keep a persistent journal. Note that systemd-tmpfiles will
         # set proper ownership/permissions.
         mkdir -m 0700 -p /var/log/journal
->>>>>>> 86eaeb4c
       '';
 
     users.extraUsers.systemd-network.uid = config.ids.uids.systemd-network;
