--- conflicted
+++ resolved
@@ -251,17 +251,13 @@
     # KSM
     (mkRenamedOptionModule [ "hardware" "enableKSM" ] [ "hardware" "ksm" "enable" ])
 
-<<<<<<< HEAD
-  ] ++ (forEach [ "blackboxExporter" "collectdExporter" "fritzboxExporter"
-=======
     # resolvconf
     (mkRenamedOptionModule [ "networking" "dnsSingleRequest" ] [ "networking" "resolvconf" "dnsSingleRequest" ])
     (mkRenamedOptionModule [ "networking" "dnsExtensionMechanism" ] [ "networking" "resolvconf" "dnsExtensionMechanism" ])
     (mkRenamedOptionModule [ "networking" "extraResolvconfConf" ] [ "networking" "resolvconf" "extraConfig" ])
     (mkRenamedOptionModule [ "networking" "resolvconfOptions" ] [ "networking" "resolvconf" "extraOptions" ])
 
-  ] ++ (flip map [ "blackboxExporter" "collectdExporter" "fritzboxExporter"
->>>>>>> 4e795680
+  ] ++ (forEach [ "blackboxExporter" "collectdExporter" "fritzboxExporter"
                    "jsonExporter" "minioExporter" "nginxExporter" "nodeExporter"
                    "snmpExporter" "unifiExporter" "varnishExporter" ]
        (opt: mkRemovedOptionModule [ "services" "prometheus" "${opt}" ] ''
