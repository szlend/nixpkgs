{ system,
  pkgs,

  # Projects the test configuration into a the desired value; usually
  # the test runner: `config: config.test`.
  callTest,

}:
# The return value of this function will be an attrset with arbitrary depth and
# the `anything` returned by callTest at its test leafs.
# The tests not supported by `system` will be replaced with `{}`, so that
# `passthru.tests` can contain links to those without breaking on architectures
# where said tests are unsupported.
# Example callTest that just extracts the derivation from the test:
#   callTest = t: t.test;

with pkgs.lib;

let
  discoverTests = val:
    if isAttrs val
    then
      if hasAttr "test" val then callTest val
      else mapAttrs (n: s: discoverTests s) val
    else if isFunction val
      then
        # Tests based on make-test-python.nix will return the second lambda
        # in that file, which are then forwarded to the test definition
        # following the `import make-test-python.nix` expression
        # (if it is a function).
        discoverTests (val { inherit system pkgs; })
      else val;
  handleTest = path: args:
    discoverTests (import path ({ inherit system pkgs; } // args));
  handleTestOn = systems: path: args:
    if elem system systems then handleTest path args
    else {};

  nixosLib = import ../lib {
    # Experimental features need testing too, but there's no point in warning
    # about it, so we enable the feature flag.
    featureFlags.minimalModules = {};
  };
  evalMinimalConfig = module: nixosLib.evalModules { modules = [ module ]; };

  inherit
    (rec {
      doRunTest = arg: ((import ../lib/testing-python.nix { inherit system pkgs; }).evalTest {
        imports = [ arg readOnlyPkgs ];
      }).config.result;
      findTests = tree:
        if tree?recurseForDerivations && tree.recurseForDerivations
        then
          mapAttrs
            (k: findTests)
            (builtins.removeAttrs tree ["recurseForDerivations"])
        else callTest tree;

      runTest = arg: let r = doRunTest arg; in findTests r;
      runTestOn = systems: arg:
        if elem system systems then runTest arg
        else {};
    })
    runTest
    runTestOn
    ;

  # Using a single instance of nixpkgs makes test evaluation faster.
  # To make sure we don't accidentally depend on a modified pkgs, we make the
  # related options read-only. We need to test the right configuration.
  #
  # If your service depends on a nixpkgs setting, first try to avoid that, but
  # otherwise, you can remove the readOnlyPkgs import and test your service as
  # usual.
  readOnlyPkgs =
    # TODO: We currently accept this for nixosTests, so that the `pkgs` argument
    #       is consistent with `pkgs` in `pkgs.nixosTests`. Can we reinitialize
    #       it with `allowAliases = false`?
    # warnIf pkgs.config.allowAliases "nixosTests: pkgs includes aliases."
    {
      _class = "nixosTest";
      node.pkgs = pkgs;
    };

in {

  # Testing the test driver
  nixos-test-driver = {
    extra-python-packages = handleTest ./nixos-test-driver/extra-python-packages.nix {};
    node-name = runTest ./nixos-test-driver/node-name.nix;
  };

  # NixOS vm tests and non-vm unit tests

  _3proxy = runTest ./3proxy.nix;
  aaaaxy = runTest ./aaaaxy.nix;
  acme = runTest ./acme.nix;
  adguardhome = runTest ./adguardhome.nix;
  aesmd = runTestOn ["x86_64-linux"] ./aesmd.nix;
  agate = runTest ./web-servers/agate.nix;
  agda = handleTest ./agda.nix {};
  airsonic = handleTest ./airsonic.nix {};
  akkoma = handleTestOn [ "x86_64-linux" "aarch64-linux" ] ./akkoma.nix {};
  akkoma-confined = handleTestOn [ "x86_64-linux" "aarch64-linux" ] ./akkoma.nix { confined = true; };
  alice-lg = handleTest ./alice-lg.nix {};
  allTerminfo = handleTest ./all-terminfo.nix {};
  alps = handleTest ./alps.nix {};
  amazon-init-shell = handleTest ./amazon-init-shell.nix {};
  apcupsd = handleTest ./apcupsd.nix {};
  apfs = handleTest ./apfs.nix {};
  apparmor = handleTest ./apparmor.nix {};
  atd = handleTest ./atd.nix {};
  atop = handleTest ./atop.nix {};
  atuin = handleTest ./atuin.nix {};
  auth-mysql = handleTest ./auth-mysql.nix {};
  authelia = handleTest ./authelia.nix {};
  avahi = handleTest ./avahi.nix {};
  avahi-with-resolved = handleTest ./avahi.nix { networkd = true; };
  babeld = handleTest ./babeld.nix {};
  bazarr = handleTest ./bazarr.nix {};
  bcachefs = handleTestOn ["x86_64-linux" "aarch64-linux"] ./bcachefs.nix {};
  beanstalkd = handleTest ./beanstalkd.nix {};
  bees = handleTest ./bees.nix {};
  binary-cache = handleTest ./binary-cache.nix {};
  bind = handleTest ./bind.nix {};
  bird = handleTest ./bird.nix {};
  birdwatcher = handleTest ./birdwatcher.nix {};
  bitcoind = handleTest ./bitcoind.nix {};
  bittorrent = handleTest ./bittorrent.nix {};
  blockbook-frontend = handleTest ./blockbook-frontend.nix {};
  blocky = handleTest ./blocky.nix {};
  boot = handleTestOn ["x86_64-linux" "aarch64-linux"] ./boot.nix {};
  bootspec = handleTestOn ["x86_64-linux"] ./bootspec.nix {};
  boot-stage1 = handleTest ./boot-stage1.nix {};
  borgbackup = handleTest ./borgbackup.nix {};
  botamusique = handleTest ./botamusique.nix {};
  bpf = handleTestOn ["x86_64-linux" "aarch64-linux"] ./bpf.nix {};
  breitbandmessung = handleTest ./breitbandmessung.nix {};
  brscan5 = handleTest ./brscan5.nix {};
  btrbk = handleTest ./btrbk.nix {};
  btrbk-doas = handleTest ./btrbk-doas.nix {};
  btrbk-no-timer = handleTest ./btrbk-no-timer.nix {};
  btrbk-section-order = handleTest ./btrbk-section-order.nix {};
  budgie = handleTest ./budgie.nix {};
  buildbot = handleTest ./buildbot.nix {};
  buildkite-agents = handleTest ./buildkite-agents.nix {};
  caddy = handleTest ./caddy.nix {};
  cadvisor = handleTestOn ["x86_64-linux"] ./cadvisor.nix {};
  cage = handleTest ./cage.nix {};
  cagebreak = handleTest ./cagebreak.nix {};
  calibre-web = handleTest ./calibre-web.nix {};
  cassandra_3_0 = handleTest ./cassandra.nix { testPackage = pkgs.cassandra_3_0; };
  cassandra_3_11 = handleTest ./cassandra.nix { testPackage = pkgs.cassandra_3_11; };
  cassandra_4 = handleTest ./cassandra.nix { testPackage = pkgs.cassandra_4; };
  ceph-multi-node = handleTestOn [ "aarch64-linux" "x86_64-linux" ] ./ceph-multi-node.nix {};
  ceph-single-node = handleTestOn [ "aarch64-linux" "x86_64-linux" ] ./ceph-single-node.nix {};
  ceph-single-node-bluestore = handleTestOn [ "aarch64-linux" "x86_64-linux" ] ./ceph-single-node-bluestore.nix {};
  certmgr = handleTest ./certmgr.nix {};
  cfssl = handleTestOn ["aarch64-linux" "x86_64-linux"] ./cfssl.nix {};
  cgit = handleTest ./cgit.nix {};
  charliecloud = handleTest ./charliecloud.nix {};
  chromium = (handleTestOn ["aarch64-linux" "x86_64-linux"] ./chromium.nix {}).stable or {};
  chrony-ptp = handleTestOn ["aarch64-linux" "x86_64-linux"] ./chrony-ptp.nix {};
  cinnamon = handleTest ./cinnamon.nix {};
  cjdns = handleTest ./cjdns.nix {};
  clickhouse = handleTest ./clickhouse.nix {};
  cloud-init = handleTest ./cloud-init.nix {};
  cloud-init-hostname = handleTest ./cloud-init-hostname.nix {};
  cloudlog = handleTest ./cloudlog.nix {};
  cntr = handleTestOn ["aarch64-linux" "x86_64-linux"] ./cntr.nix {};
  cockpit = handleTest ./cockpit.nix {};
  cockroachdb = handleTestOn ["x86_64-linux"] ./cockroachdb.nix {};
  coder = handleTest ./coder.nix {};
  collectd = handleTest ./collectd.nix {};
  connman = handleTest ./connman.nix {};
  consul = handleTest ./consul.nix {};
<<<<<<< HEAD
  consul-template = handleTest ./consul-template.nix {};
=======
  containers-next = handleTest ./containers-next {};
>>>>>>> d09cddd6
  containers-bridge = handleTest ./containers-bridge.nix {};
  containers-custom-pkgs.nix = handleTest ./containers-custom-pkgs.nix {};
  containers-ephemeral = handleTest ./containers-ephemeral.nix {};
  containers-extra_veth = handleTest ./containers-extra_veth.nix {};
  containers-hosts = handleTest ./containers-hosts.nix {};
  containers-imperative = handleTest ./containers-imperative.nix {};
  containers-ip = handleTest ./containers-ip.nix {};
  containers-macvlans = handleTest ./containers-macvlans.nix {};
  containers-names = handleTest ./containers-names.nix {};
  containers-nested = handleTest ./containers-nested.nix {};
  containers-physical_interfaces = handleTest ./containers-physical_interfaces.nix {};
  containers-portforward = handleTest ./containers-portforward.nix {};
  containers-reloadable = handleTest ./containers-reloadable.nix {};
  containers-restart_networking = handleTest ./containers-restart_networking.nix {};
  containers-tmpfs = handleTest ./containers-tmpfs.nix {};
  containers-unified-hierarchy = handleTest ./containers-unified-hierarchy.nix {};
  convos = handleTest ./convos.nix {};
  corerad = handleTest ./corerad.nix {};
  coturn = handleTest ./coturn.nix {};
  couchdb = handleTest ./couchdb.nix {};
  cri-o = handleTestOn ["aarch64-linux" "x86_64-linux"] ./cri-o.nix {};
  cups-pdf = handleTest ./cups-pdf.nix {};
  custom-ca = handleTest ./custom-ca.nix {};
  croc = handleTest ./croc.nix {};
  darling = handleTest ./darling.nix {};
  deepin = handleTest ./deepin.nix {};
  deluge = handleTest ./deluge.nix {};
  dendrite = handleTest ./matrix/dendrite.nix {};
  dex-oidc = handleTest ./dex-oidc.nix {};
  dhparams = handleTest ./dhparams.nix {};
  disable-installer-tools = handleTest ./disable-installer-tools.nix {};
  discourse = handleTest ./discourse.nix {};
  dnscrypt-proxy2 = handleTestOn ["x86_64-linux"] ./dnscrypt-proxy2.nix {};
  dnscrypt-wrapper = handleTestOn ["x86_64-linux"] ./dnscrypt-wrapper {};
  dnsdist = handleTest ./dnsdist.nix {};
  doas = handleTest ./doas.nix {};
  docker = handleTestOn ["aarch64-linux" "x86_64-linux"] ./docker.nix {};
  docker-rootless = handleTestOn ["aarch64-linux" "x86_64-linux"] ./docker-rootless.nix {};
  docker-registry = handleTest ./docker-registry.nix {};
  docker-tools = handleTestOn ["x86_64-linux"] ./docker-tools.nix {};
  docker-tools-cross = handleTestOn ["x86_64-linux" "aarch64-linux"] ./docker-tools-cross.nix {};
  docker-tools-overlay = handleTestOn ["x86_64-linux"] ./docker-tools-overlay.nix {};
  documize = handleTest ./documize.nix {};
  documentation = pkgs.callPackage ../modules/misc/documentation/test.nix { inherit nixosLib; };
  doh-proxy-rust = handleTest ./doh-proxy-rust.nix {};
  dokuwiki = handleTest ./dokuwiki.nix {};
  dolibarr = handleTest ./dolibarr.nix {};
  domination = handleTest ./domination.nix {};
  dovecot = handleTest ./dovecot.nix {};
  drbd = handleTest ./drbd.nix {};
  earlyoom = handleTestOn ["x86_64-linux"] ./earlyoom.nix {};
  early-mount-options = handleTest ./early-mount-options.nix {};
  ec2-config = (handleTestOn ["x86_64-linux"] ./ec2.nix {}).boot-ec2-config or {};
  ec2-nixops = (handleTestOn ["x86_64-linux"] ./ec2.nix {}).boot-ec2-nixops or {};
  ecryptfs = handleTest ./ecryptfs.nix {};
  fscrypt = handleTest ./fscrypt.nix {};
  ejabberd = handleTest ./xmpp/ejabberd.nix {};
  elk = handleTestOn ["x86_64-linux"] ./elk.nix {};
  emacs-daemon = handleTest ./emacs-daemon.nix {};
  endlessh = handleTest ./endlessh.nix {};
  endlessh-go = handleTest ./endlessh-go.nix {};
  engelsystem = handleTest ./engelsystem.nix {};
  enlightenment = handleTest ./enlightenment.nix {};
  env = handleTest ./env.nix {};
  envfs = handleTest ./envfs.nix {};
  envoy = handleTest ./envoy.nix {};
  ergo = handleTest ./ergo.nix {};
  ergochat = handleTest ./ergochat.nix {};
  esphome = handleTest ./esphome.nix {};
  etc = pkgs.callPackage ../modules/system/etc/test.nix { inherit evalMinimalConfig; };
  activation = pkgs.callPackage ../modules/system/activation/test.nix { };
  etcd = handleTestOn ["x86_64-linux"] ./etcd.nix {};
  etcd-cluster = handleTestOn ["x86_64-linux"] ./etcd-cluster.nix {};
  etebase-server = handleTest ./etebase-server.nix {};
  etesync-dav = handleTest ./etesync-dav.nix {};
  evcc = handleTest ./evcc.nix {};
  fakeroute = handleTest ./fakeroute.nix {};
  fancontrol = handleTest ./fancontrol.nix {};
  fcitx5 = handleTest ./fcitx5 {};
  fenics = handleTest ./fenics.nix {};
  ferm = handleTest ./ferm.nix {};
  firefox = handleTest ./firefox.nix { firefoxPackage = pkgs.firefox; };
  firefox-beta = handleTest ./firefox.nix { firefoxPackage = pkgs.firefox-beta; };
  firefox-devedition = handleTest ./firefox.nix { firefoxPackage = pkgs.firefox-devedition; };
  firefox-esr    = handleTest ./firefox.nix { firefoxPackage = pkgs.firefox-esr; }; # used in `tested` job
  firefox-esr-102 = handleTest ./firefox.nix { firefoxPackage = pkgs.firefox-esr-102; };
  firejail = handleTest ./firejail.nix {};
  firewall = handleTest ./firewall.nix { nftables = false; };
  firewall-nftables = handleTest ./firewall.nix { nftables = true; };
  fish = handleTest ./fish.nix {};
  flannel = handleTestOn ["x86_64-linux"] ./flannel.nix {};
  fluentd = handleTest ./fluentd.nix {};
  fluidd = handleTest ./fluidd.nix {};
  fontconfig-default-fonts = handleTest ./fontconfig-default-fonts.nix {};
  forgejo = handleTest ./gitea.nix { giteaPackage = pkgs.forgejo; };
  freenet = handleTest ./freenet.nix {};
  freeswitch = handleTest ./freeswitch.nix {};
  freshrss-sqlite = handleTest ./freshrss-sqlite.nix {};
  freshrss-pgsql = handleTest ./freshrss-pgsql.nix {};
  frigate = handleTest ./frigate.nix {};
  frr = handleTest ./frr.nix {};
  fsck = handleTest ./fsck.nix {};
  fsck-systemd-stage-1 = handleTest ./fsck.nix { systemdStage1 = true; };
  ft2-clone = handleTest ./ft2-clone.nix {};
  mimir = handleTest ./mimir.nix {};
  garage = handleTest ./garage {};
  gemstash = handleTest ./gemstash.nix {};
  gerrit = handleTest ./gerrit.nix {};
  geth = handleTest ./geth.nix {};
  ghostunnel = handleTest ./ghostunnel.nix {};
  gitdaemon = handleTest ./gitdaemon.nix {};
  gitea = handleTest ./gitea.nix { giteaPackage = pkgs.gitea; };
  github-runner = handleTest ./github-runner.nix {};
  gitlab = runTest ./gitlab.nix;
  gitolite = handleTest ./gitolite.nix {};
  gitolite-fcgiwrap = handleTest ./gitolite-fcgiwrap.nix {};
  glusterfs = handleTest ./glusterfs.nix {};
  gnome = handleTest ./gnome.nix {};
  gnome-flashback = handleTest ./gnome-flashback.nix {};
  gnome-xorg = handleTest ./gnome-xorg.nix {};
  gnupg = handleTest ./gnupg.nix {};
  go-neb = handleTest ./go-neb.nix {};
  gobgpd = handleTest ./gobgpd.nix {};
  gocd-agent = handleTest ./gocd-agent.nix {};
  gocd-server = handleTest ./gocd-server.nix {};
  gollum = handleTest ./gollum.nix {};
  gonic = handleTest ./gonic.nix {};
  google-oslogin = handleTest ./google-oslogin {};
  gotify-server = handleTest ./gotify-server.nix {};
  grafana = handleTest ./grafana {};
  grafana-agent = handleTest ./grafana-agent.nix {};
  graphite = handleTest ./graphite.nix {};
  graylog = handleTest ./graylog.nix {};
  grocy = handleTest ./grocy.nix {};
  grub = handleTest ./grub.nix {};
  gvisor = handleTest ./gvisor.nix {};
  hadoop = import ./hadoop { inherit handleTestOn; package=pkgs.hadoop; };
  hadoop_3_2 = import ./hadoop { inherit handleTestOn; package=pkgs.hadoop_3_2; };
  hadoop2 = import ./hadoop { inherit handleTestOn; package=pkgs.hadoop2; };
  haka = handleTest ./haka.nix {};
  haste-server = handleTest ./haste-server.nix {};
  haproxy = handleTest ./haproxy.nix {};
  hardened = handleTest ./hardened.nix {};
  harmonia = runTest ./harmonia.nix;
  headscale = handleTest ./headscale.nix {};
  healthchecks = handleTest ./web-apps/healthchecks.nix {};
  hbase2 = handleTest ./hbase.nix { package=pkgs.hbase2; };
  hbase_2_4 = handleTest ./hbase.nix { package=pkgs.hbase_2_4; };
  hbase3 = handleTest ./hbase.nix { package=pkgs.hbase3; };
  hedgedoc = handleTest ./hedgedoc.nix {};
  herbstluftwm = handleTest ./herbstluftwm.nix {};
  installed-tests = pkgs.recurseIntoAttrs (handleTest ./installed-tests {});
  invidious = handleTest ./invidious.nix {};
  oci-containers = handleTestOn ["aarch64-linux" "x86_64-linux"] ./oci-containers.nix {};
  odoo = handleTest ./odoo.nix {};
  # 9pnet_virtio used to mount /nix partition doesn't support
  # hibernation. This test happens to work on x86_64-linux but
  # not on other platforms.
  hibernate = handleTestOn ["x86_64-linux"] ./hibernate.nix {};
  hibernate-systemd-stage-1 = handleTestOn ["x86_64-linux"] ./hibernate.nix { systemdStage1 = true; };
  hitch = handleTest ./hitch {};
  hledger-web = handleTest ./hledger-web.nix {};
  hocker-fetchdocker = handleTest ./hocker-fetchdocker {};
  hockeypuck = handleTest ./hockeypuck.nix { };
  home-assistant = handleTest ./home-assistant.nix {};
  hostname = handleTest ./hostname.nix {};
  hound = handleTest ./hound.nix {};
  hub = handleTest ./git/hub.nix {};
  hydra = handleTest ./hydra {};
  i3wm = handleTest ./i3wm.nix {};
  icingaweb2 = handleTest ./icingaweb2.nix {};
  iftop = handleTest ./iftop.nix {};
  incron = handleTest ./incron.nix {};
  influxdb = handleTest ./influxdb.nix {};
  initrd-network-openvpn = handleTest ./initrd-network-openvpn {};
  initrd-network-ssh = handleTest ./initrd-network-ssh {};
  initrd-luks-empty-passphrase = handleTest ./initrd-luks-empty-passphrase.nix {};
  initrdNetwork = handleTest ./initrd-network.nix {};
  initrd-secrets = handleTest ./initrd-secrets.nix {};
  initrd-secrets-changing = handleTest ./initrd-secrets-changing.nix {};
  input-remapper = handleTest ./input-remapper.nix {};
  inspircd = handleTest ./inspircd.nix {};
  installer = handleTest ./installer.nix {};
  installer-systemd-stage-1 = handleTest ./installer-systemd-stage-1.nix {};
  invoiceplane = handleTest ./invoiceplane.nix {};
  iodine = handleTest ./iodine.nix {};
  ipv6 = handleTest ./ipv6.nix {};
  iscsi-multipath-root = handleTest ./iscsi-multipath-root.nix {};
  iscsi-root = handleTest ./iscsi-root.nix {};
  isso = handleTest ./isso.nix {};
  jackett = handleTest ./jackett.nix {};
  jellyfin = handleTest ./jellyfin.nix {};
  jenkins = handleTest ./jenkins.nix {};
  jenkins-cli = handleTest ./jenkins-cli.nix {};
  jibri = handleTest ./jibri.nix {};
  jirafeau = handleTest ./jirafeau.nix {};
  jitsi-meet = handleTest ./jitsi-meet.nix {};
  k3s = handleTest ./k3s {};
  kafka = handleTest ./kafka.nix {};
  kanidm = handleTest ./kanidm.nix {};
  karma = handleTest ./karma.nix {};
  kavita = handleTest ./kavita.nix {};
  kbd-setfont-decompress = handleTest ./kbd-setfont-decompress.nix {};
  kbd-update-search-paths-patch = handleTest ./kbd-update-search-paths-patch.nix {};
  kea = handleTest ./kea.nix {};
  keepalived = handleTest ./keepalived.nix {};
  keepassxc = handleTest ./keepassxc.nix {};
  kerberos = handleTest ./kerberos/default.nix {};
  kernel-generic = handleTest ./kernel-generic.nix {};
  kernel-latest-ath-user-regd = handleTest ./kernel-latest-ath-user-regd.nix {};
  keter = handleTest ./keter.nix {};
  kexec = handleTest ./kexec.nix {};
  keycloak = discoverTests (import ./keycloak.nix);
  keyd = handleTest ./keyd.nix {};
  keymap = handleTest ./keymap.nix {};
  knot = handleTest ./knot.nix {};
  komga = handleTest ./komga.nix {};
  krb5 = discoverTests (import ./krb5 {});
  ksm = handleTest ./ksm.nix {};
  kthxbye = handleTest ./kthxbye.nix {};
  kubernetes = handleTestOn ["x86_64-linux"] ./kubernetes {};
  kubo = runTest ./kubo.nix;
  ladybird = handleTest ./ladybird.nix {};
  languagetool = handleTest ./languagetool.nix {};
  latestKernel.login = handleTest ./login.nix { latestKernel = true; };
  leaps = handleTest ./leaps.nix {};
  lemmy = handleTest ./lemmy.nix {};
  libinput = handleTest ./libinput.nix {};
  libreddit = handleTest ./libreddit.nix {};
  libresprite = handleTest ./libresprite.nix {};
  libreswan = handleTest ./libreswan.nix {};
  librewolf = handleTest ./firefox.nix { firefoxPackage = pkgs.librewolf; };
  libuiohook = handleTest ./libuiohook.nix {};
  libvirtd = handleTest ./libvirtd.nix {};
  lidarr = handleTest ./lidarr.nix {};
  lightdm = handleTest ./lightdm.nix {};
  lighttpd = handleTest ./lighttpd.nix {};
  limesurvey = handleTest ./limesurvey.nix {};
  listmonk = handleTest ./listmonk.nix {};
  litestream = handleTest ./litestream.nix {};
  lldap = handleTest ./lldap.nix {};
  locate = handleTest ./locate.nix {};
  login = handleTest ./login.nix {};
  logrotate = handleTest ./logrotate.nix {};
  loki = handleTest ./loki.nix {};
  luks = handleTest ./luks.nix {};
  lvm2 = handleTest ./lvm2 {};
  lxd = handleTest ./lxd.nix {};
  lxd-nftables = handleTest ./lxd-nftables.nix {};
  lxd-image-server = handleTest ./lxd-image-server.nix {};
  #logstash = handleTest ./logstash.nix {};
  lorri = handleTest ./lorri/default.nix {};
  maddy = discoverTests (import ./maddy { inherit handleTest; });
  maestral = handleTest ./maestral.nix {};
  magic-wormhole-mailbox-server = handleTest ./magic-wormhole-mailbox-server.nix {};
  magnetico = handleTest ./magnetico.nix {};
  mailcatcher = handleTest ./mailcatcher.nix {};
  mailhog = handleTest ./mailhog.nix {};
  mailman = handleTest ./mailman.nix {};
  man = handleTest ./man.nix {};
  mariadb-galera = handleTest ./mysql/mariadb-galera.nix {};
  mastodon = discoverTests (import ./web-apps/mastodon { inherit handleTestOn; });
  pixelfed = discoverTests (import ./web-apps/pixelfed { inherit handleTestOn; });
  mate = handleTest ./mate.nix {};
  matomo = handleTest ./matomo.nix {};
  matrix-appservice-irc = handleTest ./matrix/appservice-irc.nix {};
  matrix-conduit = handleTest ./matrix/conduit.nix {};
  matrix-synapse = handleTest ./matrix/synapse.nix {};
  mattermost = handleTest ./mattermost.nix {};
  mediatomb = handleTest ./mediatomb.nix {};
  mediawiki = handleTest ./mediawiki.nix {};
  meilisearch = handleTest ./meilisearch.nix {};
  memcached = handleTest ./memcached.nix {};
  merecat = handleTest ./merecat.nix {};
  metabase = handleTest ./metabase.nix {};
  mindustry = handleTest ./mindustry.nix {};
  minecraft = handleTest ./minecraft.nix {};
  minecraft-server = handleTest ./minecraft-server.nix {};
  minidlna = handleTest ./minidlna.nix {};
  miniflux = handleTest ./miniflux.nix {};
  minio = handleTest ./minio.nix {};
  miriway = handleTest ./miriway.nix {};
  misc = handleTest ./misc.nix {};
  mjolnir = handleTest ./matrix/mjolnir.nix {};
  mod_perl = handleTest ./mod_perl.nix {};
  molly-brown = handleTest ./molly-brown.nix {};
  monica = handleTest ./web-apps/monica.nix {};
  mongodb = handleTest ./mongodb.nix {};
  moodle = handleTest ./moodle.nix {};
  moonraker = handleTest ./moonraker.nix {};
  morty = handleTest ./morty.nix {};
  mosquitto = handleTest ./mosquitto.nix {};
  moosefs = handleTest ./moosefs.nix {};
  mpd = handleTest ./mpd.nix {};
  mpv = handleTest ./mpv.nix {};
  mtp = handleTest ./mtp.nix {};
  multipass = handleTest ./multipass.nix {};
  mumble = handleTest ./mumble.nix {};
  # Fails on aarch64-linux at the PDF creation step - need to debug this on an
  # aarch64 machine..
  musescore = handleTestOn ["x86_64-linux"] ./musescore.nix {};
  munin = handleTest ./munin.nix {};
  mutableUsers = handleTest ./mutable-users.nix {};
  mxisd = handleTest ./mxisd.nix {};
  mysql = handleTest ./mysql/mysql.nix {};
  mysql-autobackup = handleTest ./mysql/mysql-autobackup.nix {};
  mysql-backup = handleTest ./mysql/mysql-backup.nix {};
  mysql-replication = handleTest ./mysql/mysql-replication.nix {};
  n8n = handleTest ./n8n.nix {};
  nagios = handleTest ./nagios.nix {};
  nar-serve = handleTest ./nar-serve.nix {};
  nat.firewall = handleTest ./nat.nix { withFirewall = true; };
  nat.standalone = handleTest ./nat.nix { withFirewall = false; };
  nat.nftables.firewall = handleTest ./nat.nix { withFirewall = true; nftables = true; };
  nat.nftables.standalone = handleTest ./nat.nix { withFirewall = false; nftables = true; };
  nats = handleTest ./nats.nix {};
  navidrome = handleTest ./navidrome.nix {};
  nbd = handleTest ./nbd.nix {};
  ncdns = handleTest ./ncdns.nix {};
  ndppd = handleTest ./ndppd.nix {};
  nebula = handleTest ./nebula.nix {};
  netbird = handleTest ./netbird.nix {};
  neo4j = handleTest ./neo4j.nix {};
  netdata = handleTest ./netdata.nix {};
  networking.networkd = handleTest ./networking.nix { networkd = true; };
  networking.scripted = handleTest ./networking.nix { networkd = false; };
  netbox = handleTest ./web-apps/netbox.nix { inherit (pkgs) netbox; };
  netbox_3_3 = handleTest ./web-apps/netbox.nix { netbox = pkgs.netbox_3_3; };
  # TODO: put in networking.nix after the test becomes more complete
  networkingProxy = handleTest ./networking-proxy.nix {};
  nextcloud = handleTest ./nextcloud {};
  nexus = handleTest ./nexus.nix {};
  # TODO: Test nfsv3 + Kerberos
  nfs3 = handleTest ./nfs { version = 3; };
  nfs4 = handleTest ./nfs { version = 4; };
  nghttpx = handleTest ./nghttpx.nix {};
  nginx = handleTest ./nginx.nix {};
  nginx-auth = handleTest ./nginx-auth.nix {};
  nginx-etag = handleTest ./nginx-etag.nix {};
  nginx-globalredirect = handleTest ./nginx-globalredirect.nix {};
  nginx-http3 = handleTest ./nginx-http3.nix {};
  nginx-modsecurity = handleTest ./nginx-modsecurity.nix {};
  nginx-njs = handleTest ./nginx-njs.nix {};
  nginx-pubhtml = handleTest ./nginx-pubhtml.nix {};
  nginx-sandbox = handleTestOn ["x86_64-linux"] ./nginx-sandbox.nix {};
  nginx-sso = handleTest ./nginx-sso.nix {};
  nginx-variants = handleTest ./nginx-variants.nix {};
  nifi = handleTestOn ["x86_64-linux"] ./web-apps/nifi.nix {};
  nitter = handleTest ./nitter.nix {};
  nix-ld = handleTest ./nix-ld.nix {};
  nix-serve = handleTest ./nix-serve.nix {};
  nix-serve-ssh = handleTest ./nix-serve-ssh.nix {};
  nixops = handleTest ./nixops/default.nix {};
  nixos-generate-config = handleTest ./nixos-generate-config.nix {};
  nixos-rebuild-specialisations = handleTest ./nixos-rebuild-specialisations.nix {};
  nixpkgs = pkgs.callPackage ../modules/misc/nixpkgs/test.nix { inherit evalMinimalConfig; };
  node-red = handleTest ./node-red.nix {};
  nomad = handleTest ./nomad.nix {};
  non-default-filesystems = handleTest ./non-default-filesystems.nix {};
  noto-fonts = handleTest ./noto-fonts.nix {};
  noto-fonts-cjk-qt-default-weight = handleTest ./noto-fonts-cjk-qt-default-weight.nix {};
  novacomd = handleTestOn ["x86_64-linux"] ./novacomd.nix {};
  nscd = handleTest ./nscd.nix {};
  nsd = handleTest ./nsd.nix {};
  ntfy-sh = handleTest ./ntfy-sh.nix {};
  nzbget = handleTest ./nzbget.nix {};
  nzbhydra2 = handleTest ./nzbhydra2.nix {};
  oh-my-zsh = handleTest ./oh-my-zsh.nix {};
  ombi = handleTest ./ombi.nix {};
  openarena = handleTest ./openarena.nix {};
  openldap = handleTest ./openldap.nix {};
  opensearch = discoverTests (import ./opensearch.nix);
  openresty-lua = handleTest ./openresty-lua.nix {};
  opensmtpd = handleTest ./opensmtpd.nix {};
  opensmtpd-rspamd = handleTest ./opensmtpd-rspamd.nix {};
  openssh = handleTest ./openssh.nix {};
  octoprint = handleTest ./octoprint.nix {};
  openstack-image-metadata = (handleTestOn ["x86_64-linux"] ./openstack-image.nix {}).metadata or {};
  openstack-image-userdata = (handleTestOn ["x86_64-linux"] ./openstack-image.nix {}).userdata or {};
  opentabletdriver = handleTest ./opentabletdriver.nix {};
  opentelemetry-collector = handleTest ./opentelemetry-collector.nix {};
  owncast = handleTest ./owncast.nix {};
  image-contents = handleTest ./image-contents.nix {};
  openvscode-server = handleTest ./openvscode-server.nix {};
  orangefs = handleTest ./orangefs.nix {};
  os-prober = handleTestOn ["x86_64-linux"] ./os-prober.nix {};
  osrm-backend = handleTest ./osrm-backend.nix {};
  overlayfs = handleTest ./overlayfs.nix {};
  pacemaker = handleTest ./pacemaker.nix {};
  packagekit = handleTest ./packagekit.nix {};
  pam-file-contents = handleTest ./pam/pam-file-contents.nix {};
  pam-oath-login = handleTest ./pam/pam-oath-login.nix {};
  pam-u2f = handleTest ./pam/pam-u2f.nix {};
  pam-ussh = handleTest ./pam/pam-ussh.nix {};
  pam-zfs-key = handleTest ./pam/zfs-key.nix {};
  pass-secret-service = handleTest ./pass-secret-service.nix {};
  patroni = handleTestOn ["x86_64-linux"] ./patroni.nix {};
  pantalaimon = handleTest ./matrix/pantalaimon.nix {};
  pantheon = handleTest ./pantheon.nix {};
  paperless = handleTest ./paperless.nix {};
  parsedmarc = handleTest ./parsedmarc {};
  pdns-recursor = handleTest ./pdns-recursor.nix {};
  peerflix = handleTest ./peerflix.nix {};
  peering-manager = handleTest ./web-apps/peering-manager.nix {};
  peertube = handleTestOn ["x86_64-linux"] ./web-apps/peertube.nix {};
  peroxide = handleTest ./peroxide.nix {};
  pgadmin4 = handleTest ./pgadmin4.nix {};
  pgjwt = handleTest ./pgjwt.nix {};
  pgmanage = handleTest ./pgmanage.nix {};
  phosh = handleTest ./phosh.nix {};
  photoprism = handleTest ./photoprism.nix {};
  php = handleTest ./php {};
  php80 = handleTest ./php { php = pkgs.php80; };
  php81 = handleTest ./php { php = pkgs.php81; };
  php82 = handleTest ./php { php = pkgs.php82; };
  phylactery = handleTest ./web-apps/phylactery.nix {};
  pict-rs = handleTest ./pict-rs.nix {};
  pinnwand = handleTest ./pinnwand.nix {};
  plasma-bigscreen = handleTest ./plasma-bigscreen.nix {};
  plasma5 = handleTest ./plasma5.nix {};
  plasma5-systemd-start = handleTest ./plasma5-systemd-start.nix {};
  plausible = handleTest ./plausible.nix {};
  please = handleTest ./please.nix {};
  pleroma = handleTestOn [ "x86_64-linux" "aarch64-linux" ] ./pleroma.nix {};
  plikd = handleTest ./plikd.nix {};
  plotinus = handleTest ./plotinus.nix {};
  podgrab = handleTest ./podgrab.nix {};
  podman = handleTestOn ["aarch64-linux" "x86_64-linux"] ./podman/default.nix {};
  podman-tls-ghostunnel = handleTestOn ["aarch64-linux" "x86_64-linux"] ./podman/tls-ghostunnel.nix {};
  polaris = handleTest ./polaris.nix {};
  pomerium = handleTestOn ["x86_64-linux"] ./pomerium.nix {};
  portunus = handleTest ./portunus.nix { };
  postfix = handleTest ./postfix.nix {};
  postfix-raise-smtpd-tls-security-level = handleTest ./postfix-raise-smtpd-tls-security-level.nix {};
  postfixadmin = handleTest ./postfixadmin.nix {};
  postgis = handleTest ./postgis.nix {};
  postgresql = handleTest ./postgresql.nix {};
  postgresql-jit = handleTest ./postgresql-jit.nix {};
  postgresql-wal-receiver = handleTest ./postgresql-wal-receiver.nix {};
  powerdns = handleTest ./powerdns.nix {};
  powerdns-admin = handleTest ./powerdns-admin.nix {};
  power-profiles-daemon = handleTest ./power-profiles-daemon.nix {};
  pppd = handleTest ./pppd.nix {};
  predictable-interface-names = handleTest ./predictable-interface-names.nix {};
  printing-socket = handleTest ./printing.nix { socket = true; };
  printing-service = handleTest ./printing.nix { socket = false; };
  privacyidea = handleTest ./privacyidea.nix {};
  privoxy = handleTest ./privoxy.nix {};
  prometheus = handleTest ./prometheus.nix {};
  prometheus-exporters = handleTest ./prometheus-exporters.nix {};
  prosody = handleTest ./xmpp/prosody.nix {};
  prosody-mysql = handleTest ./xmpp/prosody-mysql.nix {};
  proxy = handleTest ./proxy.nix {};
  prowlarr = handleTest ./prowlarr.nix {};
  pt2-clone = handleTest ./pt2-clone.nix {};
  pykms = handleTest ./pykms.nix {};
  public-inbox = handleTest ./public-inbox.nix {};
  pufferpanel = handleTest ./pufferpanel.nix {};
  pulseaudio = discoverTests (import ./pulseaudio.nix);
  qboot = handleTestOn ["x86_64-linux" "i686-linux"] ./qboot.nix {};
  qemu-vm-restrictnetwork = handleTest ./qemu-vm-restrictnetwork.nix {};
  quorum = handleTest ./quorum.nix {};
  quake3 = handleTest ./quake3.nix {};
  rabbitmq = handleTest ./rabbitmq.nix {};
  radarr = handleTest ./radarr.nix {};
  radicale = handleTest ./radicale.nix {};
  rasdaemon = handleTest ./rasdaemon.nix {};
  readarr = handleTest ./readarr.nix {};
  redis = handleTest ./redis.nix {};
  redmine = handleTest ./redmine.nix {};
  restartByActivationScript = handleTest ./restart-by-activation-script.nix {};
  restic = handleTest ./restic.nix {};
  retroarch = handleTest ./retroarch.nix {};
  robustirc-bridge = handleTest ./robustirc-bridge.nix {};
  roundcube = handleTest ./roundcube.nix {};
  rshim = handleTest ./rshim.nix {};
  rspamd = handleTest ./rspamd.nix {};
  rss2email = handleTest ./rss2email.nix {};
  rstudio-server = handleTest ./rstudio-server.nix {};
  rsyncd = handleTest ./rsyncd.nix {};
  rsyslogd = handleTest ./rsyslogd.nix {};
  rxe = handleTest ./rxe.nix {};
  sabnzbd = handleTest ./sabnzbd.nix {};
  samba = handleTest ./samba.nix {};
  samba-wsdd = handleTest ./samba-wsdd.nix {};
  sanoid = handleTest ./sanoid.nix {};
  schleuder = handleTest ./schleuder.nix {};
  sddm = handleTest ./sddm.nix {};
  seafile = handleTest ./seafile.nix {};
  searx = handleTest ./searx.nix {};
  service-runner = handleTest ./service-runner.nix {};
  sftpgo = runTest ./sftpgo.nix;
  sfxr-qt = handleTest ./sfxr-qt.nix {};
  sgtpuzzles = handleTest ./sgtpuzzles.nix {};
  shadow = handleTest ./shadow.nix {};
  shadowsocks = handleTest ./shadowsocks {};
  shattered-pixel-dungeon = handleTest ./shattered-pixel-dungeon.nix {};
  shiori = handleTest ./shiori.nix {};
  signal-desktop = handleTest ./signal-desktop.nix {};
  simple = handleTest ./simple.nix {};
  slurm = handleTest ./slurm.nix {};
  smokeping = handleTest ./smokeping.nix {};
  snapcast = handleTest ./snapcast.nix {};
  snapper = handleTest ./snapper.nix {};
  snipe-it = runTest ./web-apps/snipe-it.nix;
  soapui = handleTest ./soapui.nix {};
  sogo = handleTest ./sogo.nix {};
  solanum = handleTest ./solanum.nix {};
  sonarr = handleTest ./sonarr.nix {};
  sourcehut = handleTest ./sourcehut.nix {};
  spacecookie = handleTest ./spacecookie.nix {};
  spark = handleTestOn [ "x86_64-linux" "aarch64-linux" ] ./spark {};
  sqlite3-to-mysql = handleTest ./sqlite3-to-mysql.nix {};
  sslh = handleTest ./sslh.nix {};
  sssd = handleTestOn ["x86_64-linux"] ./sssd.nix {};
  sssd-ldap = handleTestOn ["x86_64-linux"] ./sssd-ldap.nix {};
  stargazer = runTest ./web-servers/stargazer.nix;
  starship = handleTest ./starship.nix {};
  step-ca = handleTestOn ["x86_64-linux"] ./step-ca.nix {};
  stratis = handleTest ./stratis {};
  strongswan-swanctl = handleTest ./strongswan-swanctl.nix {};
  stunnel = handleTest ./stunnel.nix {};
  sudo = handleTest ./sudo.nix {};
  swap-file-btrfs = handleTest ./swap-file-btrfs.nix {};
  swap-partition = handleTest ./swap-partition.nix {};
  swap-random-encryption = handleTest ./swap-random-encryption.nix {};
  sway = handleTest ./sway.nix {};
  switchTest = handleTest ./switch-test.nix {};
  sympa = handleTest ./sympa.nix {};
  syncthing = handleTest ./syncthing.nix {};
  syncthing-init = handleTest ./syncthing-init.nix {};
  syncthing-relay = handleTest ./syncthing-relay.nix {};
  systemd = handleTest ./systemd.nix {};
  systemd-analyze = handleTest ./systemd-analyze.nix {};
  systemd-binfmt = handleTestOn ["x86_64-linux"] ./systemd-binfmt.nix {};
  systemd-boot = handleTest ./systemd-boot.nix {};
  systemd-bpf = handleTest ./systemd-bpf.nix {};
  systemd-confinement = handleTest ./systemd-confinement.nix {};
  systemd-coredump = handleTest ./systemd-coredump.nix {};
  systemd-cryptenroll = handleTest ./systemd-cryptenroll.nix {};
  systemd-credentials-tpm2 = handleTest ./systemd-credentials-tpm2.nix {};
  systemd-escaping = handleTest ./systemd-escaping.nix {};
  systemd-initrd-btrfs-raid = handleTest ./systemd-initrd-btrfs-raid.nix {};
  systemd-initrd-luks-fido2 = handleTest ./systemd-initrd-luks-fido2.nix {};
  systemd-initrd-luks-keyfile = handleTest ./systemd-initrd-luks-keyfile.nix {};
  systemd-initrd-luks-empty-passphrase = handleTest ./initrd-luks-empty-passphrase.nix { systemdStage1 = true; };
  systemd-initrd-luks-password = handleTest ./systemd-initrd-luks-password.nix {};
  systemd-initrd-luks-tpm2 = handleTest ./systemd-initrd-luks-tpm2.nix {};
  systemd-initrd-modprobe = handleTest ./systemd-initrd-modprobe.nix {};
  systemd-initrd-shutdown = handleTest ./systemd-shutdown.nix { systemdStage1 = true; };
  systemd-initrd-simple = handleTest ./systemd-initrd-simple.nix {};
  systemd-initrd-swraid = handleTest ./systemd-initrd-swraid.nix {};
  systemd-initrd-vconsole = handleTest ./systemd-initrd-vconsole.nix {};
  systemd-initrd-networkd = handleTest ./systemd-initrd-networkd.nix {};
  systemd-initrd-networkd-ssh = handleTest ./systemd-initrd-networkd-ssh.nix {};
  systemd-initrd-networkd-openvpn = handleTest ./initrd-network-openvpn { systemdStage1 = true; };
  systemd-journal = handleTest ./systemd-journal.nix {};
  systemd-machinectl = handleTest ./systemd-machinectl.nix {};
  systemd-networkd = handleTest ./systemd-networkd.nix {};
  systemd-networkd-dhcpserver = handleTest ./systemd-networkd-dhcpserver.nix {};
  systemd-networkd-dhcpserver-static-leases = handleTest ./systemd-networkd-dhcpserver-static-leases.nix {};
  systemd-networkd-ipv6-prefix-delegation = handleTest ./systemd-networkd-ipv6-prefix-delegation.nix {};
  systemd-networkd-vrf = handleTest ./systemd-networkd-vrf.nix {};
  systemd-no-tainted = handleTest ./systemd-no-tainted.nix {};
  systemd-nspawn = handleTest ./systemd-nspawn.nix {};
  systemd-oomd = handleTest ./systemd-oomd.nix {};
  systemd-portabled = handleTest ./systemd-portabled.nix {};
  systemd-repart = handleTest ./systemd-repart.nix {};
  systemd-shutdown = handleTest ./systemd-shutdown.nix {};
  systemd-timesyncd = handleTest ./systemd-timesyncd.nix {};
  systemd-user-tmpfiles-rules = handleTest ./systemd-user-tmpfiles-rules.nix {};
  systemd-misc = handleTest ./systemd-misc.nix {};
  systemd-userdbd = handleTest ./systemd-userdbd.nix {};
  systemd-homed = handleTest ./systemd-homed.nix {};
  tandoor-recipes = handleTest ./tandoor-recipes.nix {};
  taskserver = handleTest ./taskserver.nix {};
  tayga = handleTest ./tayga.nix {};
  teeworlds = handleTest ./teeworlds.nix {};
  telegraf = handleTest ./telegraf.nix {};
  teleport = handleTest ./teleport.nix {};
  thelounge = handleTest ./thelounge.nix {};
  terminal-emulators = handleTest ./terminal-emulators.nix {};
  tiddlywiki = handleTest ./tiddlywiki.nix {};
  tigervnc = handleTest ./tigervnc.nix {};
  timescaledb = handleTest ./timescaledb.nix {};
  promscale = handleTest ./promscale.nix {};
  timezone = handleTest ./timezone.nix {};
  tinc = handleTest ./tinc {};
  tinydns = handleTest ./tinydns.nix {};
  tinywl = handleTest ./tinywl.nix {};
  tmate-ssh-server = handleTest ./tmate-ssh-server.nix { };
  tomcat = handleTest ./tomcat.nix {};
  tor = handleTest ./tor.nix {};
  traefik = handleTestOn ["aarch64-linux" "x86_64-linux"] ./traefik.nix {};
  trafficserver = handleTest ./trafficserver.nix {};
  transmission = handleTest ./transmission.nix {};
  # tracee requires bpf
  tracee = handleTestOn ["x86_64-linux"] ./tracee.nix {};
  trezord = handleTest ./trezord.nix {};
  trickster = handleTest ./trickster.nix {};
  trilium-server = handleTestOn ["x86_64-linux"] ./trilium-server.nix {};
  tsm-client-gui = handleTest ./tsm-client-gui.nix {};
  txredisapi = handleTest ./txredisapi.nix {};
  tuptime = handleTest ./tuptime.nix {};
  turbovnc-headless-server = handleTest ./turbovnc-headless-server.nix {};
  tuxguitar = handleTest ./tuxguitar.nix {};
  ucarp = handleTest ./ucarp.nix {};
  udisks2 = handleTest ./udisks2.nix {};
  ulogd = handleTest ./ulogd.nix {};
  unbound = handleTest ./unbound.nix {};
  unifi = handleTest ./unifi.nix {};
  unit-php = handleTest ./web-servers/unit-php.nix {};
  upnp = handleTest ./upnp.nix {};
  uptermd = handleTest ./uptermd.nix {};
  uptime-kuma = handleTest ./uptime-kuma.nix {};
  usbguard = handleTest ./usbguard.nix {};
  user-activation-scripts = handleTest ./user-activation-scripts.nix {};
  user-home-mode = handleTest ./user-home-mode.nix {};
  uwsgi = handleTest ./uwsgi.nix {};
  v2ray = handleTest ./v2ray.nix {};
  varnish60 = handleTest ./varnish.nix { package = pkgs.varnish60; };
  varnish72 = handleTest ./varnish.nix { package = pkgs.varnish72; };
  varnish73 = handleTest ./varnish.nix { package = pkgs.varnish73; };
  vault = handleTest ./vault.nix {};
  vault-agent = handleTest ./vault-agent.nix {};
  vault-dev = handleTest ./vault-dev.nix {};
  vault-postgresql = handleTest ./vault-postgresql.nix {};
  vaultwarden = handleTest ./vaultwarden.nix {};
  vector = handleTest ./vector.nix {};
  vengi-tools = handleTest ./vengi-tools.nix {};
  victoriametrics = handleTest ./victoriametrics.nix {};
  vikunja = handleTest ./vikunja.nix {};
  virtualbox = handleTestOn ["x86_64-linux"] ./virtualbox.nix {};
  vscodium = discoverTests (import ./vscodium.nix);
  vsftpd = handleTest ./vsftpd.nix {};
  warzone2100 = handleTest ./warzone2100.nix {};
  wasabibackend = handleTest ./wasabibackend.nix {};
  webhook = runTest ./webhook.nix;
  wiki-js = handleTest ./wiki-js.nix {};
  wine = handleTest ./wine.nix {};
  wireguard = handleTest ./wireguard {};
  without-nix = handleTest ./without-nix.nix {};
  wmderland = handleTest ./wmderland.nix {};
  wpa_supplicant = handleTest ./wpa_supplicant.nix {};
  wordpress = handleTest ./wordpress.nix {};
  wrappers = handleTest ./wrappers.nix {};
  writefreely = handleTest ./web-apps/writefreely.nix {};
  xandikos = handleTest ./xandikos.nix {};
  xautolock = handleTest ./xautolock.nix {};
  xfce = handleTest ./xfce.nix {};
  xmonad = handleTest ./xmonad.nix {};
  xmonad-xdg-autostart = handleTest ./xmonad-xdg-autostart.nix {};
  xpadneo = handleTest ./xpadneo.nix {};
  xrdp = handleTest ./xrdp.nix {};
  xss-lock = handleTest ./xss-lock.nix {};
  xterm = handleTest ./xterm.nix {};
  xxh = handleTest ./xxh.nix {};
  yabar = handleTest ./yabar.nix {};
  yggdrasil = handleTest ./yggdrasil.nix {};
  zammad = handleTest ./zammad.nix {};
  zeronet-conservancy = handleTest ./zeronet-conservancy.nix {};
  zfs = handleTest ./zfs.nix {};
  zigbee2mqtt = handleTest ./zigbee2mqtt.nix {};
  zoneminder = handleTest ./zoneminder.nix {};
  zookeeper = handleTest ./zookeeper.nix {};
  zram-generator = handleTest ./zram-generator.nix {};
  zrepl = handleTest ./zrepl.nix {};
  zsh-history = handleTest ./zsh-history.nix {};
}<|MERGE_RESOLUTION|>--- conflicted
+++ resolved
@@ -174,11 +174,8 @@
   collectd = handleTest ./collectd.nix {};
   connman = handleTest ./connman.nix {};
   consul = handleTest ./consul.nix {};
-<<<<<<< HEAD
   consul-template = handleTest ./consul-template.nix {};
-=======
   containers-next = handleTest ./containers-next {};
->>>>>>> d09cddd6
   containers-bridge = handleTest ./containers-bridge.nix {};
   containers-custom-pkgs.nix = handleTest ./containers-custom-pkgs.nix {};
   containers-ephemeral = handleTest ./containers-ephemeral.nix {};
