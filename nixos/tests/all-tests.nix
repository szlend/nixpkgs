{ system, pkgs, callTest }:
# The return value of this function will be an attrset with arbitrary depth and
# the `anything` returned by callTest at its test leafs.
# The tests not supported by `system` will be replaced with `{}`, so that
# `passthru.tests` can contain links to those without breaking on architectures
# where said tests are unsupported.
# Example callTest that just extracts the derivation from the test:
#   callTest = t: t.test;

with pkgs.lib;

let
  discoverTests = val:
    if !isAttrs val then val
    else if hasAttr "test" val then callTest val
    else mapAttrs (n: s: discoverTests s) val;
  handleTest = path: args:
    discoverTests (import path ({ inherit system pkgs; } // args));
  handleTestOn = systems: path: args:
    if elem system systems then handleTest path args
    else {};
in
{
  acme = handleTestOn ["x86_64-linux"] ./acme.nix {};
  atd = handleTest ./atd.nix {};
  avahi = handleTest ./avahi.nix {};
  bcachefs = handleTestOn ["x86_64-linux"] ./bcachefs.nix {}; # linux-4.18.2018.10.12 is unsupported on aarch64
  beegfs = handleTestOn ["x86_64-linux"] ./beegfs.nix {}; # beegfs is unsupported on aarch64
  bind = handleTest ./bind.nix {};
  bittorrent = handleTest ./bittorrent.nix {};
  #blivet = handleTest ./blivet.nix {};   # broken since 2017-07024
  boot = handleTestOn ["x86_64-linux"] ./boot.nix {}; # syslinux is unsupported on aarch64
  boot-stage1 = handleTest ./boot-stage1.nix {};
  borgbackup = handleTest ./borgbackup.nix {};
  buildbot = handleTest ./buildbot.nix {};
  cadvisor = handleTestOn ["x86_64-linux"] ./cadvisor.nix {};
  ceph = handleTestOn ["x86_64-linux"] ./ceph.nix {};
  certmgr = handleTest ./certmgr.nix {};
  cfssl = handleTestOn ["x86_64-linux"] ./cfssl.nix {};
  chromium = (handleTestOn ["x86_64-linux"] ./chromium.nix {}).stable or {};
  cjdns = handleTest ./cjdns.nix {};
  clamav = handleTest ./clamav.nix {};
  cloud-init = handleTest ./cloud-init.nix {};
  codimd = handleTest ./codimd.nix {};
  containers-bridge = handleTest ./containers-bridge.nix {};
  containers-extra_veth = handleTest ./containers-extra_veth.nix {};
  containers-hosts = handleTest ./containers-hosts.nix {};
  containers-imperative = handleTest ./containers-imperative.nix {};
  containers-ipv4 = handleTest ./containers-ipv4.nix {};
  containers-ipv6 = handleTest ./containers-ipv6.nix {};
  containers-macvlans = handleTest ./containers-macvlans.nix {};
  containers-physical_interfaces = handleTest ./containers-physical_interfaces.nix {};
  containers-restart_networking = handleTest ./containers-restart_networking.nix {};
  containers-tmpfs = handleTest ./containers-tmpfs.nix {};
  #couchdb = handleTest ./couchdb.nix {}; # spidermonkey-1.8.5 is marked as broken
  deluge = handleTest ./deluge.nix {};
  dhparams = handleTest ./dhparams.nix {};
  dnscrypt-proxy = handleTestOn ["x86_64-linux"] ./dnscrypt-proxy.nix {};
  docker = handleTestOn ["x86_64-linux"] ./docker.nix {};
  docker-edge = handleTestOn ["x86_64-linux"] ./docker-edge.nix {};
  docker-preloader = handleTestOn ["x86_64-linux"] ./docker-preloader.nix {};
  docker-registry = handleTest ./docker-registry.nix {};
  docker-tools = handleTestOn ["x86_64-linux"] ./docker-tools.nix {};
  docker-tools-overlay = handleTestOn ["x86_64-linux"] ./docker-tools-overlay.nix {};
  dovecot = handleTest ./dovecot.nix {};
  # ec2-config doesn't work in a sandbox as the simulated ec2 instance needs network access
  #ec2-config = (handleTestOn ["x86_64-linux"] ./ec2.nix {}).boot-ec2-config or {};
  ec2-nixops = (handleTestOn ["x86_64-linux"] ./ec2.nix {}).boot-ec2-nixops or {};
  ecryptfs = handleTest ./ecryptfs.nix {};
  elk = handleTestOn ["x86_64-linux"] ./elk.nix {};
  env = handleTest ./env.nix {};
  etcd = handleTestOn ["x86_64-linux"] ./etcd.nix {};
  ferm = handleTest ./ferm.nix {};
  firefox = handleTest ./firefox.nix {};
  firewall = handleTest ./firewall.nix {};
  flatpak = handleTest ./flatpak.nix {};
  fsck = handleTest ./fsck.nix {};
  fwupd = handleTestOn ["x86_64-linux"] ./fwupd.nix {}; # libsmbios is unsupported on aarch64
  gdk-pixbuf = handleTest ./gdk-pixbuf.nix {};
  gitea = handleTest ./gitea.nix {};
  gitlab = handleTest ./gitlab.nix {};
  gitolite = handleTest ./gitolite.nix {};
  gjs = handleTest ./gjs.nix {};
  gnome3 = handleTestOn ["x86_64-linux"] ./gnome3.nix {}; # libsmbios is unsupported on aarch64
  gnome3-gdm = handleTestOn ["x86_64-linux"] ./gnome3-gdm.nix {}; # libsmbios is unsupported on aarch64
  gocd-agent = handleTest ./gocd-agent.nix {};
  gocd-server = handleTest ./gocd-server.nix {};
  grafana = handleTest ./grafana.nix {};
  graphite = handleTest ./graphite.nix {};
  hadoop.hdfs = handleTestOn [ "x86_64-linux" ] ./hadoop/hdfs.nix {};
  hadoop.yarn = handleTestOn [ "x86_64-linux" ] ./hadoop/yarn.nix {};
  handbrake = handleTestOn ["x86_64-linux"] ./handbrake.nix {};
  haproxy = handleTest ./haproxy.nix {};
  #hardened = handleTest ./hardened.nix {}; # broken due useSandbox = true
  hibernate = handleTest ./hibernate.nix {};
  hitch = handleTest ./hitch {};
  hocker-fetchdocker = handleTest ./hocker-fetchdocker {};
  home-assistant = handleTest ./home-assistant.nix {};
  hound = handleTest ./hound.nix {};
  hydra = handleTest ./hydra {};
  i3wm = handleTest ./i3wm.nix {};
  iftop = handleTest ./iftop.nix {};
  incron = handleTest ./incron.nix {};
  influxdb = handleTest ./influxdb.nix {};
  initrd-network-ssh = handleTest ./initrd-network-ssh {};
  initrdNetwork = handleTest ./initrd-network.nix {};
  installer = handleTest ./installer.nix {};
  ipv6 = handleTest ./ipv6.nix {};
  jenkins = handleTest ./jenkins.nix {};
<<<<<<< HEAD
  kafka = handleTest ./kafka.nix {};
  kerberos = handleTest tests/kerberos/default.nix {};
=======
  #kafka = handleTest ./kafka.nix {}; # broken since openjdk: 8u181 -> 8u192
>>>>>>> eceb2b06
  kernel-latest = handleTest ./kernel-latest.nix {};
  kernel-lts = handleTest ./kernel-lts.nix {};
  keymap = handleTest ./keymap.nix {};
  kubernetes.dns = handleTestOn ["x86_64-linux"] ./kubernetes/dns.nix {};
  # kubernetes.e2e should eventually replace kubernetes.rbac when it works
  #kubernetes.e2e = handleTestOn ["x86_64-linux"] ./kubernetes/e2e.nix {};
  kubernetes.rbac = handleTestOn ["x86_64-linux"] ./kubernetes/rbac.nix {};
  latestKernel.login = handleTest ./login.nix { latestKernel = true; };
  ldap = handleTest ./ldap.nix {};
  leaps = handleTest ./leaps.nix {};
  #lightdm = handleTest ./lightdm.nix {};
  login = handleTest ./login.nix {};
  #logstash = handleTest ./logstash.nix {};
  mathics = handleTest ./mathics.nix {};
  matrix-synapse = handleTest ./matrix-synapse.nix {};
  memcached = handleTest ./memcached.nix {};
  mesos = handleTest ./mesos.nix {};
  misc = handleTest ./misc.nix {};
  mongodb = handleTest ./mongodb.nix {};
  morty = handleTest ./morty.nix {};
  mpd = handleTest ./mpd.nix {};
  mumble = handleTest ./mumble.nix {};
  munin = handleTest ./munin.nix {};
  mutableUsers = handleTest ./mutable-users.nix {};
  mysql = handleTest ./mysql.nix {};
  mysqlBackup = handleTest ./mysql-backup.nix {};
  mysqlReplication = handleTest ./mysql-replication.nix {};
  nat.firewall = handleTest ./nat.nix { withFirewall = true; };
  nat.firewall-conntrack = handleTest ./nat.nix { withFirewall = true; withConntrackHelpers = true; };
  nat.standalone = handleTest ./nat.nix { withFirewall = false; };
  netdata = handleTest ./netdata.nix {};
  networking.networkd = handleTest ./networking.nix { networkd = true; };
  networking.scripted = handleTest ./networking.nix { networkd = false; };
  # TODO: put in networking.nix after the test becomes more complete
  networkingProxy = handleTest ./networking-proxy.nix {};
  nextcloud = handleTest ./nextcloud {};
  nexus = handleTest ./nexus.nix {};
  nfs3 = handleTest ./nfs.nix { version = 3; };
  nfs4 = handleTest ./nfs.nix { version = 4; };
  nghttpx = handleTest ./nghttpx.nix {};
  nginx = handleTest ./nginx.nix {};
  nix-ssh-serve = handleTest ./nix-ssh-serve.nix {};
  novacomd = handleTestOn ["x86_64-linux"] ./novacomd.nix {};
  nsd = handleTest ./nsd.nix {};
  openldap = handleTest ./openldap.nix {};
  opensmtpd = handleTest ./opensmtpd.nix {};
  openssh = handleTest ./openssh.nix {};
  osquery = handleTest ./osquery.nix {};
  ostree = handleTest ./ostree.nix {};
  pam-oath-login = handleTest ./pam-oath-login.nix {};
  peerflix = handleTest ./peerflix.nix {};
  pgjwt = handleTest ./pgjwt.nix {};
  pgmanage = handleTest ./pgmanage.nix {};
  php-pcre = handleTest ./php-pcre.nix {};
  plasma5 = handleTest ./plasma5.nix {};
  plotinus = handleTest ./plotinus.nix {};
  postgis = handleTest ./postgis.nix {};
  postgresql = handleTest ./postgresql.nix {};
  powerdns = handleTest ./powerdns.nix {};
  predictable-interface-names = handleTest ./predictable-interface-names.nix {};
  printing = handleTest ./printing.nix {};
  prometheus = handleTest ./prometheus.nix {};
  prometheus-exporters = handleTest ./prometheus-exporters.nix {};
  prosody = handleTest ./prosody.nix {};
  proxy = handleTest ./proxy.nix {};
  quagga = handleTest ./quagga.nix {};
  quake3 = handleTest ./quake3.nix {};
  rabbitmq = handleTest ./rabbitmq.nix {};
  radicale = handleTest ./radicale.nix {};
  redmine = handleTest ./redmine.nix {};
  roundcube = handleTest ./roundcube.nix {};
  rspamd = handleTest ./rspamd.nix {};
  rss2email = handleTest ./rss2email.nix {};
  rsyslogd = handleTest ./rsyslogd.nix {};
  runInMachine = handleTest ./run-in-machine.nix {};
  rxe = handleTest ./rxe.nix {};
  samba = handleTest ./samba.nix {};
  sddm = handleTest ./sddm.nix {};
  simple = handleTest ./simple.nix {};
  slim = handleTest ./slim.nix {};
  slurm = handleTest ./slurm.nix {};
  smokeping = handleTest ./smokeping.nix {};
  snapper = handleTest ./snapper.nix {};
  solr = handleTest ./solr.nix {};
  strongswan-swanctl = handleTest ./strongswan-swanctl.nix {};
  sudo = handleTest ./sudo.nix {};
  switchTest = handleTest ./switch-test.nix {};
  syncthing-relay = handleTest ./syncthing-relay.nix {};
  systemd = handleTest ./systemd.nix {};
  taskserver = handleTest ./taskserver.nix {};
  tomcat = handleTest ./tomcat.nix {};
  tor = handleTest ./tor.nix {};
  transmission = handleTest ./transmission.nix {};
  udisks2 = handleTest ./udisks2.nix {};
  upnp = handleTest ./upnp.nix {};
  vault = handleTest ./vault.nix {};
  virtualbox = handleTestOn ["x86_64-linux"] ./virtualbox.nix {};
  wordpress = handleTest ./wordpress.nix {};
  xautolock = handleTest ./xautolock.nix {};
  xdg-desktop-portal = handleTest ./xdg-desktop-portal.nix {};
  xfce = handleTest ./xfce.nix {};
  xmonad = handleTest ./xmonad.nix {};
  xrdp = handleTest ./xrdp.nix {};
  xss-lock = handleTest ./xss-lock.nix {};
  yabar = handleTest ./yabar.nix {};
  zookeeper = handleTest ./zookeeper.nix {};
}<|MERGE_RESOLUTION|>--- conflicted
+++ resolved
@@ -107,12 +107,8 @@
   installer = handleTest ./installer.nix {};
   ipv6 = handleTest ./ipv6.nix {};
   jenkins = handleTest ./jenkins.nix {};
-<<<<<<< HEAD
-  kafka = handleTest ./kafka.nix {};
+  #kafka = handleTest ./kafka.nix {}; # broken since openjdk: 8u181 -> 8u192
   kerberos = handleTest tests/kerberos/default.nix {};
-=======
-  #kafka = handleTest ./kafka.nix {}; # broken since openjdk: 8u181 -> 8u192
->>>>>>> eceb2b06
   kernel-latest = handleTest ./kernel-latest.nix {};
   kernel-lts = handleTest ./kernel-lts.nix {};
   keymap = handleTest ./keymap.nix {};
