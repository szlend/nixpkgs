{ lib, stdenv, fetchurl, perl, zlib, apr, aprutil, pcre, libiconv, lynx
, nixosTests
, proxySupport ? true
, sslSupport ? true, openssl
, http2Support ? true, nghttp2
, ldapSupport ? true, openldap
, libxml2Support ? true, libxml2
, brotliSupport ? true, brotli
, luaSupport ? false, lua5
}:

let inherit (lib) optional;
in

assert sslSupport -> aprutil.sslSupport && openssl != null;
assert ldapSupport -> aprutil.ldapSupport && openldap != null;
assert http2Support -> nghttp2 != null;

stdenv.mkDerivation rec {
  version = "2.4.48";
  pname = "apache-httpd";

  src = fetchurl {
    url = "mirror://apache/httpd/httpd-${version}.tar.bz2";
<<<<<<< HEAD
    sha256 = "sha256-G8gm57LogQjH5L9DwCZjb3ekHYSc+2Z6p7XAuG2/lmw=";
=======
    sha256 = "0v4npxnvih5mlxx6dywwhhfs8xvgcckc0hxzwk3hi0g8nbkjdj0v";
>>>>>>> dcfc5024
  };

  # FIXME: -dev depends on -doc
  outputs = [ "out" "dev" "man" "doc" ];
  setOutputFlags = false; # it would move $out/modules, etc.

  buildInputs = [perl] ++
    optional brotliSupport brotli ++
    optional sslSupport openssl ++
    optional ldapSupport openldap ++    # there is no --with-ldap flag
    optional libxml2Support libxml2 ++
    optional http2Support nghttp2 ++
    optional stdenv.isDarwin libiconv;

  prePatch = ''
    sed -i config.layout -e "s|installbuilddir:.*|installbuilddir: $dev/share/build|"
    sed -i support/apachectl.in -e 's|@LYNX_PATH@|${lynx}/bin/lynx|'
  '';

  # Required for ‘pthread_cancel’.
  NIX_LDFLAGS = lib.optionalString (!stdenv.isDarwin) "-lgcc_s";

  configureFlags = [
    "--with-apr=${apr.dev}"
    "--with-apr-util=${aprutil.dev}"
    "--with-z=${zlib.dev}"
    "--with-pcre=${pcre.dev}"
    "--disable-maintainer-mode"
    "--disable-debugger-mode"
    "--enable-mods-shared=all"
    "--enable-mpms-shared=all"
    "--enable-cern-meta"
    "--enable-imagemap"
    "--enable-cgi"
    "--includedir=${placeholder "dev"}/include"
    (lib.enableFeature proxySupport "proxy")
    (lib.enableFeature sslSupport "ssl")
    (lib.withFeatureAs libxml2Support "libxml2" "${libxml2.dev}/include/libxml2")
    "--docdir=$(doc)/share/doc"

    (lib.enableFeature brotliSupport "brotli")
    (lib.withFeatureAs brotliSupport "brotli" brotli)

    (lib.enableFeature http2Support "http2")
    (lib.withFeature http2Support "nghttp2")

    (lib.enableFeature luaSupport "lua")
    (lib.withFeatureAs luaSupport "lua" lua5)
  ];

  enableParallelBuilding = true;

  stripDebugList = [ "lib" "modules" "bin" ];

  postInstall = ''
    mkdir -p $doc/share/doc/httpd
    mv $out/manual $doc/share/doc/httpd
    mkdir -p $dev/bin
    mv $out/bin/apxs $dev/bin/apxs
  '';

  passthru = {
    inherit apr aprutil sslSupport proxySupport ldapSupport luaSupport lua5;
    tests = {
      acme-integration = nixosTests.acme;
    };
  };

  meta = with lib; {
    description = "Apache HTTPD, the world's most popular web server";
    homepage    = "http://httpd.apache.org/";
    license     = licenses.asl20;
    platforms   = lib.platforms.linux ++ lib.platforms.darwin;
    maintainers = with maintainers; [ lovek323 peti ];
  };
}<|MERGE_RESOLUTION|>--- conflicted
+++ resolved
@@ -22,11 +22,7 @@
 
   src = fetchurl {
     url = "mirror://apache/httpd/httpd-${version}.tar.bz2";
-<<<<<<< HEAD
-    sha256 = "sha256-G8gm57LogQjH5L9DwCZjb3ekHYSc+2Z6p7XAuG2/lmw=";
-=======
     sha256 = "0v4npxnvih5mlxx6dywwhhfs8xvgcckc0hxzwk3hi0g8nbkjdj0v";
->>>>>>> dcfc5024
   };
 
   # FIXME: -dev depends on -doc
