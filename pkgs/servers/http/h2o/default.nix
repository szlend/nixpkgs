--- conflicted
+++ resolved
@@ -6,13 +6,8 @@
 with builtins;
 
 stdenv.mkDerivation rec {
-<<<<<<< HEAD
   pname = "h2o";
-  version = "2.2.5";
-=======
-  name = "h2o-${version}";
   version = "2.2.6";
->>>>>>> 8943fb5f
 
   src = fetchFromGitHub {
     owner  = "h2o";
