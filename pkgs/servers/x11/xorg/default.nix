--- conflicted
+++ resolved
@@ -909,13 +909,8 @@
     buildInputs = [pkgconfig ];
   })) // {inherit ;};
 
-<<<<<<< HEAD
   libxcb = (stdenv.mkDerivation ((if overrides ? libxcb then overrides.libxcb else x: x) {
-    name = "libxcb-1.10";
-=======
-  libxcb = (mkDerivation "libxcb" {
     name = "libxcb-1.11";
->>>>>>> 0df6ccb4
     builder = ./builder.sh;
     src = fetchurl {
       url = http://xcb.freedesktop.org/dist/libxcb-1.11.tar.bz2;
@@ -1174,13 +1169,8 @@
     buildInputs = [pkgconfig ];
   })) // {inherit ;};
 
-<<<<<<< HEAD
   xcbproto = (stdenv.mkDerivation ((if overrides ? xcbproto then overrides.xcbproto else x: x) {
-    name = "xcb-proto-1.10";
-=======
-  xcbproto = (mkDerivation "xcbproto" {
     name = "xcb-proto-1.11";
->>>>>>> 0df6ccb4
     builder = ./builder.sh;
     src = fetchurl {
       url = http://xcb.freedesktop.org/dist/xcb-proto-1.11.tar.bz2;
@@ -1409,13 +1399,8 @@
     buildInputs = [pkgconfig inputproto xorgserver xproto ];
   })) // {inherit inputproto xorgserver xproto ;};
 
-<<<<<<< HEAD
   xf86inputmouse = (stdenv.mkDerivation ((if overrides ? xf86inputmouse then overrides.xf86inputmouse else x: x) {
-    name = "xf86-input-mouse-1.9.0";
-=======
-  xf86inputmouse = (mkDerivation "xf86inputmouse" {
     name = "xf86-input-mouse-1.9.1";
->>>>>>> 0df6ccb4
     builder = ./builder.sh;
     src = fetchurl {
       url = mirror://xorg/individual/driver/xf86-input-mouse-1.9.1.tar.bz2;
@@ -1524,13 +1509,8 @@
     buildInputs = [pkgconfig fontsproto libpciaccess randrproto renderproto videoproto xorgserver xproto ];
   })) // {inherit fontsproto libpciaccess randrproto renderproto videoproto xorgserver xproto ;};
 
-<<<<<<< HEAD
   xf86videogeode = (stdenv.mkDerivation ((if overrides ? xf86videogeode then overrides.xf86videogeode else x: x) {
-    name = "xf86-video-geode-2.11.15";
-=======
-  xf86videogeode = (mkDerivation "xf86videogeode" {
     name = "xf86-video-geode-2.11.16";
->>>>>>> 0df6ccb4
     builder = ./builder.sh;
     src = fetchurl {
       url = mirror://xorg/individual/driver/xf86-video-geode-2.11.16.tar.bz2;
@@ -1997,15 +1977,9 @@
       sha256 = "07s54g9q1bry1050dsa7x6hy55yjvq9sxs6ks89pc8l6mnk6zxpw";
     };
     buildInputs = [pkgconfig renderproto libdrm openssl libX11 libXau libXaw libXdmcp libXfixes libxkbfile libXmu libXpm libXrender libXres libXt libXv ];
-<<<<<<< HEAD
   })) // {inherit renderproto libdrm openssl libX11 libXau libXaw libXdmcp libXfixes libxkbfile libXmu libXpm libXrender libXres libXt libXv ;};
 
   xorgsgmldoctools = (stdenv.mkDerivation ((if overrides ? xorgsgmldoctools then overrides.xorgsgmldoctools else x: x) {
-=======
-  }) // {inherit renderproto libdrm openssl libX11 libXau libXaw libXdmcp libXfixes libxkbfile libXmu libXpm libXrender libXres libXt libXv ;};
-
-  xorgsgmldoctools = (mkDerivation "xorgsgmldoctools" {
->>>>>>> 0df6ccb4
     name = "xorg-sgml-doctools-1.11";
     builder = ./builder.sh;
     src = fetchurl {
@@ -2045,13 +2019,8 @@
     buildInputs = [pkgconfig ];
   })) // {inherit ;};
 
-<<<<<<< HEAD
   xrandr = (stdenv.mkDerivation ((if overrides ? xrandr then overrides.xrandr else x: x) {
-    name = "xrandr-1.4.2";
-=======
-  xrandr = (mkDerivation "xrandr" {
     name = "xrandr-1.4.3";
->>>>>>> 0df6ccb4
     builder = ./builder.sh;
     src = fetchurl {
       url = mirror://xorg/individual/app/xrandr-1.4.3.tar.bz2;
