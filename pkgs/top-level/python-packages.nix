# This file contains the Python packages set.
# Each attribute is a Python library or a helper function.
# Expressions for Python libraries are supposed to be in `pkgs/development/python-modules/<name>/default.nix`.
# Python packages that do not need to be available for each interpreter version do not belong in this packages set.
# Examples are Python-based cli tools.
#
# For more details, please see the Python section in the Nixpkgs manual.

{ pkgs
, stdenv
, lib
, python
}:

with lib;

self:

let
  inherit (self) callPackage;
  inherit (python.passthru) isPy27 isPy35 isPy36 isPy37 isPy38 isPy39 isPy3k isPyPy pythonAtLeast pythonOlder;

  namePrefix = python.libPrefix + "-";

  bootstrapped-pip = if isPy3k then
    callPackage ../development/python-modules/bootstrapped-pip { }
  else
    callPackage ../development/python-modules/bootstrapped-pip/2.nix { };

  # Derivations built with `buildPythonPackage` can already be overriden with `override`, `overrideAttrs`, and `overrideDerivation`.
  # This function introduces `overridePythonAttrs` and it overrides the call to `buildPythonPackage`.
  makeOverridablePythonPackage = f: origArgs:
    let
      ff = f origArgs;
      overrideWith = newArgs: origArgs // (if pkgs.lib.isFunction newArgs then newArgs origArgs else newArgs);
    in
      if builtins.isAttrs ff then (ff // {
        overridePythonAttrs = newArgs: makeOverridablePythonPackage f (overrideWith newArgs);
      })
      else if builtins.isFunction ff then {
        overridePythonAttrs = newArgs: makeOverridablePythonPackage f (overrideWith newArgs);
        __functor = self: ff;
      }
      else ff;

  buildPythonPackage = makeOverridablePythonPackage ( makeOverridable (callPackage ../development/interpreters/python/mk-python-derivation.nix {
    inherit namePrefix;     # We want Python libraries to be named like e.g. "python3.6-${name}"
    inherit toPythonModule; # Libraries provide modules
  }));

  buildPythonApplication = makeOverridablePythonPackage ( makeOverridable (callPackage ../development/interpreters/python/mk-python-derivation.nix {
    namePrefix = "";        # Python applications should not have any prefix
    toPythonModule = x: x;  # Application does not provide modules.
  }));

  # See build-setupcfg/default.nix for documentation.
  buildSetupcfg = import ../build-support/build-setupcfg self;

  fetchPypi = callPackage ../development/interpreters/python/fetchpypi.nix {};

  # Check whether a derivation provides a Python module.
  hasPythonModule = drv: drv?pythonModule && drv.pythonModule == python;

  # Get list of required Python modules given a list of derivations.
  requiredPythonModules = drvs: let
    modules = filter hasPythonModule drvs;
  in unique ([python] ++ modules ++ concatLists (catAttrs "requiredPythonModules" modules));

  # Create a PYTHONPATH from a list of derivations. This function recurses into the items to find derivations
  # providing Python modules.
  makePythonPath = drvs: lib.makeSearchPath python.sitePackages (requiredPythonModules drvs);

  removePythonPrefix = name:
    removePrefix namePrefix name;

  # Convert derivation to a Python module.
  toPythonModule = drv:
    drv.overrideAttrs( oldAttrs: {
      # Use passthru in order to prevent rebuilds when possible.
      passthru = (oldAttrs.passthru or {})// {
        pythonModule = python;
        pythonPath = [ ]; # Deprecated, for compatibility.
        requiredPythonModules = requiredPythonModules drv.propagatedBuildInputs;
      };
    });

  # Convert a Python library to an application.
  toPythonApplication = drv:
    drv.overrideAttrs( oldAttrs: {
      passthru = (oldAttrs.passthru or {}) // {
        # Remove Python prefix from name so we have a "normal" name.
        # While the prefix shows up in the store path, it won't be
        # used by `nix-env`.
        name = removePythonPrefix oldAttrs.name;
        pythonModule = false;
      };
    });

  disabled = drv: throw "${removePythonPrefix (drv.pname or drv.name)} not supported for interpreter ${python.executable}";

  disabledIf = x: drv: if x then disabled drv else drv;

in {

  inherit pkgs stdenv;

  inherit (python.passthru) isPy27 isPy35 isPy36 isPy37 isPy38 isPy39 isPy3k isPyPy pythonAtLeast pythonOlder;
  inherit python bootstrapped-pip buildPythonPackage buildPythonApplication;
  inherit fetchPypi;
  inherit hasPythonModule requiredPythonModules makePythonPath disabled disabledIf;
  inherit toPythonModule toPythonApplication;
  inherit buildSetupcfg;

  inherit (callPackage ../development/interpreters/python/hooks { })
    eggUnpackHook
    eggBuildHook
    eggInstallHook
    flitBuildHook
    pipBuildHook
    pipInstallHook
    pytestCheckHook
    pythonCatchConflictsHook
    pythonImportsCheckHook
    pythonNamespacesHook
    pythonRecompileBytecodeHook
    pythonRemoveBinBytecodeHook
    pythonRemoveTestsDirHook
    setuptoolsBuildHook
    setuptoolsCheckHook
    venvShellHook
    wheelUnpackHook;

  # Not all packages are compatible with the latest pytest yet.
  # We need to override the hook to select an older pytest, however,
  # it should not override the version of pytest that is used for say
  # Python 2. This is an ugly hack that is needed now because the hook
  # propagates the package.
  pytestCheckHook_6_1 = if isPy3k then
    self.pytestCheckHook.override { pytest = self.pytest_6_1; }
  else
    self.pytestCheckHook;

  # helpers

  # We use build packages because we are making a setup hook to be used as a
  # native build input. The script itself references both the build-time
  # (build) and run-time (host) python from the explicitly passed in `python`
  # attribute, so the `buildPackages` doesn't effect that.
  wrapPython = pkgs.buildPackages.callPackage ../development/interpreters/python/wrap-python.nix {
    inherit python;
  };

  # Dont take pythonPackages from "global" pkgs scope to avoid mixing python versions
  pythonPackages = self;

  # specials

  recursivePthLoader = callPackage ../development/python-modules/recursive-pth-loader { };

  setuptools = callPackage ../development/python-modules/setuptools { };

  aadict = callPackage ../development/python-modules/aadict { };

  aafigure = callPackage ../development/python-modules/aafigure { };

  abodepy = callPackage ../development/python-modules/abodepy { };

  absl-py = callPackage ../development/python-modules/absl-py { };

  accuweather = callPackage ../development/python-modules/accuweather { };

  accupy = callPackage ../development/python-modules/accupy { };

  acebinf = callPackage ../development/python-modules/acebinf { };

  acme = callPackage ../development/python-modules/acme { };

  acme-tiny = callPackage ../development/python-modules/acme-tiny { };

  acoustics = callPackage ../development/python-modules/acoustics { };

  actdiag = callPackage ../development/python-modules/actdiag { };

  adafruit-platformdetect = callPackage ../development/python-modules/adafruit-platformdetect { };

  adafruit-pureio = callPackage ../development/python-modules/adafruit-pureio { };

  adal = callPackage ../development/python-modules/adal { };

  adb-enhanced = callPackage ../development/python-modules/adb-enhanced { };

  adb-homeassistant = callPackage ../development/python-modules/adb-homeassistant { };

  adb-shell = callPackage ../development/python-modules/adb-shell { };

  adblock = callPackage ../development/python-modules/adblock {
    inherit (pkgs.darwin.apple_sdk.frameworks) CoreFoundation Security;
  };

  addic7ed-cli = callPackage ../development/python-modules/addic7ed-cli { };

  adext = callPackage ../development/python-modules/adext { };

  adguardhome = callPackage ../development/python-modules/adguardhome { };

  advantage-air = callPackage ../development/python-modules/advantage-air { };

  aenum = callPackage ../development/python-modules/aenum { };

  afdko = callPackage ../development/python-modules/afdko { };

  affine = callPackage ../development/python-modules/affine { };

  agate = callPackage ../development/python-modules/agate { };

  agate-dbf = callPackage ../development/python-modules/agate-dbf { };

  agate-excel = callPackage ../development/python-modules/agate-excel { };

  agate-sql = callPackage ../development/python-modules/agate-sql { };

  agent-py = callPackage ../development/python-modules/agent-py { };

  aioambient = callPackage ../development/python-modules/aioambient { };

  ailment = callPackage ../development/python-modules/ailment { };

  aioamqp = callPackage ../development/python-modules/aioamqp { };

  aioasuswrt = callPackage ../development/python-modules/aioasuswrt { };

  aiocache = callPackage ../development/python-modules/aiocache { };

  aiocoap = callPackage ../development/python-modules/aiocoap { };

  aioconsole = callPackage ../development/python-modules/aioconsole { };

  aiocontextvars = callPackage ../development/python-modules/aiocontextvars { };

  aiodiscover = callPackage ../development/python-modules/aiodiscover { };

  aiodns = callPackage ../development/python-modules/aiodns { };

  aioeafm = callPackage ../development/python-modules/aioeafm { };

  aioemonitor = callPackage ../development/python-modules/aioemonitor { };

  aioesphomeapi = callPackage ../development/python-modules/aioesphomeapi { };

  aioeventlet = callPackage ../development/python-modules/aioeventlet { };

  aioextensions = callPackage ../development/python-modules/aioextensions { };

  aiofiles = callPackage ../development/python-modules/aiofiles { };

  aioflo = callPackage ../development/python-modules/aioflo { };

  aioftp = callPackage ../development/python-modules/aioftp { };

  aioguardian = callPackage ../development/python-modules/aioguardian { };

  aioh2 = callPackage ../development/python-modules/aioh2 { };

  aioharmony = callPackage ../development/python-modules/aioharmony { };

  aiohomekit = callPackage ../development/python-modules/aiohomekit { };

  aiohttp = callPackage ../development/python-modules/aiohttp {
    pytestCheckHook = self.pytestCheckHook_6_1;
  };

  aiohttp-cors = callPackage ../development/python-modules/aiohttp-cors { };

  aiohttp-jinja2 = callPackage ../development/python-modules/aiohttp-jinja2 { };

  aiohttp-remotes = callPackage ../development/python-modules/aiohttp-remotes { };

  aiohttp-socks = callPackage ../development/python-modules/aiohttp-socks { };

  aiohttp-swagger = callPackage ../development/python-modules/aiohttp-swagger { };

  aiohttp-wsgi = callPackage ../development/python-modules/aiohttp-wsgi { };

  aioitertools = callPackage ../development/python-modules/aioitertools { };

  aiobotocore = callPackage ../development/python-modules/aiobotocore { };

  aiohue = callPackage ../development/python-modules/aiohue { };

  aioimaplib = callPackage ../development/python-modules/aioimaplib { };

  aioinflux = callPackage ../development/python-modules/aioinflux { };

  aiojobs = callPackage ../development/python-modules/aiojobs { };

  aiokafka = callPackage ../development/python-modules/aiokafka { };

  aiokef = callPackage ../development/python-modules/aiokef { };

  aiolifx = callPackage ../development/python-modules/aiolifx { };

  aiolifx-effects = callPackage ../development/python-modules/aiolifx-effects { };

  aiolip = callPackage ../development/python-modules/aiolip { };

  aiolyric = callPackage ../development/python-modules/aiolyric { };

  aiomultiprocess = callPackage ../development/python-modules/aiomultiprocess { };

  aiomysql = callPackage ../development/python-modules/aiomysql { };

  aionotify = callPackage ../development/python-modules/aionotify { };

  aionotion = callPackage ../development/python-modules/aionotion { };

  aioprocessing = callPackage ../development/python-modules/aioprocessing { };

  aiopulse = callPackage ../development/python-modules/aiopulse { };

  aiopylgtv = callPackage ../development/python-modules/aiopylgtv { };

  aiorecollect = callPackage ../development/python-modules/aiorecollect { };

  aioredis = callPackage ../development/python-modules/aioredis { };

  aioresponses = callPackage ../development/python-modules/aioresponses { };

  aiorpcx = callPackage ../development/python-modules/aiorpcx { };

  aiorun = callPackage ../development/python-modules/aiorun { };

  aioshelly = callPackage ../development/python-modules/aioshelly { };

  aiosmb = callPackage ../development/python-modules/aiosmb { };

  aiosmtpd = callPackage ../development/python-modules/aiosmtpd { };

  aiosqlite = callPackage ../development/python-modules/aiosqlite { };

  aiostream = callPackage ../development/python-modules/aiostream { };

  aioswitcher = callPackage ../development/python-modules/aioswitcher { };

  aiosyncthing = callPackage ../development/python-modules/aiosyncthing { };

  aiounifi = callPackage ../development/python-modules/aiounifi { };

  aiounittest = callPackage ../development/python-modules/aiounittest { };

  aiowinreg = callPackage ../development/python-modules/aiowinreg { };

  aiozeroconf = callPackage ../development/python-modules/aiozeroconf { };

  airly = callPackage ../development/python-modules/airly { };

  ajpy = callPackage ../development/python-modules/ajpy { };

  ajsonrpc = callPackage ../development/python-modules/ajsonrpc { };

  alabaster = callPackage ../development/python-modules/alabaster { };

  alarmdecoder = callPackage ../development/python-modules/alarmdecoder { };

  alembic = callPackage ../development/python-modules/alembic { };

  algebraic-data-types = callPackage ../development/python-modules/algebraic-data-types { };

  allpairspy = callPackage ../development/python-modules/allpairspy { };

  alot = callPackage ../development/python-modules/alot { };

  altair = callPackage ../development/python-modules/altair { };

  amazon_kclpy = callPackage ../development/python-modules/amazon_kclpy { };

  ambiclimate = callPackage ../development/python-modules/ambiclimate { };

  amcrest = callPackage ../development/python-modules/amcrest { };

  amiibo-py = callPackage ../development/python-modules/amiibo-py { };

  amply = callPackage ../development/python-modules/amply { };

  amqp = callPackage ../development/python-modules/amqp { };

  amqplib = callPackage ../development/python-modules/amqplib { };

  android-backup = callPackage ../development/python-modules/android-backup { };

  androidtv = callPackage ../development/python-modules/androidtv { };

  androguard = callPackage ../development/python-modules/androguard { };

  angr = callPackage ../development/python-modules/angr { };

  angrop = callPackage ../development/python-modules/angrop { };

  aniso8601 = callPackage ../development/python-modules/aniso8601 { };

  annexremote = callPackage ../development/python-modules/annexremote { };

  annoy = callPackage ../development/python-modules/annoy { };

  anonip = callPackage ../development/python-modules/anonip { };

  ansi2html = callPackage ../development/python-modules/ansi2html { };

  ansible = callPackage ../development/python-modules/ansible { };

  ansible-kernel = callPackage ../development/python-modules/ansible-kernel { };

  ansible-lint = callPackage ../development/python-modules/ansible-lint { };

  ansible-runner = callPackage ../development/python-modules/ansible-runner { };

  ansi = callPackage ../development/python-modules/ansi { };

  ansicolor = callPackage ../development/python-modules/ansicolor { };

  ansicolors = callPackage ../development/python-modules/ansicolors { };

  ansiconv = callPackage ../development/python-modules/ansiconv { };

  ansiwrap = callPackage ../development/python-modules/ansiwrap { };

  antlr4-python3-runtime = callPackage ../development/python-modules/antlr4-python3-runtime {
    inherit (pkgs) antlr4;
  };

  anyio = callPackage ../development/python-modules/anyio { };

  anyjson = callPackage ../development/python-modules/anyjson { };

  anytree = callPackage ../development/python-modules/anytree {
    inherit (pkgs) graphviz;
  };

  apache-airflow = callPackage ../development/python-modules/apache-airflow { };

  apipkg = callPackage ../development/python-modules/apipkg { };

  apispec = callPackage ../development/python-modules/apispec { };

  aplpy = callPackage ../development/python-modules/aplpy { };

  appdirs = callPackage ../development/python-modules/appdirs { };

  applicationinsights = callPackage ../development/python-modules/applicationinsights { };

  appnope = callPackage ../development/python-modules/appnope { };

  apprise = callPackage ../development/python-modules/apprise { };

  approvaltests = callPackage ../development/python-modules/approvaltests { };

  apptools = callPackage ../development/python-modules/apptools { };

  APScheduler = callPackage ../development/python-modules/APScheduler { };

  apsw = callPackage ../development/python-modules/apsw { };

  aqualogic = callPackage ../development/python-modules/aqualogic { };

  arabic-reshaper = callPackage ../development/python-modules/arabic-reshaper { };

  archinfo = callPackage ../development/python-modules/archinfo { };

  area = callPackage ../development/python-modules/area { };

  arelle = callPackage ../development/python-modules/arelle {
    gui = true;
  };

  arelle-headless = callPackage ../development/python-modules/arelle {
    gui = false;
  };

  aresponses = callPackage ../development/python-modules/aresponses { };

  argcomplete = callPackage ../development/python-modules/argcomplete { };

  argh = callPackage ../development/python-modules/argh { };

  argon2_cffi = callPackage ../development/python-modules/argon2_cffi { };

  args = callPackage ../development/python-modules/args { };

  aria2p = callPackage ../development/python-modules/aria2p { };

  arrayqueues = callPackage ../development/python-modules/arrayqueues { };

  arrow = callPackage ../development/python-modules/arrow { };

  arrow_1 = callPackage ../development/python-modules/arrow/1.nix { };

  arviz = callPackage ../development/python-modules/arviz { };

  arxiv2bib = callPackage ../development/python-modules/arxiv2bib { };

  asana = callPackage ../development/python-modules/asana { };

  asciimatics = callPackage ../development/python-modules/asciimatics { };

  asciitree = callPackage ../development/python-modules/asciitree { };

  asdf = callPackage ../development/python-modules/asdf { };

  ase = callPackage ../development/python-modules/ase { };

  asgi-csrf = callPackage ../development/python-modules/asgi-csrf { };

  asgiref = callPackage ../development/python-modules/asgiref { };

  asn1ate = callPackage ../development/python-modules/asn1ate { };

  asn1crypto = callPackage ../development/python-modules/asn1crypto { };

  aspell-python = callPackage ../development/python-modules/aspell-python { };

  aspy-yaml = callPackage ../development/python-modules/aspy.yaml { };

  asteval = callPackage ../development/python-modules/asteval { };

  astor = callPackage ../development/python-modules/astor { };

  astral = callPackage ../development/python-modules/astral { };

  astroid = callPackage ../development/python-modules/astroid { };

  astropy = callPackage ../development/python-modules/astropy { };

  astropy-healpix = callPackage ../development/python-modules/astropy-healpix { };

  astropy-helpers = callPackage ../development/python-modules/astropy-helpers { };

  astropy-extension-helpers = callPackage ../development/python-modules/astropy-extension-helpers { };

  astroquery = callPackage ../development/python-modules/astroquery { };

  asttokens = callPackage ../development/python-modules/asttokens { };

  astunparse = callPackage ../development/python-modules/astunparse { };

  async_generator = callPackage ../development/python-modules/async_generator { };

  async-dns = callPackage ../development/python-modules/async-dns { };

  asyncio-dgram = callPackage ../development/python-modules/asyncio-dgram { };

  asyncio-mqtt = callPackage ../development/python-modules/asyncio_mqtt { };

  asyncio-nats-client = callPackage ../development/python-modules/asyncio-nats-client { };

  asyncio-throttle = callPackage ../development/python-modules/asyncio-throttle { };

  asyncpg = callPackage ../development/python-modules/asyncpg { };

  asyncssh = callPackage ../development/python-modules/asyncssh { };

  async_stagger = callPackage ../development/python-modules/async_stagger { };

  asynctest = callPackage ../development/python-modules/asynctest { };

  async-timeout = callPackage ../development/python-modules/async_timeout { };

  async-upnp-client = callPackage ../development/python-modules/async-upnp-client {
    pytestCheckHook = self.pytestCheckHook_6_1;
  };

  asyncwhois = callPackage ../development/python-modules/asyncwhois { };

  asysocks = callPackage ../development/python-modules/asysocks { };

  atenpdu = callPackage ../development/python-modules/atenpdu { };

  atlassian-python-api = callPackage ../development/python-modules/atlassian-python-api { };

  atom = callPackage ../development/python-modules/atom { };

  atomiclong = callPackage ../development/python-modules/atomiclong { };

  atomicwrites = callPackage ../development/python-modules/atomicwrites { };

  atomman = callPackage ../development/python-modules/atomman { };

  atpublic = callPackage ../development/python-modules/atpublic { };

  atsim_potentials = callPackage ../development/python-modules/atsim_potentials { };

  attrdict = callPackage ../development/python-modules/attrdict { };

  attrs = callPackage ../development/python-modules/attrs { };

  aubio = callPackage ../development/python-modules/aubio { };

  audio-metadata = callPackage ../development/python-modules/audio-metadata { };

  audioread = callPackage ../development/python-modules/audioread { };

  audiotools = callPackage ../development/python-modules/audiotools { };

  augeas = callPackage ../development/python-modules/augeas {
    inherit (pkgs) augeas;
  };

  auroranoaa = callPackage ../development/python-modules/auroranoaa { };

  auth0-python = callPackage ../development/python-modules/auth0-python { };

  authheaders = callPackage ../development/python-modules/authheaders { };

  authlib = callPackage ../development/python-modules/authlib { };

  authres = callPackage ../development/python-modules/authres { };

  autobahn = callPackage ../development/python-modules/autobahn { };

  autograd = callPackage ../development/python-modules/autograd { };

  autologging = callPackage ../development/python-modules/autologging { };

  automat = callPackage ../development/python-modules/automat { };

  autopep8 = callPackage ../development/python-modules/autopep8 { };

  avahi = toPythonModule (pkgs.avahi.override {
    inherit python;
    withPython = true;
  });

  av = callPackage ../development/python-modules/av { };

  avea = callPackage ../development/python-modules/avea { };

  avion = callPackage ../development/python-modules/avion { };

  avro3k = callPackage ../development/python-modules/avro3k { };

  avro = callPackage ../development/python-modules/avro { };

  avro-python3 = callPackage ../development/python-modules/avro-python3 { };

  awesome-slugify = callPackage ../development/python-modules/awesome-slugify { };

  awesomeversion = callPackage ../development/python-modules/awesomeversion { };

  awkward0 = callPackage ../development/python-modules/awkward0 { };
  awkward = callPackage ../development/python-modules/awkward { };

  aws-adfs = callPackage ../development/python-modules/aws-adfs { };

  aws-lambda-builders = callPackage ../development/python-modules/aws-lambda-builders { };

  aws-sam-translator = callPackage ../development/python-modules/aws-sam-translator { };

  aws-xray-sdk = callPackage ../development/python-modules/aws-xray-sdk { };

  awsiotpythonsdk = callPackage ../development/python-modules/awsiotpythonsdk { };

  awslambdaric = callPackage ../development/python-modules/awslambdaric { };

  axis = callPackage ../development/python-modules/axis { };

  azure-appconfiguration = callPackage ../development/python-modules/azure-appconfiguration { };

  azure-applicationinsights = callPackage ../development/python-modules/azure-applicationinsights { };

  azure-batch = callPackage ../development/python-modules/azure-batch { };

  azure-common = callPackage ../development/python-modules/azure-common { };

  azure-core = callPackage ../development/python-modules/azure-core { };

  azure-cosmos = callPackage ../development/python-modules/azure-cosmos { };

  azure-cosmosdb-nspkg = callPackage ../development/python-modules/azure-cosmosdb-nspkg { };

  azure-cosmosdb-table = callPackage ../development/python-modules/azure-cosmosdb-table { };

  azure-datalake-store = callPackage ../development/python-modules/azure-datalake-store { };

  azure-eventgrid = callPackage ../development/python-modules/azure-eventgrid { };

  azure-functions-devops-build = callPackage ../development/python-modules/azure-functions-devops-build { };

  azure-graphrbac = callPackage ../development/python-modules/azure-graphrbac { };

  azure-identity = callPackage ../development/python-modules/azure-identity { };

  azure-keyvault = callPackage ../development/python-modules/azure-keyvault { };

  azure-keyvault-administration = callPackage ../development/python-modules/azure-keyvault-administration { };

  azure-keyvault-certificates = callPackage ../development/python-modules/azure-keyvault-certificates { };

  azure-keyvault-keys = callPackage ../development/python-modules/azure-keyvault-keys { };

  azure-keyvault-nspkg = callPackage ../development/python-modules/azure-keyvault-nspkg { };

  azure-keyvault-secrets = callPackage ../development/python-modules/azure-keyvault-secrets { };

  azure-loganalytics = callPackage ../development/python-modules/azure-loganalytics { };

  azure-mgmt-advisor = callPackage ../development/python-modules/azure-mgmt-advisor { };

  azure-mgmt-apimanagement = callPackage ../development/python-modules/azure-mgmt-apimanagement { };

  azure-mgmt-appconfiguration = callPackage ../development/python-modules/azure-mgmt-appconfiguration { };

  azure-mgmt-applicationinsights = callPackage ../development/python-modules/azure-mgmt-applicationinsights { };

  azure-mgmt-authorization = callPackage ../development/python-modules/azure-mgmt-authorization { };

  azure-mgmt-batchai = callPackage ../development/python-modules/azure-mgmt-batchai { };

  azure-mgmt-batch = callPackage ../development/python-modules/azure-mgmt-batch { };

  azure-mgmt-billing = callPackage ../development/python-modules/azure-mgmt-billing { };

  azure-mgmt-botservice = callPackage ../development/python-modules/azure-mgmt-botservice { };

  azure-mgmt-cdn = callPackage ../development/python-modules/azure-mgmt-cdn { };

  azure-mgmt-cognitiveservices = callPackage ../development/python-modules/azure-mgmt-cognitiveservices { };

  azure-mgmt-commerce = callPackage ../development/python-modules/azure-mgmt-commerce { };

  azure-mgmt-common = callPackage ../development/python-modules/azure-mgmt-common { };

  azure-mgmt-compute = callPackage ../development/python-modules/azure-mgmt-compute { };

  azure-mgmt-consumption = callPackage ../development/python-modules/azure-mgmt-consumption { };

  azure-mgmt-containerinstance = callPackage ../development/python-modules/azure-mgmt-containerinstance { };

  azure-mgmt-containerregistry = callPackage ../development/python-modules/azure-mgmt-containerregistry { };

  azure-mgmt-containerservice = callPackage ../development/python-modules/azure-mgmt-containerservice { };

  azure-mgmt-core = callPackage ../development/python-modules/azure-mgmt-core { };

  azure-mgmt-cosmosdb = callPackage ../development/python-modules/azure-mgmt-cosmosdb { };

  azure-mgmt-databoxedge = callPackage ../development/python-modules/azure-mgmt-databoxedge { };

  azure-mgmt-datafactory = callPackage ../development/python-modules/azure-mgmt-datafactory { };

  azure-mgmt-datalake-analytics = callPackage ../development/python-modules/azure-mgmt-datalake-analytics { };

  azure-mgmt-datalake-nspkg = callPackage ../development/python-modules/azure-mgmt-datalake-nspkg { };

  azure-mgmt-datalake-store = callPackage ../development/python-modules/azure-mgmt-datalake-store { };

  azure-mgmt-datamigration = callPackage ../development/python-modules/azure-mgmt-datamigration { };

  azure-mgmt-deploymentmanager = callPackage ../development/python-modules/azure-mgmt-deploymentmanager { };

  azure-mgmt-devspaces = callPackage ../development/python-modules/azure-mgmt-devspaces { };

  azure-mgmt-devtestlabs = callPackage ../development/python-modules/azure-mgmt-devtestlabs { };

  azure-mgmt-dns = callPackage ../development/python-modules/azure-mgmt-dns { };

  azure-mgmt-eventgrid = callPackage ../development/python-modules/azure-mgmt-eventgrid { };

  azure-mgmt-eventhub = callPackage ../development/python-modules/azure-mgmt-eventhub { };

  azure-mgmt-hanaonazure = callPackage ../development/python-modules/azure-mgmt-hanaonazure { };

  azure-mgmt-hdinsight = callPackage ../development/python-modules/azure-mgmt-hdinsight { };

  azure-mgmt-imagebuilder = callPackage ../development/python-modules/azure-mgmt-imagebuilder { };

  azure-mgmt-iotcentral = callPackage ../development/python-modules/azure-mgmt-iotcentral { };

  azure-mgmt-iothub = callPackage ../development/python-modules/azure-mgmt-iothub { };

  azure-mgmt-iothubprovisioningservices = callPackage ../development/python-modules/azure-mgmt-iothubprovisioningservices { };

  azure-mgmt-keyvault = callPackage ../development/python-modules/azure-mgmt-keyvault { };

  azure-mgmt-kusto = callPackage ../development/python-modules/azure-mgmt-kusto { };

  azure-mgmt-loganalytics = callPackage ../development/python-modules/azure-mgmt-loganalytics { };

  azure-mgmt-logic = callPackage ../development/python-modules/azure-mgmt-logic { };

  azure-mgmt-machinelearningcompute = callPackage ../development/python-modules/azure-mgmt-machinelearningcompute { };

  azure-mgmt-managedservices = callPackage ../development/python-modules/azure-mgmt-managedservices { };

  azure-mgmt-managementgroups = callPackage ../development/python-modules/azure-mgmt-managementgroups { };

  azure-mgmt-managementpartner = callPackage ../development/python-modules/azure-mgmt-managementpartner { };

  azure-mgmt-maps = callPackage ../development/python-modules/azure-mgmt-maps { };

  azure-mgmt-marketplaceordering = callPackage ../development/python-modules/azure-mgmt-marketplaceordering { };

  azure-mgmt-media = callPackage ../development/python-modules/azure-mgmt-media { };

  azure-mgmt-monitor = callPackage ../development/python-modules/azure-mgmt-monitor { };

  azure-mgmt-msi = callPackage ../development/python-modules/azure-mgmt-msi { };

  azure-mgmt-netapp = callPackage ../development/python-modules/azure-mgmt-netapp { };

  azure-mgmt-network = callPackage ../development/python-modules/azure-mgmt-network { };

  azure-mgmt-notificationhubs = callPackage ../development/python-modules/azure-mgmt-notificationhubs { };

  azure-mgmt-nspkg = callPackage ../development/python-modules/azure-mgmt-nspkg { };

  azure-mgmt-policyinsights = callPackage ../development/python-modules/azure-mgmt-policyinsights { };

  azure-mgmt-powerbiembedded = callPackage ../development/python-modules/azure-mgmt-powerbiembedded { };

  azure-mgmt-privatedns = callPackage ../development/python-modules/azure-mgmt-privatedns { };

  azure-mgmt-rdbms = callPackage ../development/python-modules/azure-mgmt-rdbms { };

  azure-mgmt-recoveryservicesbackup = callPackage ../development/python-modules/azure-mgmt-recoveryservicesbackup { };

  azure-mgmt-recoveryservices = callPackage ../development/python-modules/azure-mgmt-recoveryservices { };

  azure-mgmt-redhatopenshift = callPackage ../development/python-modules/azure-mgmt-redhatopenshift { };

  azure-mgmt-redis = callPackage ../development/python-modules/azure-mgmt-redis { };

  azure-mgmt-relay = callPackage ../development/python-modules/azure-mgmt-relay { };

  azure-mgmt-reservations = callPackage ../development/python-modules/azure-mgmt-reservations { };

  azure-mgmt-resource = callPackage ../development/python-modules/azure-mgmt-resource { };

  azure-mgmt-scheduler = callPackage ../development/python-modules/azure-mgmt-scheduler { };

  azure-mgmt-search = callPackage ../development/python-modules/azure-mgmt-search { };

  azure-mgmt-security = callPackage ../development/python-modules/azure-mgmt-security { };

  azure-mgmt-servicebus = callPackage ../development/python-modules/azure-mgmt-servicebus { };

  azure-mgmt-servicefabric = callPackage ../development/python-modules/azure-mgmt-servicefabric { };

  azure-mgmt-signalr = callPackage ../development/python-modules/azure-mgmt-signalr { };

  azure-mgmt-sql = callPackage ../development/python-modules/azure-mgmt-sql { };

  azure-mgmt-sqlvirtualmachine = callPackage ../development/python-modules/azure-mgmt-sqlvirtualmachine { };

  azure-mgmt-storage = callPackage ../development/python-modules/azure-mgmt-storage { };

  azure-mgmt-subscription = callPackage ../development/python-modules/azure-mgmt-subscription { };

  azure-mgmt-synapse = callPackage ../development/python-modules/azure-mgmt-synapse { };

  azure-mgmt-trafficmanager = callPackage ../development/python-modules/azure-mgmt-trafficmanager { };

  azure-mgmt-web = callPackage ../development/python-modules/azure-mgmt-web { };

  azure-multiapi-storage = callPackage ../development/python-modules/azure-multiapi-storage { };

  azure-nspkg = callPackage ../development/python-modules/azure-nspkg { };

  azure-servicebus = callPackage ../development/python-modules/azure-servicebus { };

  azure-servicefabric = callPackage ../development/python-modules/azure-servicefabric { };

  azure-servicemanagement-legacy = callPackage ../development/python-modules/azure-servicemanagement-legacy { };

  azure-storage-blob = callPackage ../development/python-modules/azure-storage-blob { };

  azure-storage = callPackage ../development/python-modules/azure-storage { };

  azure-storage-common = callPackage ../development/python-modules/azure-storage-common { };

  azure-storage-file = callPackage ../development/python-modules/azure-storage-file { };

  azure-storage-file-share = callPackage ../development/python-modules/azure-storage-file-share { };

  azure-storage-nspkg = callPackage ../development/python-modules/azure-storage-nspkg { };

  azure-storage-queue = callPackage ../development/python-modules/azure-storage-queue { };

  azure-synapse-accesscontrol = callPackage ../development/python-modules/azure-synapse-accesscontrol { };

  azure-synapse-artifacts = callPackage ../development/python-modules/azure-synapse-artifacts { };

  azure-synapse-spark = callPackage ../development/python-modules/azure-synapse-spark { };

  b2sdk = callPackage ../development/python-modules/b2sdk { };

  Babel = callPackage ../development/python-modules/Babel { };

  babelfish = callPackage ../development/python-modules/babelfish { };

  babelgladeextractor = callPackage ../development/python-modules/babelgladeextractor { };

  backcall = callPackage ../development/python-modules/backcall { };

  backoff = callPackage ../development/python-modules/backoff { };

  backports_abc = callPackage ../development/python-modules/backports_abc { };

  backports_csv = callPackage ../development/python-modules/backports_csv { };

  backports-datetime-fromisoformat = callPackage ../development/python-modules/backports-datetime-fromisoformat { };

  backports-entry-points-selectable = callPackage ../development/python-modules/backports-entry-points-selectable { };

  backports_functools_lru_cache = callPackage ../development/python-modules/backports_functools_lru_cache { };

  backports_shutil_get_terminal_size = callPackage ../development/python-modules/backports_shutil_get_terminal_size { };

  backports-shutil-which = callPackage ../development/python-modules/backports-shutil-which { };

  backports_ssl_match_hostname = callPackage ../development/python-modules/backports_ssl_match_hostname { };

  backports_tempfile = callPackage ../development/python-modules/backports_tempfile { };

  backports_unittest-mock = callPackage ../development/python-modules/backports_unittest-mock { };

  backports_weakref = callPackage ../development/python-modules/backports_weakref { };

  bacpypes = callPackage ../development/python-modules/bacpypes { };

  banal = callPackage ../development/python-modules/banal { };

  bandit = callPackage ../development/python-modules/bandit { };

  bap = callPackage ../development/python-modules/bap {
    inherit (pkgs.ocaml-ng.ocamlPackages) bap;
  };

  baron = callPackage ../development/python-modules/baron { };

  base36 = callPackage ../development/python-modules/base36 { };

  base58 = callPackage ../development/python-modules/base58 { };

  baseline = callPackage ../development/python-modules/baseline { };

  baselines = callPackage ../development/python-modules/baselines { };

  basemap = callPackage ../development/python-modules/basemap { };

  bash_kernel = callPackage ../development/python-modules/bash_kernel { };

  bashlex = callPackage ../development/python-modules/bashlex { };

  basiciw = callPackage ../development/python-modules/basiciw { };

  batchgenerators = callPackage ../development/python-modules/batchgenerators { };

  batchspawner = callPackage ../development/python-modules/batchspawner { };

  batinfo = callPackage ../development/python-modules/batinfo { };

  bayesian-optimization = callPackage ../development/python-modules/bayesian-optimization { };

  bayespy = callPackage ../development/python-modules/bayespy { };

  bc-python-hcl2 = callPackage ../development/python-modules/bc-python-hcl2 { };

  bcdoc = callPackage ../development/python-modules/bcdoc { };

  bcrypt = callPackage ../development/python-modules/bcrypt { };

  beaker = callPackage ../development/python-modules/beaker { };

  beancount = callPackage ../development/python-modules/beancount { };

  beancount_docverif = callPackage ../development/python-modules/beancount_docverif { };

  beanstalkc = callPackage ../development/python-modules/beanstalkc { };

  beautifulsoup4 = callPackage ../development/python-modules/beautifulsoup4 { };

  beautifultable = callPackage ../development/python-modules/beautifultable { };

  bedup = callPackage ../development/python-modules/bedup { };

  behave = callPackage ../development/python-modules/behave { };

  bellows = callPackage ../development/python-modules/bellows { };

  beniget = callPackage ../development/python-modules/beniget { };

  bespon = callPackage ../development/python-modules/bespon { };

  betacode = callPackage ../development/python-modules/betacode { };

  betamax = callPackage ../development/python-modules/betamax { };

  betamax-matchers = callPackage ../development/python-modules/betamax-matchers { };

  betamax-serializers = callPackage ../development/python-modules/betamax-serializers { };

  bibtexparser = callPackage ../development/python-modules/bibtexparser { };

  bidict = callPackage ../development/python-modules/bidict { };

  bids-validator = callPackage ../development/python-modules/bids-validator { };

  billiard = callPackage ../development/python-modules/billiard { };

  binaryornot = callPackage ../development/python-modules/binaryornot { };

  binho-host-adapter = callPackage ../development/python-modules/binho-host-adapter { };

  binwalk = callPackage ../development/python-modules/binwalk { };

  binwalk-full = appendToName "full" (self.binwalk.override {
    visualizationSupport = true;
  });

  biopython = callPackage ../development/python-modules/biopython { };

  biplist = callPackage ../development/python-modules/biplist { };

  bip_utils = callPackage ../development/python-modules/bip_utils { };

  bitarray = callPackage ../development/python-modules/bitarray { };

  bitbox02 = callPackage ../development/python-modules/bitbox02 { };

  bitcoinlib = callPackage ../development/python-modules/bitcoinlib { };

  bitcoin-price-api = callPackage ../development/python-modules/bitcoin-price-api { };

  bitlist = callPackage ../development/python-modules/bitlist { };

  bitmath = callPackage ../development/python-modules/bitmath { };

  bitstring = callPackage ../development/python-modules/bitstring { };

  bitstruct = callPackage ../development/python-modules/bitstruct { };

  bjoern = callPackage ../development/python-modules/bjoern { };

  bkcharts = callPackage ../development/python-modules/bkcharts { };

  black = callPackage ../development/python-modules/black { };

  black-macchiato = callPackage ../development/python-modules/black-macchiato { };

  bleach = callPackage ../development/python-modules/bleach { };

  bleak = callPackage ../development/python-modules/bleak { };

  blessed = callPackage ../development/python-modules/blessed { };

  blessings = callPackage ../development/python-modules/blessings { };

  blinker = callPackage ../development/python-modules/blinker { };

  BlinkStick = callPackage ../development/python-modules/blinkstick { };

  blis = callPackage ../development/python-modules/blis { };

  blist = callPackage ../development/python-modules/blist { };

  blockchain = callPackage ../development/python-modules/blockchain { };

  blockdiag = callPackage ../development/python-modules/blockdiag { };

  blockdiagcontrib-cisco = throw "blockdiagcontrib-cisco is not compatible with blockdiag 2.0.0 and has been removed."; # Added 2020-11-29

  block-io = callPackage ../development/python-modules/block-io { };

  bluepy = callPackage ../development/python-modules/bluepy { };

  bluepy-devices = callPackage ../development/python-modules/bluepy-devices { };

  bme680 = callPackage ../development/python-modules/bme680 { };

  bokeh = callPackage ../development/python-modules/bokeh { };

  boltons = callPackage ../development/python-modules/boltons { };

  boltztrap2 = callPackage ../development/python-modules/boltztrap2 { };

  booleanoperations = callPackage ../development/python-modules/booleanoperations { };

  boolean-py = callPackage ../development/python-modules/boolean-py { };

  # Build boost for this specific Python version
  # TODO: use separate output for libboost_python.so
  boost = toPythonModule (pkgs.boost.override {
    inherit (self) python numpy;
    enablePython = true;
  });

  boto3 = callPackage ../development/python-modules/boto3 { };

  boto = callPackage ../development/python-modules/boto { };

  botocore = callPackage ../development/python-modules/botocore { };

  bottle = callPackage ../development/python-modules/bottle { };

  bottleneck = callPackage ../development/python-modules/bottleneck { };

  bpython = callPackage ../development/python-modules/bpython { };

  bracex = callPackage ../development/python-modules/bracex { };

  braintree = callPackage ../development/python-modules/braintree { };

  branca = callPackage ../development/python-modules/branca { };

  bravado-core = callPackage ../development/python-modules/bravado-core { };

  bravia-tv = callPackage ../development/python-modules/bravia-tv { };

  breathe = callPackage ../development/python-modules/breathe { };

  breezy = callPackage ../development/python-modules/breezy { };

  broadlink = callPackage ../development/python-modules/broadlink { };

  brother = callPackage ../development/python-modules/brother { };

  brotli = callPackage ../development/python-modules/brotli { };

  brotlipy = callPackage ../development/python-modules/brotlipy { };

  brottsplatskartan = callPackage ../development/python-modules/brottsplatskartan { };

  browser-cookie3 = callPackage ../development/python-modules/browser-cookie3 { };

  bsddb3 = callPackage ../development/python-modules/bsddb3 { };

  bsdiff4 = callPackage ../development/python-modules/bsdiff4 { };

  bsblan = callPackage ../development/python-modules/bsblan { };

  btchip = callPackage ../development/python-modules/btchip { };

  bt_proximity = callPackage ../development/python-modules/bt-proximity { };

  BTrees = callPackage ../development/python-modules/btrees { };

  btrfs = callPackage ../development/python-modules/btrfs { };

  bugseverywhere = throw "bugseverywhere has been removed: Abandoned by upstream."; # Added 2019-11-27

  bugsnag = callPackage ../development/python-modules/bugsnag { };

  bugwarrior = callPackage ../development/python-modules/bugwarrior { };

  bugz = callPackage ../development/python-modules/bugz { };

  bugzilla = callPackage ../development/python-modules/bugzilla { };

  buildbot = callPackage ../development/python-modules/buildbot { };

  buildbot-ui = self.buildbot.withPlugins (with self.buildbot-plugins; [ www ]);

  buildbot-full = self.buildbot.withPlugins (with self.buildbot-plugins; [ www console-view waterfall-view grid-view wsgi-dashboards ]);

  buildbot-pkg = callPackage ../development/python-modules/buildbot/pkg.nix { };

  buildbot-plugins = pkgs.recurseIntoAttrs (callPackage ../development/python-modules/buildbot/plugins.nix { });

  buildbot-worker = callPackage ../development/python-modules/buildbot/worker.nix { };

  build = callPackage ../development/python-modules/build { };

  bumps = callPackage ../development/python-modules/bumps { };

  bunch = callPackage ../development/python-modules/bunch { };

  bx-python = callPackage ../development/python-modules/bx-python { };

  bwapy = callPackage ../development/python-modules/bwapy { };

  bytecode = callPackage ../development/python-modules/bytecode { };

  bz2file = callPackage ../development/python-modules/bz2file { };

  cachecontrol = callPackage ../development/python-modules/cachecontrol { };

  cached-property = callPackage ../development/python-modules/cached-property { };

  cachelib = callPackage ../development/python-modules/cachelib { };

  cachetools = callPackage ../development/python-modules/cachetools { };

  cachy = callPackage ../development/python-modules/cachy { };

  cadquery = callPackage ../development/python-modules/cadquery {
    inherit (pkgs.darwin.apple_sdk.frameworks) Cocoa;
  };

  caffe = toPythonModule (pkgs.caffe.override {
    pythonSupport = true;
    inherit (self) python numpy boost;
  });

  cairocffi = callPackage ../development/python-modules/cairocffi { };

  cairosvg = callPackage ../development/python-modules/cairosvg { };

  caldav = callPackage ../development/python-modules/caldav { };

  can = callPackage ../development/python-modules/can { };

  canmatrix = callPackage ../development/python-modules/canmatrix { };

  canonicaljson = callPackage ../development/python-modules/canonicaljson { };

  canopen = callPackage ../development/python-modules/canopen { };

  capstone = callPackage ../development/python-modules/capstone {
    inherit (pkgs) capstone;
  };

  capturer = callPackage ../development/python-modules/capturer { };

  carbon = callPackage ../development/python-modules/carbon { };

  carrot = callPackage ../development/python-modules/carrot { };

  cartopy = callPackage ../development/python-modules/cartopy { };

  casbin = callPackage ../development/python-modules/casbin { };

  case = callPackage ../development/python-modules/case { };

  cassandra-driver = callPackage ../development/python-modules/cassandra-driver { };

  casttube = callPackage ../development/python-modules/casttube { };

  catalogue = callPackage ../development/python-modules/catalogue { };

  catboost = callPackage ../development/python-modules/catboost { };

  cattrs = callPackage ../development/python-modules/cattrs { };

  cbeams = callPackage ../misc/cbeams { };

  cbor2 = callPackage ../development/python-modules/cbor2 { };

  cbor = callPackage ../development/python-modules/cbor { };

  cccolutils = callPackage ../development/python-modules/cccolutils { };

  cchardet = callPackage ../development/python-modules/cchardet { };

  celery = callPackage ../development/python-modules/celery { };

  cement = callPackage ../development/python-modules/cement { };

  censys = callPackage ../development/python-modules/censys { };

  connect-box = callPackage ../development/python-modules/connect_box { };

  cerberus = callPackage ../development/python-modules/cerberus { };

  cert-chain-resolver = callPackage ../development/python-modules/cert-chain-resolver { };

  certbot = callPackage ../development/python-modules/certbot { };

  certbot-dns-cloudflare = callPackage ../development/python-modules/certbot-dns-cloudflare { };

  certbot-dns-rfc2136 = callPackage ../development/python-modules/certbot-dns-rfc2136 { };

  certbot-dns-route53 = callPackage ../development/python-modules/certbot-dns-route53 { };

  certifi = callPackage ../development/python-modules/certifi { };

  certipy = callPackage ../development/python-modules/certipy { };

  certvalidator = callPackage ../development/python-modules/certvalidator { };

  cffi = callPackage ../development/python-modules/cffi { };

  cfgv = callPackage ../development/python-modules/cfgv { };

  cfn-flip = callPackage ../development/python-modules/cfn-flip { };

  cfn-lint = callPackage ../development/python-modules/cfn-lint { };

  cftime = callPackage ../development/python-modules/cftime { };

  cgen = callPackage ../development/python-modules/cgen { };

  cgroup-utils = callPackage ../development/python-modules/cgroup-utils { };

  chai = callPackage ../development/python-modules/chai { };

  chainer = callPackage ../development/python-modules/chainer {
    cudaSupport = pkgs.config.cudaSupport or false;
  };

  chainmap = callPackage ../development/python-modules/chainmap { };

  chalice = callPackage ../development/python-modules/chalice { };

  chameleon = callPackage ../development/python-modules/chameleon { };

  channels = callPackage ../development/python-modules/channels { };

  channels-redis = callPackage ../development/python-modules/channels-redis { };

  characteristic = callPackage ../development/python-modules/characteristic { };

  chardet = callPackage ../development/python-modules/chardet { };

  chart-studio = callPackage ../development/python-modules/chart-studio { };

  check-manifest = callPackage ../development/python-modules/check-manifest { };

  cheetah3 = callPackage ../development/python-modules/cheetah3 { };

  cheroot = callPackage ../development/python-modules/cheroot { };

  cherrypy = callPackage ../development/python-modules/cherrypy { };

  chevron = callPackage ../development/python-modules/chevron { };

  chirpstack-api = callPackage ../development/python-modules/chirpstack-api { };

  ci-info = callPackage ../development/python-modules/ci-info { };

  ci-py = callPackage ../development/python-modules/ci-py { };

  cirq = callPackage ../development/python-modules/cirq { };

  ciscomobilityexpress = callPackage ../development/python-modules/ciscomobilityexpress { };

  ciso8601 = callPackage ../development/python-modules/ciso8601 { };

  citeproc-py = callPackage ../development/python-modules/citeproc-py { };

  cjkwrap = callPackage ../development/python-modules/cjkwrap { };

  cjson = callPackage ../development/python-modules/cjson { };

  ckcc-protocol = callPackage ../development/python-modules/ckcc-protocol { };

  class-registry = callPackage ../development/python-modules/class-registry { };

  claripy =  callPackage ../development/python-modules/claripy { };

  cld2-cffi = callPackage ../development/python-modules/cld2-cffi { };

  cle = callPackage ../development/python-modules/cle { };

  cleo = callPackage ../development/python-modules/cleo { };

  clevercsv = callPackage ../development/python-modules/clevercsv { };

  clf = callPackage ../development/python-modules/clf { };

  click = callPackage ../development/python-modules/click { };

  clickclick = callPackage ../development/python-modules/clickclick { };

  click-completion = callPackage ../development/python-modules/click-completion { };

  click-datetime = callPackage ../development/python-modules/click-datetime { };

  click-default-group = callPackage ../development/python-modules/click-default-group { };

  click-didyoumean = callPackage ../development/python-modules/click-didyoumean { };

  click-help-colors = callPackage ../development/python-modules/click-help-colors { };

  click-log = callPackage ../development/python-modules/click-log { };

  click-plugins = callPackage ../development/python-modules/click-plugins { };

  click-repl = callPackage ../development/python-modules/click-repl { };

  click-threading = callPackage ../development/python-modules/click-threading { };

  clickhouse-cityhash = callPackage ../development/python-modules/clickhouse-cityhash {};

  clickhouse-cli = callPackage ../development/python-modules/clickhouse-cli { };

  clickhouse-driver = callPackage ../development/python-modules/clickhouse-driver {};

  cliff = callPackage ../development/python-modules/cliff { };

  clifford = callPackage ../development/python-modules/clifford { };

  cligj = callPackage ../development/python-modules/cligj { };

  cli-helpers = callPackage ../development/python-modules/cli-helpers { };

  clikit = callPackage ../development/python-modules/clikit { };

  clint = callPackage ../development/python-modules/clint { };

  clintermission = callPackage ../development/python-modules/clintermission { };

  clize = callPackage ../development/python-modules/clize { };

  clldutils = callPackage ../development/python-modules/clldutils { };

  cloudflare = callPackage ../development/python-modules/cloudflare { };

  cloudpickle = callPackage ../development/python-modules/cloudpickle { };

  cloudscraper = callPackage ../development/python-modules/cloudscraper { };

  clustershell = callPackage ../development/python-modules/clustershell { };

  cma = callPackage ../development/python-modules/cma { };

  cmarkgfm = callPackage ../development/python-modules/cmarkgfm { };

  cmd2 = callPackage ../development/python-modules/cmd2 { };

  cmdline = callPackage ../development/python-modules/cmdline { };

  cmigemo = callPackage ../development/python-modules/cmigemo {
    inherit (pkgs) cmigemo;
  };

  cmsis-svd = callPackage ../development/python-modules/cmsis-svd { };

  cntk = callPackage ../development/python-modules/cntk { };

  cnvkit = callPackage ../development/python-modules/cnvkit { };

  coapthon3 = callPackage ../development/python-modules/coapthon3 { };

  coconut = callPackage ../development/python-modules/coconut { };

  cocotb = callPackage ../development/python-modules/cocotb { };

  codecov = callPackage ../development/python-modules/codecov { };

  codespell = callPackage ../development/python-modules/codespell { };

  cogapp = callPackage ../development/python-modules/cogapp { };

  ColanderAlchemy = callPackage ../development/python-modules/colanderalchemy { };

  colander = callPackage ../development/python-modules/colander { };

  colorama = callPackage ../development/python-modules/colorama { };

  colorcet = callPackage ../development/python-modules/colorcet { };

  colorclass = callPackage ../development/python-modules/colorclass { };

  colored = callPackage ../development/python-modules/colored { };

  coloredlogs = callPackage ../development/python-modules/coloredlogs { };

  colorful = callPackage ../development/python-modules/colorful { };

  colorlog = callPackage ../development/python-modules/colorlog { };

  colorlover = callPackage ../development/python-modules/colorlover { };

  colormath = callPackage ../development/python-modules/colormath { };

  colorspacious = callPackage ../development/python-modules/colorspacious { };

  colour = callPackage ../development/python-modules/colour { };

  commandparse = callPackage ../development/python-modules/commandparse { };

  commoncode = callPackage ../development/python-modules/commoncode { };

  CommonMark = callPackage ../development/python-modules/commonmark { };

  compiledb = callPackage ../development/python-modules/compiledb { };

  conda = callPackage ../development/python-modules/conda { };

  ConfigArgParse = self.configargparse; # added 2021-03-18
  configargparse = callPackage ../development/python-modules/configargparse { };

  configobj = callPackage ../development/python-modules/configobj { };

  configparser = callPackage ../development/python-modules/configparser { };

  configshell = callPackage ../development/python-modules/configshell { };

  confluent-kafka = callPackage ../development/python-modules/confluent-kafka { };

  confuse = callPackage ../development/python-modules/confuse { };

  connexion = callPackage ../development/python-modules/connexion { };

  consonance = callPackage ../development/python-modules/consonance { };

  constantly = callPackage ../development/python-modules/constantly { };

  construct = callPackage ../development/python-modules/construct { };

  consul = callPackage ../development/python-modules/consul { };

  contexter = callPackage ../development/python-modules/contexter { };

  contextlib2 = callPackage ../development/python-modules/contextlib2 { };

  contextvars = callPackage ../development/python-modules/contextvars { };

  convertdate = callPackage ../development/python-modules/convertdate { };

  cookiecutter = callPackage ../development/python-modules/cookiecutter { };

  cookies = callPackage ../development/python-modules/cookies { };

  coordinates = callPackage ../development/python-modules/coordinates { };

  coreapi = callPackage ../development/python-modules/coreapi { };

  coreschema = callPackage ../development/python-modules/coreschema { };

  cornice = callPackage ../development/python-modules/cornice { };

  coronavirus = callPackage ../development/python-modules/coronavirus { };

  cot = callPackage ../development/python-modules/cot { };

  covCore = callPackage ../development/python-modules/cov-core { };

  coverage = callPackage ../development/python-modules/coverage { };

  coveralls = callPackage ../development/python-modules/coveralls { };

  cozy = callPackage ../development/python-modules/cozy { };

  cppheaderparser = callPackage ../development/python-modules/cppheaderparser { };

  cppy = callPackage ../development/python-modules/cppy { };

  cpyparsing = callPackage ../development/python-modules/cpyparsing { };

  cram = callPackage ../development/python-modules/cram { };

  crashtest = callPackage ../development/python-modules/crashtest { };

  crate = callPackage ../development/python-modules/crate { };

  crayons = callPackage ../development/python-modules/crayons { };

  crc16 = callPackage ../development/python-modules/crc16 { };

  crc32c = callPackage ../development/python-modules/crc32c { };

  crccheck = callPackage ../development/python-modules/crccheck { };

  crcmod = callPackage ../development/python-modules/crcmod { };

  credstash = callPackage ../development/python-modules/credstash { };

  criticality-score = callPackage ../development/python-modules/criticality-score { };

  croniter = callPackage ../development/python-modules/croniter { };

  cryptacular = callPackage ../development/python-modules/cryptacular { };

  cryptography = callPackage ../development/python-modules/cryptography { };

  cryptography_vectors = callPackage ../development/python-modules/cryptography/vectors.nix { };

  crytic-compile = callPackage ../development/python-modules/crytic-compile { };

  csrmesh  = callPackage ../development/python-modules/csrmesh { };

  csscompressor = callPackage ../development/python-modules/csscompressor { };

  cssmin = callPackage ../development/python-modules/cssmin { };

  css-html-js-minify = callPackage ../development/python-modules/css-html-js-minify { };

  css-parser = callPackage ../development/python-modules/css-parser { };

  cssselect2 = callPackage ../development/python-modules/cssselect2 { };

  cssselect = callPackage ../development/python-modules/cssselect { };

  cssutils = callPackage ../development/python-modules/cssutils { };

  csvs-to-sqlite = callPackage ../development/python-modules/csvs-to-sqlite { };

  csvw = callPackage ../development/python-modules/csvw { };

  cucumber-tag-expressions = callPackage ../development/python-modules/cucumber-tag-expressions { };

  cufflinks = callPackage ../development/python-modules/cufflinks { };

  cupy = callPackage ../development/python-modules/cupy {
    cudatoolkit = pkgs.cudatoolkit_11;
    cudnn = pkgs.cudnn_cudatoolkit_11;
    nccl = pkgs.nccl_cudatoolkit_11;
    cutensor = pkgs.cutensor_cudatoolkit_11;
  };

  curio = callPackage ../development/python-modules/curio { };

  curtsies = callPackage ../development/python-modules/curtsies { };

  curve25519-donna = callPackage ../development/python-modules/curve25519-donna { };

  cvxopt = callPackage ../development/python-modules/cvxopt { };

  cvxpy = callPackage ../development/python-modules/cvxpy { };

  cx_Freeze = callPackage ../development/python-modules/cx_freeze { };

  cx_oracle = callPackage ../development/python-modules/cx_oracle { };

  cxxfilt = callPackage ../development/python-modules/cxxfilt { };

  cycler = callPackage ../development/python-modules/cycler { };

  cymem = callPackage ../development/python-modules/cymem { };

  cypari2 = callPackage ../development/python-modules/cypari2 { };

  cysignals = callPackage ../development/python-modules/cysignals { };

  cython = callPackage ../development/python-modules/Cython { };

  cytoolz = callPackage ../development/python-modules/cytoolz { };

  d2to1 = callPackage ../development/python-modules/d2to1 { };

  daemonize = callPackage ../development/python-modules/daemonize { };

  daemonocle = callPackage ../development/python-modules/daemonocle { };

  daphne = callPackage ../development/python-modules/daphne { };

  dash = callPackage ../development/python-modules/dash { };

  dash-core-components = callPackage ../development/python-modules/dash-core-components { };

  dash-html-components = callPackage ../development/python-modules/dash-html-components { };

  dash-renderer = callPackage ../development/python-modules/dash-renderer { };

  dash-table = callPackage ../development/python-modules/dash-table { };

  dask = callPackage ../development/python-modules/dask { };

  dask-gateway = callPackage ../development/python-modules/dask-gateway { };

  dask-gateway-server = callPackage ../development/python-modules/dask-gateway-server { };

  dask-glm = callPackage ../development/python-modules/dask-glm { };

  dask-image = callPackage ../development/python-modules/dask-image { };

  dask-jobqueue = callPackage ../development/python-modules/dask-jobqueue { };

  dask-ml = callPackage ../development/python-modules/dask-ml { };

  dask-mpi = callPackage ../development/python-modules/dask-mpi { };

  dask-xgboost = callPackage ../development/python-modules/dask-xgboost { };

  databases = callPackage ../development/python-modules/databases { };

  databricks-cli = callPackage ../development/python-modules/databricks-cli { };

  databricks-connect = callPackage ../development/python-modules/databricks-connect { };

  dataclasses = callPackage ../development/python-modules/dataclasses { };

  dataclasses-json = callPackage ../development/python-modules/dataclasses-json { };

  datadiff = callPackage ../development/python-modules/datadiff { };

  datadog = callPackage ../development/python-modules/datadog { };

  datamodeldict = callPackage ../development/python-modules/datamodeldict { };

  datasets = callPackage ../development/python-modules/datasets { };

  datasette = callPackage ../development/python-modules/datasette { };

  datashader = callPackage ../development/python-modules/datashader {
    dask = self.dask.override { withExtraComplete = true; };
  };

  datashape = callPackage ../development/python-modules/datashape { };

  datatable = callPackage ../development/python-modules/datatable { };

  dateparser = callPackage ../development/python-modules/dateparser { };

  datrie = callPackage ../development/python-modules/datrie { };

  dbf = callPackage ../development/python-modules/dbf { };

  dbfread = callPackage ../development/python-modules/dbfread { };

  dbus-next = callPackage ../development/python-modules/dbus-next { };

  dbus-python = callPackage ../development/python-modules/dbus {
    inherit (pkgs) dbus;
  };

  dbutils = callPackage ../development/python-modules/dbutils { };

  dcmstack = callPackage ../development/python-modules/dcmstack { };

  ddt = callPackage ../development/python-modules/ddt { };

  deap = callPackage ../development/python-modules/deap { };

  debian = callPackage ../development/python-modules/debian { };

  debian-inspector = callPackage ../development/python-modules/debian-inspector { };

  debts = callPackage ../development/python-modules/debts { };

  debugpy = callPackage ../development/python-modules/debugpy { };

  debut = callPackage ../development/python-modules/debut { };

  decorator = callPackage ../development/python-modules/decorator { };

  deep_merge = callPackage ../development/python-modules/deep_merge { };

  deepdiff = callPackage ../development/python-modules/deepdiff { };

  deepmerge = callPackage ../development/python-modules/deepmerge { };

  deeptoolsintervals = callPackage ../development/python-modules/deeptoolsintervals { };

  deezer-python = callPackage ../development/python-modules/deezer-python { };

  defcon = callPackage ../development/python-modules/defcon { };

  deform = callPackage ../development/python-modules/deform { };

  defusedxml = callPackage ../development/python-modules/defusedxml { };

  delegator-py = callPackage ../development/python-modules/delegator-py { };

  deluge-client = callPackage ../development/python-modules/deluge-client { };

  demjson = callPackage ../development/python-modules/demjson { };

  dendropy = callPackage ../development/python-modules/dendropy { };

  denonavr = callPackage ../development/python-modules/denonavr { };

  dependency-injector = callPackage ../development/python-modules/dependency-injector { };

  deprecated = callPackage ../development/python-modules/deprecated { };

  deprecation = callPackage ../development/python-modules/deprecation { };

  derpconf = callPackage ../development/python-modules/derpconf { };

  descartes = callPackage ../development/python-modules/descartes { };

  desktop-notifier = callPackage ../development/python-modules/desktop-notifier { };

  detox = throw "detox is no longer maintained, and was broken since may 2019"; # added 2020-07-04

  devolo-home-control-api = callPackage ../development/python-modules/devolo-home-control-api { };

  devpi-common = callPackage ../development/python-modules/devpi-common { };

  dftfit = callPackage ../development/python-modules/dftfit { };

  diagrams = callPackage ../development/python-modules/diagrams { };

  diceware = callPackage ../development/python-modules/diceware { };

  dicom2nifti = callPackage ../development/python-modules/dicom2nifti { };

  dict2xml = callPackage ../development/python-modules/dict2xml { };

  dictionaries = callPackage ../development/python-modules/dictionaries { };

  dicttoxml = callPackage ../development/python-modules/dicttoxml { };

  diff_cover = callPackage ../development/python-modules/diff_cover { };

  diff-match-patch = callPackage ../development/python-modules/diff-match-patch { };

  digital-ocean = callPackage ../development/python-modules/digitalocean { };

  digi-xbee = callPackage ../development/python-modules/digi-xbee { };

  dill = callPackage ../development/python-modules/dill { };

  diofant = callPackage ../development/python-modules/diofant { };

  dipy = callPackage ../development/python-modules/dipy { };

  discid = callPackage ../development/python-modules/discid { };

  discogs_client = callPackage ../development/python-modules/discogs_client { };

  discordpy = callPackage ../development/python-modules/discordpy { };

  diskcache = callPackage ../development/python-modules/diskcache { };

  dissononce = callPackage ../development/python-modules/dissononce { };

  distlib = callPackage ../development/python-modules/distlib { };

  distorm3 = callPackage ../development/python-modules/distorm3 { };

  distributed = callPackage ../development/python-modules/distributed { };

  distro = callPackage ../development/python-modules/distro { };

  distutils_extra = callPackage ../development/python-modules/distutils_extra { };

  django = self.django_2;

  # Current LTS
  django_2 = callPackage ../development/python-modules/django/2.nix { };

  # Current latest
  django_3 = callPackage ../development/python-modules/django/3.nix { };

  django-allauth = callPackage ../development/python-modules/django-allauth { };

  django-anymail = callPackage ../development/python-modules/django-anymail { };

  django_appconf = callPackage ../development/python-modules/django_appconf { };

  django-auth-ldap = callPackage ../development/python-modules/django-auth-ldap { };

  django-cache-url = callPackage ../development/python-modules/django-cache-url { };

  django-cacheops = callPackage ../development/python-modules/django-cacheops { };

  django_classytags = callPackage ../development/python-modules/django_classytags { };

  django-cleanup = callPackage ../development/python-modules/django-cleanup { };

  django_colorful = callPackage ../development/python-modules/django_colorful { };

  django_compat = callPackage ../development/python-modules/django-compat { };

  django_compressor = callPackage ../development/python-modules/django_compressor { };

  django-configurations = callPackage ../development/python-modules/django-configurations { };

  django_contrib_comments = callPackage ../development/python-modules/django_contrib_comments { };

  django-cors-headers = callPackage ../development/python-modules/django-cors-headers { };

  django-csp = callPackage ../development/python-modules/django-csp { };

  django-discover-runner = callPackage ../development/python-modules/django-discover-runner { };

  django-dynamic-preferences = callPackage ../development/python-modules/django-dynamic-preferences { };

  django_environ = callPackage ../development/python-modules/django_environ { };

  django_extensions = callPackage ../development/python-modules/django-extensions { };

  django-filter = callPackage ../development/python-modules/django-filter { };

  django-gravatar2 = callPackage ../development/python-modules/django-gravatar2 { };

  django_guardian = callPackage ../development/python-modules/django_guardian { };

  django-haystack = callPackage ../development/python-modules/django-haystack { };

  django_hijack_admin = callPackage ../development/python-modules/django-hijack-admin { };

  django_hijack = callPackage ../development/python-modules/django-hijack { };
  # This package may need an older version of Django. Override the package set and set e.g. `django = super.django_1_9`. See the Nixpkgs manual for examples on how to override the package set.

  django-ipware = callPackage ../development/python-modules/django-ipware { };

  django-jinja = callPackage ../development/python-modules/django-jinja2 { };

  django-logentry-admin = callPackage ../development/python-modules/django-logentry-admin { };

  django-mailman3 = callPackage ../development/python-modules/django-mailman3 { };

  django_modelcluster = callPackage ../development/python-modules/django_modelcluster { };

  django-multiselectfield = callPackage ../development/python-modules/django-multiselectfield { };

  django-maintenance-mode = callPackage ../development/python-modules/django-maintenance-mode { };

  django_nose = callPackage ../development/python-modules/django_nose { };

  django-oauth-toolkit = callPackage ../development/python-modules/django-oauth-toolkit { };

  django-paintstore = callPackage ../development/python-modules/django-paintstore { };

  django-pglocks = callPackage ../development/python-modules/django-pglocks { };

  django-picklefield = callPackage ../development/python-modules/django-picklefield { };

  django_pipeline = callPackage ../development/python-modules/django-pipeline { };

  django_polymorphic = callPackage ../development/python-modules/django-polymorphic { };

  django-postgresql-netfields = callPackage ../development/python-modules/django-postgresql-netfields { };

  django-q = callPackage ../development/python-modules/django-q { };

  djangoql = callPackage ../development/python-modules/djangoql { };

  django-ranged-response = callPackage ../development/python-modules/django-ranged-response { };

  django-raster = callPackage ../development/python-modules/django-raster { };

  django_redis = callPackage ../development/python-modules/django_redis { };

  django-rest-auth = callPackage ../development/python-modules/django-rest-auth { };

  djangorestframework = callPackage ../development/python-modules/djangorestframework { };

  djangorestframework-jwt = callPackage ../development/python-modules/djangorestframework-jwt { };

  djangorestframework-simplejwt = callPackage ../development/python-modules/djangorestframework-simplejwt { };

  django_reversion = callPackage ../development/python-modules/django_reversion { };

  django-sampledatahelper = callPackage ../development/python-modules/django-sampledatahelper { };

  django-sesame = callPackage ../development/python-modules/django-sesame { };

  django_silk = callPackage ../development/python-modules/django_silk { };

  django-simple-captcha = callPackage ../development/python-modules/django-simple-captcha { };

  django-sites = callPackage ../development/python-modules/django-sites { };

  django-sr = callPackage ../development/python-modules/django-sr { };

  django-storages = callPackage ../development/python-modules/django-storages { };

  django_tagging = callPackage ../development/python-modules/django_tagging { };

  django_taggit = callPackage ../development/python-modules/django_taggit { };

  django_treebeard = callPackage ../development/python-modules/django_treebeard { };

  django-versatileimagefield = callPackage ../development/python-modules/django-versatileimagefield { };

  django-webpack-loader = callPackage ../development/python-modules/django-webpack-loader { };

  django-widget-tweaks = callPackage ../development/python-modules/django-widget-tweaks { };

  dj-database-url = callPackage ../development/python-modules/dj-database-url { };

  dj-email-url = callPackage ../development/python-modules/dj-email-url { };

  djmail = callPackage ../development/python-modules/djmail { };

  dj-search-url = callPackage ../development/python-modules/dj-search-url { };

  dkimpy = callPackage ../development/python-modules/dkimpy { };

  dlib = callPackage ../development/python-modules/dlib {
    inherit (pkgs) dlib;
  };

  dlx = callPackage ../development/python-modules/dlx { };

  dmenu-python = callPackage ../development/python-modules/dmenu { };

  dm-sonnet = callPackage ../development/python-modules/dm-sonnet { };

  dnachisel = callPackage ../development/python-modules/dnachisel { };

  dnslib = callPackage ../development/python-modules/dnslib { };

  dnspython = callPackage ../development/python-modules/dnspython { };

  dnspython_1 = callPackage ../development/python-modules/dnspython/1.nix { };

  dns = self.dnspython; # Alias for compatibility, 2017-12-10

  doc8 = callPackage ../development/python-modules/doc8 { };

  docker = callPackage ../development/python-modules/docker { };

  dockerfile-parse = callPackage ../development/python-modules/dockerfile-parse { };

  dockerpty = callPackage ../development/python-modules/dockerpty { };

  docker_pycreds = callPackage ../development/python-modules/docker-pycreds { };

  docker-py = callPackage ../development/python-modules/docker-py { };

  dockerspawner = callPackage ../development/python-modules/dockerspawner { };

  docloud = callPackage ../development/python-modules/docloud { };

  docopt = callPackage ../development/python-modules/docopt { };

  docplex = callPackage ../development/python-modules/docplex { };

  docrep = callPackage ../development/python-modules/docrep { };

  doctest-ignore-unicode = callPackage ../development/python-modules/doctest-ignore-unicode { };

  docutils = callPackage ../development/python-modules/docutils { };

  docx2python = callPackage ../development/python-modules/docx2python { };

  dodgy = callPackage ../development/python-modules/dodgy { };

  dogpile_cache = callPackage ../development/python-modules/dogpile.cache { };

  dogpile_core = callPackage ../development/python-modules/dogpile.core { };

  dogtail = callPackage ../development/python-modules/dogtail { };

  doit = callPackage ../development/python-modules/doit { };

  dominate = callPackage ../development/python-modules/dominate { };

  dopy = callPackage ../development/python-modules/dopy { };

  dotty-dict = callPackage ../development/python-modules/dotty-dict { };

  dot2tex = callPackage ../development/python-modules/dot2tex {
    inherit (pkgs) graphviz;
  };

  dparse = callPackage ../development/python-modules/dparse { };

  dpath = callPackage ../development/python-modules/dpath { };

  dpkt = callPackage ../development/python-modules/dpkt { };

  drf-nested-routers = callPackage ../development/python-modules/drf-nested-routers { };

  drf-yasg = callPackage ../development/python-modules/drf-yasg { };

  drivelib = callPackage ../development/python-modules/drivelib { };

  drms = callPackage ../development/python-modules/drms { };

  dropbox = callPackage ../development/python-modules/dropbox { };

  ds-store = callPackage ../development/python-modules/ds-store { };

  ds4drv = callPackage ../development/python-modules/ds4drv { };

  dsmr-parser = callPackage ../development/python-modules/dsmr-parser { };

  duckdb = callPackage ../development/python-modules/duckdb {
    inherit (pkgs) duckdb;
  };

  duecredit = callPackage ../development/python-modules/duecredit { };

  dufte = callPackage ../development/python-modules/dufte { };

  dugong = callPackage ../development/python-modules/dugong { };

  dulwich = callPackage ../development/python-modules/dulwich { };

  dwdwfsapi = callPackage ../development/python-modules/dwdwfsapi { };

  dyn = callPackage ../development/python-modules/dyn { };

  dynd = callPackage ../development/python-modules/dynd { };

  easydict = callPackage ../development/python-modules/easydict { };

  easygui = callPackage ../development/python-modules/easygui { };

  EasyProcess = callPackage ../development/python-modules/easyprocess { };

  easysnmp = callPackage ../development/python-modules/easysnmp { };

  easy-thumbnails = callPackage ../development/python-modules/easy-thumbnails { };

  easywatch = callPackage ../development/python-modules/easywatch { };

  ec2instanceconnectcli = callPackage ../tools/virtualization/ec2instanceconnectcli { };

  eccodes = toPythonModule (pkgs.eccodes.override {
    enablePython = true;
    pythonPackages = self;
  });

  ecdsa = callPackage ../development/python-modules/ecdsa { };

  ecos = callPackage ../development/python-modules/ecos { };

  ecpy = callPackage ../development/python-modules/ecpy { };

  ed25519 = callPackage ../development/python-modules/ed25519 { };

  editdistance = callPackage ../development/python-modules/editdistance { };

  editorconfig = callPackage ../development/python-modules/editorconfig { };

  edward = callPackage ../development/python-modules/edward { };

  effect = callPackage ../development/python-modules/effect { };

  eggdeps = callPackage ../development/python-modules/eggdeps { };

  elasticsearch = callPackage ../development/python-modules/elasticsearch { };

  elasticsearch-dsl = callPackage ../development/python-modules/elasticsearch-dsl { };

  elasticsearchdsl = self.elasticsearch-dsl;

  elementpath = callPackage ../development/python-modules/elementpath { };

  eliot = callPackage ../development/python-modules/eliot { };

  elmax = callPackage ../development/python-modules/elmax { };

  emailthreads = callPackage ../development/python-modules/emailthreads { };

  email_validator = callPackage ../development/python-modules/email-validator { };

  emcee = callPackage ../development/python-modules/emcee { };

  emv = callPackage ../development/python-modules/emv { };

  emoji = callPackage ../development/python-modules/emoji { };

  enaml = callPackage ../development/python-modules/enaml { };

  enamlx = callPackage ../development/python-modules/enamlx { };

  enrich = callPackage ../development/python-modules/enrich { };

  entrance = callPackage ../development/python-modules/entrance {
    routerFeatures = false;
  };

  entrance-with-router-features = callPackage ../development/python-modules/entrance {
    routerFeatures = true;
  };

  entrypoint2 = callPackage ../development/python-modules/entrypoint2 { };

  entrypoints = callPackage ../development/python-modules/entrypoints { };

  enum34 = callPackage ../development/python-modules/enum34 { };

  enum-compat = callPackage ../development/python-modules/enum-compat { };

  envisage = callPackage ../development/python-modules/envisage { };

  envs = callPackage ../development/python-modules/envs { };

  enzyme = callPackage ../development/python-modules/enzyme { };

  epc = callPackage ../development/python-modules/epc { };

  ephem = callPackage ../development/python-modules/ephem { };

  eradicate = callPackage ../development/python-modules/eradicate { };

  escapism = callPackage ../development/python-modules/escapism { };

  etcd = callPackage ../development/python-modules/etcd { };

  etelemetry = callPackage ../development/python-modules/etelemetry { };

  etebase = callPackage ../development/python-modules/etebase {
    inherit (pkgs.darwin.apple_sdk.frameworks) Security;
  };

  etebase-server = callPackage ../servers/etebase { };

  etesync = callPackage ../development/python-modules/etesync { };

  eth-hash = callPackage ../development/python-modules/eth-hash { };

  eth-typing = callPackage ../development/python-modules/eth-typing { };

  eth-utils = callPackage ../development/python-modules/eth-utils { };

  et_xmlfile = callPackage ../development/python-modules/et_xmlfile { };

  evdev = callPackage ../development/python-modules/evdev { };

  eve = callPackage ../development/python-modules/eve { };

  eventlet = callPackage ../development/python-modules/eventlet { };

  events = callPackage ../development/python-modules/events { };

  evernote = callPackage ../development/python-modules/evernote { };

  evohome-async = callPackage ../development/python-modules/evohome-async { };

  ewmh = callPackage ../development/python-modules/ewmh { };

  exdown = callPackage ../development/python-modules/exdown { };

  exchangelib = callPackage ../development/python-modules/exchangelib { };

  execnet = callPackage ../development/python-modules/execnet { };

  executing = callPackage ../development/python-modules/executing { };

  executor = callPackage ../development/python-modules/executor { };

  exif = callPackage ../development/python-modules/exif { };

  exifread = callPackage ../development/python-modules/exifread { };

  expects = callPackage ../development/python-modules/expects { };

  expiringdict = callPackage ../development/python-modules/expiringdict { };

  exrex = callPackage ../development/python-modules/exrex { };

  extractcode = callPackage ../development/python-modules/extractcode { };

  extractcode-7z = callPackage ../development/python-modules/extractcode/7z.nix {
    inherit (pkgs) p7zip;
  };

  extractcode-libarchive = callPackage ../development/python-modules/extractcode/libarchive.nix {
    inherit (pkgs)
      libarchive
      libb2
      bzip2
      expat
      lz4
      lzma
      zlib
      zstd;
  };

  extras = callPackage ../development/python-modules/extras { };

  eyeD3 = callPackage ../development/python-modules/eyed3 { };

  ezdxf = callPackage ../development/python-modules/ezdxf { };

  Fabric = callPackage ../development/python-modules/Fabric { };

  faadelays = callPackage ../development/python-modules/faadelays { };

  fabulous = callPackage ../development/python-modules/fabulous { };

  facebook-sdk = callPackage ../development/python-modules/facebook-sdk { };

  face = callPackage ../development/python-modules/face { };

  facedancer = callPackage ../development/python-modules/facedancer { };

  face_recognition = callPackage ../development/python-modules/face_recognition { };

  face_recognition_models = callPackage ../development/python-modules/face_recognition_models { };

  factory_boy = callPackage ../development/python-modules/factory_boy { };

  fake_factory = callPackage ../development/python-modules/fake_factory { };

  fake-useragent = callPackage ../development/python-modules/fake-useragent { };

  faker = callPackage ../development/python-modules/faker { };

  fakeredis = callPackage ../development/python-modules/fakeredis { };

  falcon = callPackage ../development/python-modules/falcon { };

  fastapi = callPackage ../development/python-modules/fastapi { };

  fastcache = callPackage ../development/python-modules/fastcache { };

  fastdiff = callPackage ../development/python-modules/fastdiff { };

  fastdtw = callPackage ../development/python-modules/fastdtw { };

  fastecdsa = callPackage ../development/python-modules/fastecdsa { };

  fasteners = callPackage ../development/python-modules/fasteners { };

  fastentrypoints = callPackage ../development/python-modules/fastentrypoints { };

  fastimport = callPackage ../development/python-modules/fastimport { };

  fastjsonschema = callPackage ../development/python-modules/fastjsonschema { };

  fastpair = callPackage ../development/python-modules/fastpair { };

  fastparquet = callPackage ../development/python-modules/fastparquet { };

  fastpbkdf2 = callPackage ../development/python-modules/fastpbkdf2 { };

  fastprogress = callPackage ../development/python-modules/fastprogress { };

  fastrlock = callPackage ../development/python-modules/fastrlock { };

  fasttext = callPackage ../development/python-modules/fasttext { };

  faulthandler = throw "faulthandler is built into ${python.executable}";

  favicon = callPackage ../development/python-modules/favicon { };

  fb-re2 = callPackage ../development/python-modules/fb-re2 { };

  fe25519 = callPackage ../development/python-modules/fe25519 { };

  feedgen = callPackage ../development/python-modules/feedgen { };

  feedgenerator = callPackage ../development/python-modules/feedgenerator {
    inherit (pkgs) glibcLocales;
  };

  feedparser = callPackage ../development/python-modules/feedparser { };

  fenics = callPackage ../development/libraries/science/math/fenics {
    pytest = self.pytest_4;
  };

  ffmpeg-python = callPackage ../development/python-modules/ffmpeg-python { };

  fido2 = callPackage ../development/python-modules/fido2 { };

  filebrowser_safe = callPackage ../development/python-modules/filebrowser_safe { };

  filebytes = callPackage ../development/python-modules/filebytes { };

  filelock = callPackage ../development/python-modules/filelock { };

  filemagic = callPackage ../development/python-modules/filemagic { };

  filetype = callPackage ../development/python-modules/filetype { };

  filterpy = callPackage ../development/python-modules/filterpy { };

  finalfusion = callPackage ../development/python-modules/finalfusion { };

  fingerprints = callPackage ../development/python-modules/fingerprints { };

  fints = callPackage ../development/python-modules/fints { };

  fiona = callPackage ../development/python-modules/fiona { };

  fipy = callPackage ../development/python-modules/fipy { };

  fire = callPackage ../development/python-modules/fire { };

  firetv = callPackage ../development/python-modules/firetv { };

  first = callPackage ../development/python-modules/first { };

  fitbit = callPackage ../development/python-modules/fitbit { };

  fixerio = callPackage ../development/python-modules/fixerio { };

  fixtures = callPackage ../development/python-modules/fixtures { };

  flake8-blind-except = callPackage ../development/python-modules/flake8-blind-except { };

  flake8 = callPackage ../development/python-modules/flake8 { };

  flake8-debugger = callPackage ../development/python-modules/flake8-debugger { };

  flake8-future-import = callPackage ../development/python-modules/flake8-future-import { };

  flake8-import-order = callPackage ../development/python-modules/flake8-import-order { };

  flake8-polyfill = callPackage ../development/python-modules/flake8-polyfill { };

  flaky = callPackage ../development/python-modules/flaky { };

  flametree = callPackage ../development/python-modules/flametree { };

  flammkuchen = callPackage ../development/python-modules/flammkuchen { };

  flask-admin = callPackage ../development/python-modules/flask-admin { };

  flask-api = callPackage ../development/python-modules/flask-api { };

  flask-appbuilder = callPackage ../development/python-modules/flask-appbuilder { };

  flask_assets = callPackage ../development/python-modules/flask-assets { };

  flask-autoindex = callPackage ../development/python-modules/flask-autoindex { };

  flask-babel = callPackage ../development/python-modules/flask-babel { };

  flaskbabel = callPackage ../development/python-modules/flaskbabel { };

  flask-babelex = callPackage ../development/python-modules/flask-babelex { };

  flask-bcrypt = callPackage ../development/python-modules/flask-bcrypt { };

  flask-bootstrap = callPackage ../development/python-modules/flask-bootstrap { };

  flask-caching = callPackage ../development/python-modules/flask-caching { };

  flask = callPackage ../development/python-modules/flask { };

  flask-common = callPackage ../development/python-modules/flask-common { };

  flask-compress = callPackage ../development/python-modules/flask-compress { };

  flask-cors = callPackage ../development/python-modules/flask-cors { };

  flask_elastic = callPackage ../development/python-modules/flask-elastic { };

  flask-httpauth = callPackage ../development/python-modules/flask-httpauth { };

  flask-jwt-extended = callPackage ../development/python-modules/flask-jwt-extended { };

  flask-limiter = callPackage ../development/python-modules/flask-limiter { };

  flask_login = callPackage ../development/python-modules/flask-login { };

  flask_mail = callPackage ../development/python-modules/flask-mail { };

  flask_marshmallow = callPackage ../development/python-modules/flask-marshmallow { };

  flask_migrate = callPackage ../development/python-modules/flask-migrate { };

  flask-mongoengine = callPackage ../development/python-modules/flask-mongoengine { };

  flask-openid = callPackage ../development/python-modules/flask-openid { };

  flask-paginate = callPackage ../development/python-modules/flask-paginate { };

  flask_principal = callPackage ../development/python-modules/flask-principal { };

  flask-pymongo = callPackage ../development/python-modules/Flask-PyMongo { };

  flask-restful = callPackage ../development/python-modules/flask-restful { };

  flask-restplus = callPackage ../development/python-modules/flask-restplus { };

  flask-restx = callPackage ../development/python-modules/flask-restx { };

  flask-reverse-proxy-fix = callPackage ../development/python-modules/flask-reverse-proxy-fix { };

  flask_script = callPackage ../development/python-modules/flask-script { };

  flask-seasurf = callPackage ../development/python-modules/flask-seasurf { };

  flask-silk = callPackage ../development/python-modules/flask-silk { };

  flask-socketio = callPackage ../development/python-modules/flask-socketio { };

  flask-sockets = callPackage ../development/python-modules/flask-sockets { };

  flask_sqlalchemy = callPackage ../development/python-modules/flask-sqlalchemy { };

  flask-sslify = callPackage ../development/python-modules/flask-sslify { };

  flask-swagger = callPackage ../development/python-modules/flask-swagger { };

  flask-swagger-ui = callPackage ../development/python-modules/flask-swagger-ui { };

  flask_testing = callPackage ../development/python-modules/flask-testing { };

  flask-versioned = callPackage ../development/python-modules/flask-versioned { };

  flask_wtf = callPackage ../development/python-modules/flask-wtf { };

  flatbuffers = callPackage ../development/python-modules/flatbuffers {
    inherit (pkgs) flatbuffers;
  };

  flexmock = callPackage ../development/python-modules/flexmock { };

  flickrapi = callPackage ../development/python-modules/flickrapi { };

  flit = callPackage ../development/python-modules/flit { };

  flit-core = callPackage ../development/python-modules/flit-core { };

  flower = callPackage ../development/python-modules/flower { };

  flowlogs_reader = callPackage ../development/python-modules/flowlogs_reader { };

  fluent-logger = callPackage ../development/python-modules/fluent-logger { };

  flufl_bounce = callPackage ../development/python-modules/flufl/bounce.nix { };

  flufl_i18n = callPackage ../development/python-modules/flufl/i18n.nix { };

  flufl_lock = callPackage ../development/python-modules/flufl/lock.nix { };

  flux-led = callPackage ../development/python-modules/flux-led { };

  fn = callPackage ../development/python-modules/fn { };

  fnvhash = callPackage ../development/python-modules/fnvhash { };

  folium = callPackage ../development/python-modules/folium { };

  fontforge = toPythonModule (pkgs.fontforge.override {
    withPython = true;
    inherit python;
  });

  fontmath = callPackage ../development/python-modules/fontmath { };

  fontparts = callPackage ../development/python-modules/fontparts { };

  fontpens = callPackage ../development/python-modules/fontpens { };

  fonttools = callPackage ../development/python-modules/fonttools { };

  foolscap = callPackage ../development/python-modules/foolscap { };

  forbiddenfruit = callPackage ../development/python-modules/forbiddenfruit { };

  fortiosapi = callPackage ../development/python-modules/fortiosapi { };

  FormEncode = callPackage ../development/python-modules/FormEncode { };

  foundationdb51 = callPackage ../servers/foundationdb/python.nix { foundationdb = pkgs.foundationdb51; };
  foundationdb52 = callPackage ../servers/foundationdb/python.nix { foundationdb = pkgs.foundationdb52; };
  foundationdb60 = callPackage ../servers/foundationdb/python.nix { foundationdb = pkgs.foundationdb60; };
  foundationdb61 = callPackage ../servers/foundationdb/python.nix { foundationdb = pkgs.foundationdb61; };

  fountains = callPackage ../development/python-modules/fountains { };

  foxdot = callPackage ../development/python-modules/foxdot { };

  fpdf = callPackage ../development/python-modules/fpdf { };

  fpylll = callPackage ../development/python-modules/fpylll { };

  freebox-api = callPackage ../development/python-modules/freebox-api { };

  freetype-py = callPackage ../development/python-modules/freetype-py { };

  freezegun = callPackage ../development/python-modules/freezegun { };

  fritzconnection = callPackage ../development/python-modules/fritzconnection { };

  frozendict = callPackage ../development/python-modules/frozendict { };

  fs = callPackage ../development/python-modules/fs { };

  fs-s3fs = callPackage ../development/python-modules/fs-s3fs { };

  fsspec = callPackage ../development/python-modules/fsspec { };

  ftfy = callPackage ../development/python-modules/ftfy { };

  ftputil = callPackage ../development/python-modules/ftputil { };

  funcparserlib = callPackage ../development/python-modules/funcparserlib { };

  funcsigs = callPackage ../development/python-modules/funcsigs { };

  functools32 = callPackage ../development/python-modules/functools32 { };

  funcy = callPackage ../development/python-modules/funcy { };

  furl = callPackage ../development/python-modules/furl { };

  fuse = callPackage ../development/python-modules/fuse-python {
    inherit (pkgs) fuse;
  };

  fusepy = callPackage ../development/python-modules/fusepy { };

  future = callPackage ../development/python-modules/future { };

  future-fstrings = callPackage ../development/python-modules/future-fstrings { };

  fuzzyfinder = callPackage ../development/python-modules/fuzzyfinder { };

  fuzzywuzzy = callPackage ../development/python-modules/fuzzywuzzy { };

  fx2 = callPackage ../development/python-modules/fx2 { };

  galario = toPythonModule (pkgs.galario.override {
    enablePython = true;
    pythonPackages = self;
  });

  gast = callPackage ../development/python-modules/gast { };

  gcovr = callPackage ../development/python-modules/gcovr { };

  gcsfs = callPackage ../development/python-modules/gcsfs { };

  gdal = toPythonModule (pkgs.gdal.override { pythonPackages = self; });

  gdata = callPackage ../development/python-modules/gdata { };

  gdcm = toPythonModule (pkgs.gdcm.override {
    inherit (self) python;
    enablePython = true;
  });

  gdown = callPackage ../development/python-modules/gdown { };

  ge25519 = callPackage ../development/python-modules/ge25519 { };

  geant4 = toPythonModule (pkgs.geant4.override {
    enablePython = true;
    python3 = python;
  });

  geeknote = callPackage ../development/python-modules/geeknote { };

  gemfileparser = callPackage ../development/python-modules/gemfileparser { };

  genanki = callPackage ../development/python-modules/genanki { };

  genome-collector = callPackage ../development/python-modules/genome-collector { };

  genpy = callPackage ../development/python-modules/genpy { };

  genshi = callPackage ../development/python-modules/genshi { };

  gensim = callPackage ../development/python-modules/gensim { };

  gentools = callPackage ../development/python-modules/gentools { };

  genzshcomp = callPackage ../development/python-modules/genzshcomp { };

  geoalchemy2 = callPackage ../development/python-modules/geoalchemy2 { };

  geographiclib = callPackage ../development/python-modules/geographiclib { };

  geoip2 = callPackage ../development/python-modules/geoip2 { };

  GeoIP = callPackage ../development/python-modules/GeoIP { };

  geojson = callPackage ../development/python-modules/geojson { };

  geojson-client = callPackage ../development/python-modules/geojson-client { };

  geomet = callPackage ../development/python-modules/geomet { };

  geopandas = callPackage ../development/python-modules/geopandas { };

  geopy = callPackage ../development/python-modules/geopy { };

  getmac = callPackage ../development/python-modules/getmac { };

  getkey = callPackage ../development/python-modules/getkey { };

  gevent = callPackage ../development/python-modules/gevent { };

  geventhttpclient = callPackage ../development/python-modules/geventhttpclient { };

  gevent-socketio = callPackage ../development/python-modules/gevent-socketio { };

  gevent-websocket = callPackage ../development/python-modules/gevent-websocket { };

  gflags = callPackage ../development/python-modules/gflags { };

  ghdiff = callPackage ../development/python-modules/ghdiff { };

  gidgethub = callPackage ../development/python-modules/gidgethub { };

  gin-config = callPackage ../development/python-modules/gin-config { };

  gipc = callPackage ../development/python-modules/gipc { };

  git-annex-adapter =
    callPackage ../development/python-modules/git-annex-adapter { };

  gitdb2 = throw "gitdb2 has been deprecated, use gitdb instead."; # added 2020-03-14

  gitdb = callPackage ../development/python-modules/gitdb { };

  github3_py = callPackage ../development/python-modules/github3_py { };

  github-webhook = callPackage ../development/python-modules/github-webhook { };

  GitPython = callPackage ../development/python-modules/GitPython { };

  git-revise = callPackage ../development/python-modules/git-revise { };

  git-sweep = callPackage ../development/python-modules/git-sweep { };

  glances = throw "glances has moved to pkgs.glances"; # added 2020-20-28

  glances-api = callPackage ../development/python-modules/glances-api { };

  glasgow = callPackage ../development/python-modules/glasgow { };

  glob2 = callPackage ../development/python-modules/glob2 { };

  globre = callPackage ../development/python-modules/globre { };

  globus-sdk = callPackage ../development/python-modules/globus-sdk { };

  glom = callPackage ../development/python-modules/glom { };

  glymur = callPackage ../development/python-modules/glymur { };

  gmpy2 = callPackage ../development/python-modules/gmpy2 { };

  gmpy = callPackage ../development/python-modules/gmpy { };

  gntp = callPackage ../development/python-modules/gntp { };

  gnureadline = callPackage ../development/python-modules/gnureadline { };

  goobook = callPackage ../development/python-modules/goobook { };

  goocalendar = callPackage ../development/python-modules/goocalendar { };

  google-api-core = callPackage ../development/python-modules/google-api-core { };

  google-api-python-client = callPackage ../development/python-modules/google-api-python-client { };

  googleapis-common-protos = callPackage ../development/python-modules/googleapis-common-protos { };

  google-auth = callPackage ../development/python-modules/google-auth { };

  google-auth-httplib2 = callPackage ../development/python-modules/google-auth-httplib2 { };

  google-auth-oauthlib = callPackage ../development/python-modules/google-auth-oauthlib { };

  google-cloud-access-context-manager = callPackage ../development/python-modules/google-cloud-access-context-manager { };

  google-cloud-asset = callPackage ../development/python-modules/google-cloud-asset { };

  google-cloud-automl = callPackage ../development/python-modules/google-cloud-automl { };

  google-cloud-bigquery = callPackage ../development/python-modules/google-cloud-bigquery { };

  google-cloud-bigquery-datatransfer = callPackage ../development/python-modules/google-cloud-bigquery-datatransfer { };

  google-cloud-bigtable = callPackage ../development/python-modules/google-cloud-bigtable { };

  google-cloud-container = callPackage ../development/python-modules/google-cloud-container { };

  google-cloud-core = callPackage ../development/python-modules/google-cloud-core { };

  google-cloud-dataproc = callPackage ../development/python-modules/google-cloud-dataproc { };

  google-cloud-datastore = callPackage ../development/python-modules/google-cloud-datastore { };

  google-cloud-dlp = callPackage ../development/python-modules/google-cloud-dlp { };

  google-cloud-dns = callPackage ../development/python-modules/google-cloud-dns { };

  google-cloud-error-reporting = callPackage ../development/python-modules/google-cloud-error-reporting { };

  google-cloud-firestore = callPackage ../development/python-modules/google-cloud-firestore { };

  google-cloud-iam = callPackage ../development/python-modules/google-cloud-iam { };

  google-cloud-iot = callPackage ../development/python-modules/google-cloud-iot { };

  google-cloud-kms = callPackage ../development/python-modules/google-cloud-kms { };

  google-cloud-language = callPackage ../development/python-modules/google-cloud-language { };

  google-cloud-logging = callPackage ../development/python-modules/google-cloud-logging { };

  google-cloud-monitoring = callPackage ../development/python-modules/google-cloud-monitoring { };

  google-cloud-org-policy = callPackage ../development/python-modules/google-cloud-org-policy { };

  google-cloud-os-config = callPackage ../development/python-modules/google-cloud-os-config { };

  google-cloud-pubsub = callPackage ../development/python-modules/google-cloud-pubsub { };

  google-cloud-redis = callPackage ../development/python-modules/google-cloud-redis { };

  google-cloud-resource-manager = callPackage ../development/python-modules/google-cloud-resource-manager { };

  google-cloud-runtimeconfig = callPackage ../development/python-modules/google-cloud-runtimeconfig { };

  google-cloud-secret-manager = callPackage ../development/python-modules/google-cloud-secret-manager { };

  google-cloud-securitycenter = callPackage ../development/python-modules/google-cloud-securitycenter { };

  google-cloud-spanner = callPackage ../development/python-modules/google-cloud-spanner { };

  google-cloud-speech = callPackage ../development/python-modules/google-cloud-speech { };

  google-cloud-storage = callPackage ../development/python-modules/google-cloud-storage { };

  google-cloud-tasks = callPackage ../development/python-modules/google-cloud-tasks { };

  google-cloud-testutils = callPackage ../development/python-modules/google-cloud-testutils { };

  google-cloud-texttospeech = callPackage ../development/python-modules/google-cloud-texttospeech { };

  google-cloud-trace = callPackage ../development/python-modules/google-cloud-trace { };

  google-cloud-translate = callPackage ../development/python-modules/google-cloud-translate { };

  google-cloud-videointelligence = callPackage ../development/python-modules/google-cloud-videointelligence { };

  google-cloud-vision = callPackage ../development/python-modules/google-cloud-vision { };

  google-cloud-websecurityscanner = callPackage ../development/python-modules/google-cloud-websecurityscanner { };

  google-compute-engine = callPackage ../tools/virtualization/google-compute-engine { };

  google-crc32c = callPackage ../development/python-modules/google-crc32c {
    inherit (pkgs) crc32c;
  };

  google-i18n-address = callPackage ../development/python-modules/google-i18n-address { };

  googlemaps = callPackage ../development/python-modules/googlemaps { };

  google-pasta = callPackage ../development/python-modules/google-pasta { };

  google-resumable-media = callPackage ../development/python-modules/google-resumable-media { };

  googletrans = callPackage ../development/python-modules/googletrans { };

  gorilla = callPackage ../development/python-modules/gorilla { };

  gpapi = callPackage ../development/python-modules/gpapi { };

  gplaycli = callPackage ../development/python-modules/gplaycli { };

  gpgme = toPythonModule (pkgs.gpgme.override {
    pythonSupport = true;
    inherit python;
  });

  gphoto2 = callPackage ../development/python-modules/gphoto2 { };

  gprof2dot = callPackage ../development/python-modules/gprof2dot {
    inherit (pkgs) graphviz;
  };

  gps3 = callPackage ../development/python-modules/gps3 { };

  gpsoauth = callPackage ../development/python-modules/gpsoauth { };

  gpxpy = callPackage ../development/python-modules/gpxpy { };

  gpy = callPackage ../development/python-modules/gpy { };

  gpyopt = callPackage ../development/python-modules/gpyopt { };

  gradient = callPackage ../development/python-modules/gradient { };

  gradient-utils = callPackage ../development/python-modules/gradient-utils { };

  gradient_statsd = callPackage ../development/python-modules/gradient_statsd { };

  grammalecte = callPackage ../development/python-modules/grammalecte { };

  grandalf = callPackage ../development/python-modules/grandalf { };

  graphite_api = callPackage ../development/python-modules/graphite-api { };

  graphite_beacon = callPackage ../development/python-modules/graphite_beacon { };

  graphite-web = callPackage ../development/python-modules/graphite-web { };

  graph_nets = callPackage ../development/python-modules/graph_nets { };

  graphene = callPackage ../development/python-modules/graphene { };

  graphql-core = callPackage ../development/python-modules/graphql-core { };

  graphql-relay = callPackage ../development/python-modules/graphql-relay { };

  graphql-server-core = callPackage ../development/python-modules/graphql-server-core { };

  graph-tool = callPackage ../development/python-modules/graph-tool/2.x.x.nix { };

  graphtage = callPackage ../development/python-modules/graphtage { };

  graphviz = callPackage ../development/python-modules/graphviz {
    inherit (pkgs) graphviz;
  };

  grappelli_safe = callPackage ../development/python-modules/grappelli_safe { };

  graspologic = callPackage ../development/python-modules/graspologic { };

  greatfet = callPackage ../development/python-modules/greatfet { };

  green = callPackage ../development/python-modules/green { };

  greenlet = callPackage ../development/python-modules/greenlet { };

  grequests = callPackage ../development/python-modules/grequests { };

  gremlinpython = callPackage ../development/python-modules/gremlinpython { };

  grip = callPackage ../development/python-modules/grip { };

  grpc_google_iam_v1 = callPackage ../development/python-modules/grpc_google_iam_v1 { };

  grpcio = callPackage ../development/python-modules/grpcio { };

  grpcio-gcp = callPackage ../development/python-modules/grpcio-gcp { };

  grpcio-tools = callPackage ../development/python-modules/grpcio-tools { };

  gsd = callPackage ../development/python-modules/gsd { };

  gspread = callPackage ../development/python-modules/gspread { };

  gssapi = callPackage ../development/python-modules/gssapi {
    inherit (pkgs) krb5Full;
    inherit (pkgs.darwin.apple_sdk.frameworks) GSS;
  };

  gst-python = callPackage ../development/python-modules/gst-python {
    inherit (pkgs) meson;
    gst-plugins-base = pkgs.gst_all_1.gst-plugins-base;
  };

  gtimelog = callPackage ../development/python-modules/gtimelog { };

  gtts = callPackage ../development/python-modules/gtts { };

  gtts-token = callPackage ../development/python-modules/gtts-token { };

  guessit = callPackage ../development/python-modules/guessit { };

  guestfs = callPackage ../development/python-modules/guestfs { };

  gumath = callPackage ../development/python-modules/gumath { };

  gunicorn = callPackage ../development/python-modules/gunicorn { };

  guppy3 = callPackage ../development/python-modules/guppy3 { };

  gurobipy = if stdenv.hostPlatform.system == "x86_64-darwin" then
    callPackage ../development/python-modules/gurobipy/darwin.nix {
      inherit (pkgs.darwin) cctools insert_dylib;
    }
  else if stdenv.hostPlatform.system == "x86_64-linux" then
    callPackage ../development/python-modules/gurobipy/linux.nix { }
  else
    throw "gurobipy not yet supported on ${stdenv.hostPlatform.system}";

  guzzle_sphinx_theme = callPackage ../development/python-modules/guzzle_sphinx_theme { };

  gviz-api = callPackage ../development/python-modules/gviz-api {};

  gym = callPackage ../development/python-modules/gym { };

  gyp = callPackage ../development/python-modules/gyp { };

  h11 = callPackage ../development/python-modules/h11 { };

  h2 = callPackage ../development/python-modules/h2 { };

  h3 = callPackage ../development/python-modules/h3 {
    inherit (pkgs) h3;
  };

  h5netcdf = callPackage ../development/python-modules/h5netcdf { };

  h5py = callPackage ../development/python-modules/h5py { };

  h5py-mpi = self.h5py.override {
    hdf5 = pkgs.hdf5-mpi;
  };

  habanero = callPackage ../development/python-modules/habanero { };

  hachoir = callPackage ../development/python-modules/hachoir { };

  ha-ffmpeg = callPackage ../development/python-modules/ha-ffmpeg { };

  halo = callPackage ../development/python-modules/halo { };

  handout = callPackage ../development/python-modules/handout { };

  HAP-python = callPackage ../development/python-modules/HAP-python { };

  hass-nabucasa = callPackage ../development/python-modules/hass-nabucasa { };

  hatasmota = callPackage ../development/python-modules/hatasmota { };

  haversine = callPackage ../development/python-modules/haversine { };

  hawkauthlib = callPackage ../development/python-modules/hawkauthlib { };

  hbmqtt = callPackage ../development/python-modules/hbmqtt { };

  hcloud = callPackage ../development/python-modules/hcloud { };

  hcs_utils = callPackage ../development/python-modules/hcs_utils { };

  hdbscan = callPackage ../development/python-modules/hdbscan { };

  hdlparse = callPackage ../development/python-modules/hdlparse { };

  hdmedians = callPackage ../development/python-modules/hdmedians { };

  heapdict = callPackage ../development/python-modules/heapdict { };

  helpdev = callPackage ../development/python-modules/helpdev { };

  helper = callPackage ../development/python-modules/helper { };

  hepmc3 = toPythonModule (pkgs.hepmc3.override {
    inherit python;
  });

  hetzner = callPackage ../development/python-modules/hetzner { };

  heudiconv = callPackage ../development/python-modules/heudiconv { };

  hg-evolve = callPackage ../development/python-modules/hg-evolve { };

  hglib = callPackage ../development/python-modules/hglib { };

  hickle = callPackage ../development/python-modules/hickle { };

  hidapi = callPackage ../development/python-modules/hidapi {
    inherit (pkgs) udev libusb1;
  };

  hieroglyph = callPackage ../development/python-modules/hieroglyph { };

  hijri-converter = callPackage ../development/python-modules/hijri-converter { };

  hiredis = callPackage ../development/python-modules/hiredis { };

  hiro = callPackage ../development/python-modules/hiro { };

  hiyapyco = callPackage ../development/python-modules/hiyapyco { };

  hjson = callPackage ../development/python-modules/hjson { };

  hkdf = callPackage ../development/python-modules/hkdf { };

  hmmlearn = callPackage ../development/python-modules/hmmlearn { };

  hocr-tools = callPackage ../development/python-modules/hocr-tools { };

  hole = callPackage ../development/python-modules/hole { };

  holidays = callPackage ../development/python-modules/holidays { };

  holoviews = callPackage ../development/python-modules/holoviews { };

  homeassistant-pyozw = callPackage ../development/python-modules/homeassistant-pyozw { };

  homeconnect = callPackage ../development/python-modules/homeconnect { };

  homematicip = callPackage ../development/python-modules/homematicip { };

  homepluscontrol = callPackage ../development/python-modules/homepluscontrol { };

  hoomd-blue = toPythonModule (callPackage ../development/python-modules/hoomd-blue {
    inherit python;
  });

  hopcroftkarp = callPackage ../development/python-modules/hopcroftkarp { };

  howdoi = callPackage ../development/python-modules/howdoi { };

  hpack = callPackage ../development/python-modules/hpack { };

  hsaudiotag3k = callPackage ../development/python-modules/hsaudiotag3k { };

  hstspreload = callPackage ../development/python-modules/hstspreload { };

  html2text = callPackage ../development/python-modules/html2text { };

  html5lib = callPackage ../development/python-modules/html5lib { };

  html5-parser = callPackage ../development/python-modules/html5-parser { };

  htmllaundry = callPackage ../development/python-modules/htmllaundry { };

  htmlmin = callPackage ../development/python-modules/htmlmin { };

  html-sanitizer = callPackage ../development/python-modules/html-sanitizer { };

  HTSeq = callPackage ../development/python-modules/HTSeq { };

  httmock = callPackage ../development/python-modules/httmock { };

  httpauth = callPackage ../development/python-modules/httpauth { };

  httpbin = callPackage ../development/python-modules/httpbin { };

  httpcore = callPackage ../development/python-modules/httpcore { };

  http-ece = callPackage ../development/python-modules/http-ece { };

  httplib2 = callPackage ../development/python-modules/httplib2 { };

  http-parser = callPackage ../development/python-modules/http-parser { };

  httpretty = callPackage ../development/python-modules/httpretty { };

  httpserver = callPackage ../development/python-modules/httpserver { };

  httpsig = callPackage ../development/python-modules/httpsig { };

  httptools = callPackage ../development/python-modules/httptools { };

  httpx = callPackage ../development/python-modules/httpx { };

  huey = callPackage ../development/python-modules/huey { };

  hug = callPackage ../development/python-modules/hug { };

  huggingface-hub = callPackage ../development/python-modules/huggingface-hub { };

  humanfriendly = callPackage ../development/python-modules/humanfriendly { };

  humanize = callPackage ../development/python-modules/humanize { };

  hupper = callPackage ../development/python-modules/hupper { };

  hvac = callPackage ../development/python-modules/hvac { };

  hvplot = callPackage ../development/python-modules/hvplot { };

  hwi = callPackage ../development/python-modules/hwi { };

  hydra = callPackage ../development/python-modules/hydra { };

  hydra-check = callPackage ../development/python-modules/hydra-check { };

  hydrawiser = callPackage ../development/python-modules/hydrawiser { };

  hypchat = callPackage ../development/python-modules/hypchat { };

  hyperframe = callPackage ../development/python-modules/hyperframe { };

  hyperion-py = callPackage ../development/python-modules/hyperion-py { };

  hyperkitty = callPackage ../servers/mail/mailman/hyperkitty.nix { };

  hyperlink = callPackage ../development/python-modules/hyperlink { };

  hyperopt = callPackage ../development/python-modules/hyperopt { };

  # File name is called 2.nix because this one will need to remain for Python 2.
  hypothesis_4 = callPackage ../development/python-modules/hypothesis/2.nix { };

  hypothesis-auto = callPackage ../development/python-modules/hypothesis-auto { };

  hypothesis = callPackage ../development/python-modules/hypothesis { };

  hypothesmith = callPackage ../development/python-modules/hypothesmith { };

  hyppo = callPackage ../development/python-modules/hyppo { };

  i3ipc = callPackage ../development/python-modules/i3ipc { };

  i3-py = callPackage ../development/python-modules/i3-py { };

  iapws = callPackage ../development/python-modules/iapws { };

  iaqualink = callPackage ../development/python-modules/iaqualink { };

  ibis = callPackage ../development/python-modules/ibis { };

  ibis-framework = callPackage ../development/python-modules/ibis-framework { };

  icalendar = callPackage ../development/python-modules/icalendar { };

  icecream = callPackage ../development/python-modules/icecream { };

  icmplib = callPackage ../development/python-modules/icmplib { };

  ics = callPackage ../development/python-modules/ics { };

  identify = callPackage ../development/python-modules/identify { };

  idna = callPackage ../development/python-modules/idna { };

  idna-ssl = callPackage ../development/python-modules/idna-ssl { };

  ifaddr = callPackage ../development/python-modules/ifaddr { };

  ifconfig-parser = callPackage ../development/python-modules/ifconfig-parser { };

  ifcopenshell = callPackage ../development/python-modules/ifcopenshell { };

  ignite = callPackage ../development/python-modules/ignite { };

  ihatemoney = callPackage ../development/python-modules/ihatemoney { };

  ijson = callPackage ../development/python-modules/ijson { };

  imagecodecs-lite = callPackage ../development/python-modules/imagecodecs-lite { };

  imagecorruptions = callPackage ../development/python-modules/imagecorruptions { };

  imageio = callPackage ../development/python-modules/imageio { };

  imageio-ffmpeg = callPackage ../development/python-modules/imageio-ffmpeg { };

  image-match = callPackage ../development/python-modules/image-match { };

  imagesize = callPackage ../development/python-modules/imagesize { };

  imantics = callPackage ../development/python-modules/imantics { };

  IMAPClient = callPackage ../development/python-modules/imapclient { };

  imaplib2 = callPackage ../development/python-modules/imaplib2 { };

  imap-tools = callPackage ../development/python-modules/imap-tools { };

  imbalanced-learn = callPackage ../development/python-modules/imbalanced-learn { };

  imdbpy = callPackage ../development/python-modules/imdbpy { };

  img2pdf = callPackage ../development/python-modules/img2pdf { };

  imgaug = callPackage ../development/python-modules/imgaug { };

  imgsize = callPackage ../development/python-modules/imgsize { };

  iminuit = callPackage ../development/python-modules/iminuit { };

  immutables = callPackage ../development/python-modules/immutables { };

  impacket = callPackage ../development/python-modules/impacket { };

  importlib-metadata = callPackage ../development/python-modules/importlib-metadata { };

  importlib-resources = callPackage ../development/python-modules/importlib-resources { };

  importmagic = callPackage ../development/python-modules/importmagic { };

  imread = callPackage ../development/python-modules/imread {
    inherit (pkgs) libjpeg libpng libtiff libwebp;
  };

  imutils = callPackage ../development/python-modules/imutils { };

  incomfort-client = callPackage ../development/python-modules/incomfort-client { };

  incremental = callPackage ../development/python-modules/incremental { };

  inflect = callPackage ../development/python-modules/inflect { };

  inflection = callPackage ../development/python-modules/inflection { };

  influxdb = callPackage ../development/python-modules/influxdb { };

  influxdb-client = callPackage ../development/python-modules/influxdb-client { };

  influxgraph = callPackage ../development/python-modules/influxgraph { };

  infoqscraper = callPackage ../development/python-modules/infoqscraper { };

  inform = callPackage ../development/python-modules/inform { };

  iniconfig = callPackage ../development/python-modules/iniconfig { };

  inifile = callPackage ../development/python-modules/inifile { };

  iniparse = callPackage ../development/python-modules/iniparse { };

  inotify-simple = callPackage ../development/python-modules/inotify-simple { };

  inquirer = callPackage ../development/python-modules/inquirer { };

  intake = callPackage ../development/python-modules/intake { };

  intbitset = callPackage ../development/python-modules/intbitset { };

  intelhex = callPackage ../development/python-modules/intelhex { };

  internetarchive = callPackage ../development/python-modules/internetarchive { };

  interruptingcow = callPackage ../development/python-modules/interruptingcow { };

  intervaltree = callPackage ../development/python-modules/intervaltree { };

  intreehooks = callPackage ../development/python-modules/intreehooks { };

  invoke = callPackage ../development/python-modules/invoke { };

  iocapture = callPackage ../development/python-modules/iocapture { };

  iowait = callPackage ../development/python-modules/iowait { };

  ipaddress = callPackage ../development/python-modules/ipaddress { };

  ipdb = callPackage ../development/python-modules/ipdb { };

  ipdbplugin = callPackage ../development/python-modules/ipdbplugin { };

  ipfshttpclient = callPackage ../development/python-modules/ipfshttpclient { };

  iptools = callPackage ../development/python-modules/iptools { };

  ipy = callPackage ../development/python-modules/IPy { };

  ipydatawidgets = callPackage ../development/python-modules/ipydatawidgets { };

  ipykernel = callPackage ../development/python-modules/ipykernel { };

  ipympl = callPackage ../development/python-modules/ipympl { };

  ipyparallel = callPackage ../development/python-modules/ipyparallel { };

  ipython_genutils = callPackage ../development/python-modules/ipython_genutils { };

  ipython = if isPy36 then
    callPackage ../development/python-modules/ipython/7.16.nix { }
  else
    callPackage ../development/python-modules/ipython { };

  ipyvue = callPackage ../development/python-modules/ipyvue { };

  ipyvuetify = callPackage ../development/python-modules/ipyvuetify { };

  ipywidgets = callPackage ../development/python-modules/ipywidgets { };

  irc = callPackage ../development/python-modules/irc { };

  ircrobots = callPackage ../development/python-modules/ircrobots { };

  ircstates = callPackage ../development/python-modules/ircstates { };

  irctokens = callPackage ../development/python-modules/irctokens { };

  isbnlib = callPackage ../development/python-modules/isbnlib { };

  islpy = callPackage ../development/python-modules/islpy { };

  iso3166 = callPackage ../development/python-modules/iso3166 { };

  iso-639 = callPackage ../development/python-modules/iso-639 { };

  iso8601 = callPackage ../development/python-modules/iso8601 { };

  isodate = callPackage ../development/python-modules/isodate { };

  isort = callPackage ../development/python-modules/isort { };

  isoweek = callPackage ../development/python-modules/isoweek { };

  itanium_demangler = callPackage ../development/python-modules/itanium_demangler { };

  itemadapter = callPackage ../development/python-modules/itemadapter { };

  itemloaders = callPackage ../development/python-modules/itemloaders { };

  iterm2 = callPackage ../development/python-modules/iterm2 { };

  itsdangerous = callPackage ../development/python-modules/itsdangerous { };

  itypes = callPackage ../development/python-modules/itypes { };

  j2cli = callPackage ../development/python-modules/j2cli { };

  janus = callPackage ../development/python-modules/janus { };

  jaraco_classes = callPackage ../development/python-modules/jaraco_classes { };

  jaraco_collections = callPackage ../development/python-modules/jaraco_collections { };

  jaraco_functools = callPackage ../development/python-modules/jaraco_functools { };

  jaraco_itertools = callPackage ../development/python-modules/jaraco_itertools { };

  jaraco_logging = callPackage ../development/python-modules/jaraco_logging { };

  jaraco_stream = callPackage ../development/python-modules/jaraco_stream { };

  jaraco_text = callPackage ../development/python-modules/jaraco_text { };

  javaobj-py3 = callPackage ../development/python-modules/javaobj-py3 { };

  javaproperties = callPackage ../development/python-modules/javaproperties { };

  JayDeBeApi = callPackage ../development/python-modules/JayDeBeApi { };

  jc = callPackage ../development/python-modules/jc { };

  jdatetime = callPackage ../development/python-modules/jdatetime { };

  jdcal = callPackage ../development/python-modules/jdcal { };

  jedi = callPackage ../development/python-modules/jedi { };

  jeepney = callPackage ../development/python-modules/jeepney { };

  jellyfin-apiclient-python = callPackage ../development/python-modules/jellyfin-apiclient-python { };

  jellyfish = callPackage ../development/python-modules/jellyfish { };

  jenkinsapi = callPackage ../development/python-modules/jenkinsapi { };

  jenkins-job-builder = callPackage ../development/python-modules/jenkins-job-builder { };

  jieba = callPackage ../development/python-modules/jieba { };

  jinja2 = callPackage ../development/python-modules/jinja2 { };

  jinja2_pluralize = callPackage ../development/python-modules/jinja2_pluralize { };

  jinja2_time = callPackage ../development/python-modules/jinja2_time { };

  jira = callPackage ../development/python-modules/jira { };

  jmespath = callPackage ../development/python-modules/jmespath { };

  joblib = callPackage ../development/python-modules/joblib { };

  johnnycanencrypt = callPackage ../development/python-modules/johnnycanencrypt {
    inherit (pkgs.darwin.apple_sdk.frameworks) PCSC;
  };

  josepy = callPackage ../development/python-modules/josepy { };

  journalwatch = callPackage ../tools/system/journalwatch {
    inherit (self) systemd pytest;
  };

  jpylyzer = callPackage ../development/python-modules/jpylyzer { };

  JPype1 = callPackage ../development/python-modules/JPype1 { };

  jq = callPackage ../development/python-modules/jq {
    inherit (pkgs) jq;
  };

  jsbeautifier = callPackage ../development/python-modules/jsbeautifier { };

  jsmin = callPackage ../development/python-modules/jsmin { };

  json5 = callPackage ../development/python-modules/json5 { };

  jsondate = callPackage ../development/python-modules/jsondate { };

  jsondiff = callPackage ../development/python-modules/jsondiff { };

  jsonfield = callPackage ../development/python-modules/jsonfield { };

  jsonlines = callPackage ../development/python-modules/jsonlines { };

  jsonmerge = callPackage ../development/python-modules/jsonmerge { };

  json-merge-patch = callPackage ../development/python-modules/json-merge-patch { };

  json-schema-for-humans = callPackage ../development/python-modules/json-schema-for-humans { };

  jsonnet = buildPythonPackage { inherit (pkgs.jsonnet) name src; };

  jsonpatch = callPackage ../development/python-modules/jsonpatch { };

  jsonpath = callPackage ../development/python-modules/jsonpath { };

  jsonpath_rw = callPackage ../development/python-modules/jsonpath_rw { };

  jsonpath-ng = callPackage ../development/python-modules/jsonpath-ng { };

  jsonpickle = callPackage ../development/python-modules/jsonpickle { };

  jsonpointer = callPackage ../development/python-modules/jsonpointer { };

  jsonref = callPackage ../development/python-modules/jsonref { };

  json-rpc = callPackage ../development/python-modules/json-rpc { };

  jsonrpc-async = callPackage ../development/python-modules/jsonrpc-async { };

  jsonrpc-base = callPackage ../development/python-modules/jsonrpc-base { };

  jsonrpclib-pelix = callPackage ../development/python-modules/jsonrpclib-pelix { };

  jsonrpc-websocket = callPackage ../development/python-modules/jsonrpc-websocket { };

  jsonschema = callPackage ../development/python-modules/jsonschema { };

  jsonstreams = callPackage ../development/python-modules/jsonstreams { };

  jsonwatch = callPackage ../development/python-modules/jsonwatch { };

  jug = callPackage ../development/python-modules/jug { };

  junitparser = callPackage ../development/python-modules/junitparser { };

  junit-xml = callPackage ../development/python-modules/junit-xml { };

  junos-eznc = callPackage ../development/python-modules/junos-eznc { };

  jupyter = callPackage ../development/python-modules/jupyter { };

  jupyter-c-kernel = callPackage ../development/python-modules/jupyter-c-kernel { };

  jupyter_client = callPackage ../development/python-modules/jupyter_client { };

  jupyter_console = callPackage ../development/python-modules/jupyter_console { };

  jupyter_core = callPackage ../development/python-modules/jupyter_core { };

  jupyter_server = callPackage ../development/python-modules/jupyter_server { };

  jupyterhub = callPackage ../development/python-modules/jupyterhub { };

  jupyterhub-ldapauthenticator = callPackage ../development/python-modules/jupyterhub-ldapauthenticator { };

  jupyterhub-systemdspawner = callPackage ../development/python-modules/jupyterhub-systemdspawner { };

  jupyterhub-tmpauthenticator = callPackage ../development/python-modules/jupyterhub-tmpauthenticator { };

  jupyterlab = callPackage ../development/python-modules/jupyterlab { };

  jupyterlab-git = callPackage ../development/python-modules/jupyterlab-git { };

  jupyterlab_launcher = callPackage ../development/python-modules/jupyterlab_launcher { };

  jupyterlab-pygments = callPackage ../development/python-modules/jupyterlab-pygments { };

  jupyterlab_server = callPackage ../development/python-modules/jupyterlab_server { };

  jupyterlab-widgets = callPackage ../development/python-modules/jupyterlab-widgets { };

  jupyter-packaging = callPackage ../development/python-modules/jupyter-packaging { };

  jupyter-repo2docker = callPackage ../development/python-modules/jupyter-repo2docker {
    pkgs-docker = pkgs.docker;
  };

  jupyter-sphinx = callPackage ../development/python-modules/jupyter-sphinx { };

  jupyter-telemetry = callPackage ../development/python-modules/jupyter-telemetry { };

  jupytext = callPackage ../development/python-modules/jupytext { };

  jwcrypto = callPackage ../development/python-modules/jwcrypto { };

  k5test = callPackage ../development/python-modules/k5test {
    inherit (pkgs) krb5Full findutils which;
  };

  kaa-base = callPackage ../development/python-modules/kaa-base { };

  kaa-metadata = callPackage ../development/python-modules/kaa-metadata { };

  kafka-python = callPackage ../development/python-modules/kafka-python { };

  kaggle = callPackage ../development/python-modules/kaggle { };

  kaitaistruct = callPackage ../development/python-modules/kaitaistruct { };

  Kajiki = callPackage ../development/python-modules/kajiki { };

  kaptan = callPackage ../development/python-modules/kaptan { };

  karton-asciimagic = callPackage ../development/python-modules/karton-asciimagic { };

  karton-classifier = callPackage ../development/python-modules/karton-classifier { };

  karton-config-extractor = callPackage ../development/python-modules/karton-config-extractor { };

  karton-core = callPackage ../development/python-modules/karton-core { };

  karton-dashboard = callPackage ../development/python-modules/karton-dashboard { };

  karton-mwdb-reporter = callPackage ../development/python-modules/karton-mwdb-reporter { };

  karton-yaramatcher = callPackage ../development/python-modules/karton-yaramatcher { };

  kazoo = callPackage ../development/python-modules/kazoo { };

  kconfiglib = callPackage ../development/python-modules/kconfiglib { };

  keep = callPackage ../development/python-modules/keep { };

  keepalive = callPackage ../development/python-modules/keepalive { };

  keepkey_agent = callPackage ../development/python-modules/keepkey_agent { };

  keepkey = callPackage ../development/python-modules/keepkey { };

  keras-applications = callPackage ../development/python-modules/keras-applications { };

  Keras = callPackage ../development/python-modules/keras { };

  keras-preprocessing = callPackage ../development/python-modules/keras-preprocessing { };

  kerberos = callPackage ../development/python-modules/kerberos { };

  keyring = callPackage ../development/python-modules/keyring { };

  keyrings-alt = callPackage ../development/python-modules/keyrings-alt { };

  keystone-engine = callPackage ../development/python-modules/keystone-engine { };

  keyutils = callPackage ../development/python-modules/keyutils {
    inherit (pkgs) keyutils;
  };

  kicad = toPythonModule (pkgs.kicad.override {
    python3 = python;
  }).src;

  kinparse = callPackage ../development/python-modules/kinparse { };

  kitchen = callPackage ../development/python-modules/kitchen { };

  kivy = callPackage ../development/python-modules/kivy {
    inherit (pkgs) mesa;
  };

  kivy-garden = callPackage ../development/python-modules/kivy-garden { };

  kiwisolver = callPackage ../development/python-modules/kiwisolver { };

  klaus = callPackage ../development/python-modules/klaus { };

  klein = callPackage ../development/python-modules/klein { };

  kmapper = callPackage ../development/python-modules/kmapper { };

  kmsxx = toPythonModule ((callPackage ../development/libraries/kmsxx {
    inherit (pkgs.kmsxx) stdenv;
    withPython = true;
  }).overrideAttrs (oldAttrs: { name = "${python.libPrefix}-${pkgs.kmsxx.name}"; }));

  knack = callPackage ../development/python-modules/knack { };

  kombu = callPackage ../development/python-modules/kombu { };

  korean-lunar-calendar = callPackage ../development/python-modules/korean-lunar-calendar { };

  kubernetes = callPackage ../development/python-modules/kubernetes { };

  labelbox = callPackage ../development/python-modules/labelbox { };

  labgrid = callPackage ../development/python-modules/labgrid { };

  labmath = callPackage ../development/python-modules/labmath { };

  lammps-cython = callPackage ../development/python-modules/lammps-cython { };

  langcodes = callPackage ../development/python-modules/langcodes { };

  langdetect = callPackage ../development/python-modules/langdetect { };

  lark-parser = callPackage ../development/python-modules/lark-parser { };

  latexcodec = callPackage ../development/python-modules/latexcodec { };

  launchpadlib = callPackage ../development/python-modules/launchpadlib { };

  lazr_config = callPackage ../development/python-modules/lazr/config.nix { };

  lazr_delegates = callPackage ../development/python-modules/lazr/delegates.nix { };

  lazr-restfulclient = callPackage ../development/python-modules/lazr-restfulclient { };

  lazr-uri = callPackage ../development/python-modules/lazr-uri { };

  lazy = callPackage ../development/python-modules/lazy { };

  lazy_import = callPackage ../development/python-modules/lazy_import { };

  lazy-object-proxy = callPackage ../development/python-modules/lazy-object-proxy { };

  ldap = callPackage ../development/python-modules/ldap {
    inherit (pkgs) openldap cyrus_sasl;
  };

  ldap3 = callPackage ../development/python-modules/ldap3 { };

  ldapdomaindump = callPackage ../development/python-modules/ldapdomaindump { };

  ldappool = callPackage ../development/python-modules/ldappool { };

  ldaptor = callPackage ../development/python-modules/ldaptor { };

  leather = callPackage ../development/python-modules/leather { };

  ledger_agent = callPackage ../development/python-modules/ledger_agent { };

  ledgerblue = callPackage ../development/python-modules/ledgerblue { };

  ledgerwallet = callPackage ../development/python-modules/ledgerwallet {
    inherit (pkgs.darwin.apple_sdk.frameworks) AppKit;
  };

  lektor = callPackage ../development/python-modules/lektor { };

  leveldb = callPackage ../development/python-modules/leveldb { };

  lexid = callPackage ../development/python-modules/lexid { };

  libagent = callPackage ../development/python-modules/libagent { };

  pa-ringbuffer = callPackage ../development/python-modules/pa-ringbuffer { };

  libais = callPackage ../development/python-modules/libais { };

  libarchive-c = callPackage ../development/python-modules/libarchive-c {
    inherit (pkgs) libarchive;
  };

  libarcus = callPackage ../development/python-modules/libarcus {
    inherit (pkgs) protobuf;
  };

  libasyncns = callPackage ../development/python-modules/libasyncns {
    inherit (pkgs) libasyncns;
  };

  libcloud = callPackage ../development/python-modules/libcloud { };

  libcst = callPackage ../development/python-modules/libcst { };

  libevdev = callPackage ../development/python-modules/libevdev { };

  libfdt = toPythonModule (pkgs.dtc.override {
    inherit python;
    pythonSupport = true;
  });

  libgpiod = toPythonModule (pkgs.libgpiod.override {
    enablePython = true;
    python3 = python;
  });

  libgpuarray = callPackage ../development/python-modules/libgpuarray {
    clblas = pkgs.clblas.override { boost = self.boost; };
    cudaSupport = pkgs.config.cudaSupport or false;
    inherit (pkgs.linuxPackages) nvidia_x11;
  };

  libiio = (toPythonModule (pkgs.libiio.override { inherit python; })).python;

  libkeepass = callPackage ../development/python-modules/libkeepass { };

  liblarch = callPackage ../development/python-modules/liblarch { };

  liblzfse = callPackage ../development/python-modules/liblzfse {
    inherit (pkgs) lzfse;
  };

  libmodulemd = pipe pkgs.libmodulemd [
    toPythonModule
    (p:
      p.overrideAttrs (super: {
        meta = super.meta // {
          outputsToInstall = [ "py" ]; # The package always builds python3 bindings
          broken = (super.meta.broken or false) || !isPy3k;
        };
      }))
    (p: p.override { python3 = python; })
    (p: p.py)
  ];

  libmr = callPackage ../development/python-modules/libmr { };

  libnacl = callPackage ../development/python-modules/libnacl {
    inherit (pkgs) libsodium;
  };

  libpurecool = callPackage ../development/python-modules/libpurecool { };

  libredwg = toPythonModule (pkgs.libredwg.override {
    enablePython = true;
    inherit (self) python libxml2;
  });

  librepo = pipe pkgs.librepo [
    toPythonModule
    (p: p.overrideAttrs (super: { meta = super.meta // { outputsToInstall = [ "py" ]; }; }))
    (p: p.override { inherit python; })
    (p: p.py)
  ];

  librosa = callPackage ../development/python-modules/librosa { };

  librouteros = callPackage ../development/python-modules/librouteros { };

  libsass = (callPackage ../development/python-modules/libsass {
    inherit (pkgs) libsass;
  });

  libsavitar = callPackage ../development/python-modules/libsavitar { };

  libselinux = pipe pkgs.libselinux [
    toPythonModule
    (p:
      p.overrideAttrs (super: {
        meta = super.meta // {
          outputsToInstall = [ "py" ];
          broken = super.meta.broken or isPy27;
        };
      }))
    (p:
      p.override {
        enablePython = true;
        python3 = python;
      })
    (p: p.py)
  ];

  libsoundtouch = callPackage ../development/python-modules/libsoundtouch { };

  libthumbor = callPackage ../development/python-modules/libthumbor { };

  libtmux = callPackage ../development/python-modules/libtmux { };

  libtorrent-rasterbar = (toPythonModule (pkgs.libtorrent-rasterbar.override { inherit python; })).python;

  libusb1 = callPackage ../development/python-modules/libusb1 {
    inherit (pkgs) libusb1;
  };

  libversion = callPackage ../development/python-modules/libversion {
    inherit (pkgs) libversion;
  };

  libvirt = callPackage ../development/python-modules/libvirt {
    inherit (pkgs) libvirt;
  };

  libxml2 = (toPythonModule (pkgs.libxml2.override {
    pythonSupport = true;
    inherit python;
  })).py;

  libxslt = (toPythonModule (pkgs.libxslt.override {
    pythonSupport = true;
    python3 = python;
    inherit (self) libxml2;
  })).py;

  license-expression = callPackage ../development/python-modules/license-expression { };

  lief = (toPythonModule (pkgs.lief.override {
    inherit python;
  })).py;

  lightgbm = callPackage ../development/python-modules/lightgbm { };

  lightning = callPackage ../development/python-modules/lightning { };

  lightparam = callPackage ../development/python-modules/lightparam { };

  lima = callPackage ../development/python-modules/lima { };

  limitlessled = callPackage ../development/python-modules/limitlessled { };

  limits = callPackage ../development/python-modules/limits { };

  limnoria = callPackage ../development/python-modules/limnoria { };

  linecache2 = callPackage ../development/python-modules/linecache2 { };

  line_profiler = callPackage ../development/python-modules/line_profiler { };

  linode-api = callPackage ../development/python-modules/linode-api { };

  linode = callPackage ../development/python-modules/linode { };

  linuxfd = callPackage ../development/python-modules/linuxfd { };

  liquidctl = callPackage ../development/python-modules/liquidctl { };

  lirc = toPythonModule (pkgs.lirc.override {
    python3 = python;
  });

  littleutils = callPackage ../development/python-modules/littleutils { };

  livelossplot = callPackage ../development/python-modules/livelossplot { };

  livereload = callPackage ../development/python-modules/livereload { };

  livestreamer = callPackage ../development/python-modules/livestreamer { };

  livestreamer-curses = callPackage ../development/python-modules/livestreamer-curses { };

  llfuse = callPackage ../development/python-modules/llfuse {
    inherit (pkgs) fuse;
  };

  llvmlite = callPackage ../development/python-modules/llvmlite {
    llvm = pkgs.llvm_9;
  }; # llvmlite always requires a specific version of llvm.

  lmdb = callPackage ../development/python-modules/lmdb {
    inherit (pkgs) lmdb;
  };

  lml = callPackage ../development/python-modules/lml { };

  lmtpd = callPackage ../development/python-modules/lmtpd { };

  localimport = callPackage ../development/python-modules/localimport { };

  localzone = callPackage ../development/python-modules/localzone { };

  locket = callPackage ../development/python-modules/locket { };

  lockfile = callPackage ../development/python-modules/lockfile { };

  log-symbols = callPackage ../development/python-modules/log-symbols { };

  Logbook = callPackage ../development/python-modules/Logbook { };

  logfury = callPackage ../development/python-modules/logfury { };

  logilab_astng = callPackage ../development/python-modules/logilab_astng { };

  logilab_common = callPackage ../development/python-modules/logilab/common.nix { };

  logilab-constraint = callPackage ../development/python-modules/logilab/constraint.nix { };

  logster = callPackage ../development/python-modules/logster { };

  loguru = callPackage ../development/python-modules/loguru { };

  logutils = callPackage ../development/python-modules/logutils { };

  logzero = callPackage ../development/python-modules/logzero { };

  lomond = callPackage ../development/python-modules/lomond { };

  loo-py = callPackage ../development/python-modules/loo-py { };

  lsassy = callPackage ../development/python-modules/lsassy { };

  ludios_wpull = callPackage ../development/python-modules/ludios_wpull { };

  luftdaten = callPackage ../development/python-modules/luftdaten { };

  lupa = callPackage ../development/python-modules/lupa { };

  lxml = callPackage ../development/python-modules/lxml {
    inherit (pkgs) libxml2 libxslt zlib;
  };

  lyricwikia = callPackage ../development/python-modules/lyricwikia { };

  lz4 = self.python-lz4; # alias 2018-12-05

  lzstring = callPackage ../development/python-modules/lzstring { };

  m2crypto = callPackage ../development/python-modules/m2crypto { };

  m2r = callPackage ../development/python-modules/m2r { };

  m3u8 = callPackage ../development/python-modules/m3u8 { };

  mac_alias = callPackage ../development/python-modules/mac_alias { };

  macfsevents = callPackage ../development/python-modules/macfsevents {
    inherit (pkgs.darwin.apple_sdk.frameworks) CoreFoundation CoreServices;
  };

  macropy = callPackage ../development/python-modules/macropy { };

  maestral = callPackage ../development/python-modules/maestral {
    keyring = self.keyring.overridePythonAttrs (old: rec {
      version = "22.0.1";
      src = old.src.override {
        inherit version;
        sha256 = "sha256-mss+FFLtu3VEgisS/SVFkHh2nlYPpR9Bi20Ar6pheN8=";
      };
    });
  };

  magic = callPackage ../development/python-modules/magic { };

  magic-wormhole = callPackage ../development/python-modules/magic-wormhole { };

  magic-wormhole-mailbox-server = callPackage ../development/python-modules/magic-wormhole-mailbox-server { };

  magic-wormhole-transit-relay = callPackage ../development/python-modules/magic-wormhole-transit-relay { };

  mahotas = callPackage ../development/python-modules/mahotas { };

  mailcap-fix = callPackage ../development/python-modules/mailcap-fix { };

  mailchimp = callPackage ../development/python-modules/mailchimp { };

  mailman = callPackage ../servers/mail/mailman { };

  mailmanclient = callPackage ../development/python-modules/mailmanclient { };

  mailman-hyperkitty = callPackage ../development/python-modules/mailman-hyperkitty { };

  mailman-web = callPackage ../servers/mail/mailman/web.nix { };

  rtmixer = callPackage ../development/python-modules/rtmixer { };

  mail-parser = callPackage ../development/python-modules/mail-parser { };

  makefun = callPackage ../development/python-modules/makefun { };

  Mako = callPackage ../development/python-modules/Mako { };

  malduck= callPackage ../development/python-modules/malduck { };

  managesieve = callPackage ../development/python-modules/managesieve { };

  manhole = callPackage ../development/python-modules/manhole { };

  manifestparser = callPackage ../development/python-modules/marionette-harness/manifestparser.nix { };

  manuel = callPackage ../development/python-modules/manuel { };

  manticore = callPackage ../development/python-modules/manticore {
    inherit (pkgs) z3;
  };

  mapbox = callPackage ../development/python-modules/mapbox { };

  marisa-trie = callPackage ../development/python-modules/marisa-trie { };

  markdown2 = callPackage ../development/python-modules/markdown2 { };

  markdown = callPackage ../development/python-modules/markdown { };

  markdown-it-py = callPackage ../development/python-modules/markdown-it-py { };

  markdown-macros = callPackage ../development/python-modules/markdown-macros { };

  markdownsuperscript = callPackage ../development/python-modules/markdownsuperscript { };

  markerlib = callPackage ../development/python-modules/markerlib { };

  markupsafe = callPackage ../development/python-modules/markupsafe { };

  Markups = callPackage ../development/python-modules/Markups { };

  marshmallow = callPackage ../development/python-modules/marshmallow { };

  marshmallow-enum = callPackage ../development/python-modules/marshmallow-enum { };

  marshmallow-polyfield = callPackage ../development/python-modules/marshmallow-polyfield { };

  marshmallow-sqlalchemy = callPackage ../development/python-modules/marshmallow-sqlalchemy { };

  mask-rcnn = callPackage ../development/python-modules/mask-rcnn { };

  mat2 = callPackage ../development/python-modules/mat2 { };

  matchpy = callPackage ../development/python-modules/matchpy { };

  mathlibtools = callPackage ../development/python-modules/mathlibtools { };

  matplotlib = callPackage ../development/python-modules/matplotlib/default.nix {
    stdenv = if stdenv.isDarwin then pkgs.clangStdenv else pkgs.stdenv;
    inherit (pkgs.darwin.apple_sdk.frameworks) Cocoa;
  };

  matrix-client = callPackage ../development/python-modules/matrix-client { };

  matrix-nio = callPackage ../development/python-modules/matrix-nio { };

  mautrix = callPackage ../development/python-modules/mautrix { };

  mautrix-appservice = self.mautrix; # alias 2019-12-28

  maxminddb = callPackage ../development/python-modules/maxminddb { };

  maya = callPackage ../development/python-modules/maya { };

  mayavi = pkgs.libsForQt5.callPackage ../development/python-modules/mayavi {
    inherit buildPythonPackage isPy27 fetchPypi;
    inherit (self) pyface pygments numpy vtk traitsui envisage apptools pyqt5;
  };

  mccabe = callPackage ../development/python-modules/mccabe { };

  mcstatus = callPackage ../development/python-modules/mcstatus { };

  md2gemini = callPackage ../development/python-modules/md2gemini { };

  MDP = callPackage ../development/python-modules/mdp { };

  measurement = callPackage ../development/python-modules/measurement { };

  mecab-python3 = callPackage ../development/python-modules/mecab-python3 { };

  MechanicalSoup = callPackage ../development/python-modules/MechanicalSoup { };

  mechanize = callPackage ../development/python-modules/mechanize { };

  mediafile = callPackage ../development/python-modules/mediafile { };

  meinheld = callPackage ../development/python-modules/meinheld { };

  meld3 = callPackage ../development/python-modules/meld3 { };

  memcached = callPackage ../development/python-modules/memcached { };

  memory_profiler = callPackage ../development/python-modules/memory_profiler { };

  mercurial = toPythonModule (pkgs.mercurial.override {
    python3Packages = self;
  });

  mergedeep = callPackage ../development/python-modules/mergedeep { };

  merkletools = callPackage ../development/python-modules/merkletools { };

  mesa = callPackage ../development/python-modules/mesa { };

  meshio = callPackage ../development/python-modules/meshio { };

  meshlabxml = callPackage ../development/python-modules/meshlabxml { };

  meson = toPythonModule ((pkgs.meson.override { python3 = python; }).overrideAttrs
    (oldAttrs: { # We do not want the setup hook in Python packages because the build is performed differently.
      setupHook = null;
    }));

  mesonpep517 = callPackage ../development/python-modules/mesonpep517 { };

  metar = callPackage ../development/python-modules/metar { };

  mezzanine = callPackage ../development/python-modules/mezzanine { };

  micawber = callPackage ../development/python-modules/micawber { };

  midiutil = callPackage ../development/python-modules/midiutil { };

  mido = callPackage ../development/python-modules/mido { };

  milc = callPackage ../development/python-modules/milc { };

  milksnake = callPackage ../development/python-modules/milksnake { };

  minidb = callPackage ../development/python-modules/minidb { };

  minidump = callPackage ../development/python-modules/minidump { };

  minikerberos = callPackage ../development/python-modules/minikerberos { };

  minimock = callPackage ../development/python-modules/minimock { };

  mininet-python = (toPythonModule (pkgs.mininet.override {
    inherit python;
  })).py;

  minio = callPackage ../development/python-modules/minio { };

  miniupnpc = callPackage ../development/python-modules/miniupnpc { };

  misaka = callPackage ../development/python-modules/misaka { };

  mistletoe = callPackage ../development/python-modules/mistletoe { };

  inherit (import ../development/python-modules/mistune self)
    mistune
    mistune_0_8
    mistune_2_0
  ;

  mitmproxy = callPackage ../development/python-modules/mitmproxy { };

  mixpanel = callPackage ../development/python-modules/mixpanel { };

  mkl-service = callPackage ../development/python-modules/mkl-service { };

  mlflow = callPackage ../development/python-modules/mlflow { };

  mlrose = callPackage ../development/python-modules/mlrose { };

  mlxtend = callPackage ../development/python-modules/mlxtend { };

  mmh3 = callPackage ../development/python-modules/mmh3 { };

  mmpython = callPackage ../development/python-modules/mmpython { };

  mnemonic = callPackage ../development/python-modules/mnemonic { };

  mne-python = callPackage ../development/python-modules/mne-python { };

  mnist = callPackage ../development/python-modules/mnist { };

  mocket = callPackage ../development/python-modules/mocket { };

  mock = callPackage ../development/python-modules/mock { };

  mockito = callPackage ../development/python-modules/mockito { };

  mock-open = callPackage ../development/python-modules/mock-open { };

  modeled = callPackage ../development/python-modules/modeled { };

  moderngl = callPackage ../development/python-modules/moderngl { };

  moderngl-window = callPackage ../development/python-modules/moderngl_window { };

  modestmaps = callPackage ../development/python-modules/modestmaps { };

  mohawk = callPackage ../development/python-modules/mohawk { };

  mongodict = callPackage ../development/python-modules/mongodict { };

  mongoengine = callPackage ../development/python-modules/mongoengine { };

  monkeyhex = callPackage ../development/python-modules/monkeyhex { };

  monosat = (pkgs.monosat.python {
    inherit buildPythonPackage;
    inherit (self) cython;
  });

  monotonic = callPackage ../development/python-modules/monotonic { };

  monty = callPackage ../development/python-modules/monty { };

  more-itertools = callPackage ../development/python-modules/more-itertools { };

  moretools = callPackage ../development/python-modules/moretools { };

  morphys = callPackage ../development/python-modules/morphys { };

  mortgage = callPackage ../development/python-modules/mortgage { };

  moto = callPackage ../development/python-modules/moto { };

  moviepy = callPackage ../development/python-modules/moviepy { };

  mox3 = callPackage ../development/python-modules/mox3 { };

  mox = callPackage ../development/python-modules/mox { };

  mpd2 = callPackage ../development/python-modules/mpd2 { };

  mpi4py = callPackage ../development/python-modules/mpi4py { };

  mplfinance = callPackage ../development/python-modules/mplfinance { };

  mplleaflet = callPackage ../development/python-modules/mplleaflet { };

  mpmath = callPackage ../development/python-modules/mpmath { };

  mpv = callPackage ../development/python-modules/mpv {
    inherit (pkgs) mpv;
  };

  mpyq = callPackage ../development/python-modules/mpyq { };

  msal = callPackage ../development/python-modules/msal { };

  msal-extensions = callPackage ../development/python-modules/msal-extensions { };

  msgpack = callPackage ../development/python-modules/msgpack { };

  msgpack-numpy = callPackage ../development/python-modules/msgpack-numpy { };

  msldap = callPackage ../development/python-modules/msldap { };

  mss = callPackage ../development/python-modules/mss { };

  msrestazure = callPackage ../development/python-modules/msrestazure { };

  msrest = callPackage ../development/python-modules/msrest { };

  mt-940 = callPackage ../development/python-modules/mt-940 { };

  mullvad-api = callPackage ../development/python-modules/mullvad-api { };

  mulpyplexer = callPackage ../development/python-modules/mulpyplexer { };

  multidict = callPackage ../development/python-modules/multidict { };

  multi_key_dict = callPackage ../development/python-modules/multi_key_dict { };

  multimethod = callPackage ../development/python-modules/multimethod { };

  multipledispatch = callPackage ../development/python-modules/multipledispatch { };

  multiprocess = callPackage ../development/python-modules/multiprocess { };

  multiset = callPackage ../development/python-modules/multiset { };

  multitasking = callPackage ../development/python-modules/multitasking { };

  munch = callPackage ../development/python-modules/munch { };

  munkres = callPackage ../development/python-modules/munkres { };

  murmurhash = callPackage ../development/python-modules/murmurhash { };

  musicbrainzngs = callPackage ../development/python-modules/musicbrainzngs { };

  mutag = callPackage ../development/python-modules/mutag { };

  mutagen = callPackage ../development/python-modules/mutagen { };

  mutatormath = callPackage ../development/python-modules/mutatormath { };

  mwclient = callPackage ../development/python-modules/mwclient { };

  mwdblib = callPackage ../development/python-modules/mwdblib { };

  mwoauth = callPackage ../development/python-modules/mwoauth { };

  mwparserfromhell = callPackage ../development/python-modules/mwparserfromhell { };

  mxnet = callPackage ../development/python-modules/mxnet { };

  myfitnesspal = callPackage ../development/python-modules/myfitnesspal { };

  mygpoclient = callPackage ../development/python-modules/mygpoclient { };

  myjwt = callPackage ../development/python-modules/myjwt { };

  mypy = callPackage ../development/python-modules/mypy { };

  mypy-extensions = callPackage ../development/python-modules/mypy/extensions.nix { };

  mypy-protobuf = callPackage ../development/python-modules/mypy-protobuf { };

  mysqlclient = callPackage ../development/python-modules/mysqlclient { };

  mysql-connector = callPackage ../development/python-modules/mysql-connector { };

  nad-receiver = callPackage ../development/python-modules/nad-receiver { };

  nagiosplugin = callPackage ../development/python-modules/nagiosplugin { };

  namedlist = callPackage ../development/python-modules/namedlist { };

  nameparser = callPackage ../development/python-modules/nameparser { };

  names = callPackage ../development/python-modules/names { };

  nanoleaf = callPackage ../development/python-modules/nanoleaf { };

  nanomsg-python = callPackage ../development/python-modules/nanomsg-python {
    inherit (pkgs) nanomsg;
  };

  nanotime = callPackage ../development/python-modules/nanotime { };

  nassl = callPackage ../development/python-modules/nassl { };

  nats-python = callPackage ../development/python-modules/nats-python { };

  natsort = callPackage ../development/python-modules/natsort { };

  naturalsort = callPackage ../development/python-modules/naturalsort { };

  nbclassic = callPackage ../development/python-modules/nbclassic { };

  nbclient = callPackage ../development/python-modules/nbclient { };

  nbconflux = callPackage ../development/python-modules/nbconflux { };

  nbconvert = callPackage ../development/python-modules/nbconvert { };

  nbdime = callPackage ../development/python-modules/nbdime { };

  nbformat = callPackage ../development/python-modules/nbformat { };

  nbmerge = callPackage ../development/python-modules/nbmerge { };

  nbsmoke = callPackage ../development/python-modules/nbsmoke { };

  nbsphinx = callPackage ../development/python-modules/nbsphinx { };

  nbval = callPackage ../development/python-modules/nbval { };

  nbxmpp = callPackage ../development/python-modules/nbxmpp { };

  ncclient = callPackage ../development/python-modules/ncclient { };

  nclib = callPackage ../development/python-modules/nclib { };

  ndg-httpsclient = callPackage ../development/python-modules/ndg-httpsclient { };

  ndjson = callPackage ../development/python-modules/ndjson { };

  ndtypes = callPackage ../development/python-modules/ndtypes { };

  neo = callPackage ../development/python-modules/neo { };

  nest-asyncio = callPackage ../development/python-modules/nest-asyncio { };

  nestedtext = callPackage ../development/python-modules/nestedtext { };

  netaddr = callPackage ../development/python-modules/netaddr { };

  netcdf4 = callPackage ../development/python-modules/netcdf4 { };

  netdata = callPackage ../development/python-modules/netdata { };

  netdisco = callPackage ../development/python-modules/netdisco { };

  netifaces = callPackage ../development/python-modules/netifaces { };

  networkx = callPackage ../development/python-modules/networkx { };

  neuron-mpi = pkgs.neuron-mpi.override { inherit python; };

  neuron = pkgs.neuron.override { inherit python; };

  neuronpy = callPackage ../development/python-modules/neuronpy { };

  nevow = callPackage ../development/python-modules/nevow { };

  nexia = callPackage ../development/python-modules/nexia { };

  nghttp2 = (toPythonModule (pkgs.nghttp2.override {
    inherit (self) python cython setuptools;
    inherit (pkgs) ncurses;
    enablePython = true;
  })).python;

  nibabel = callPackage ../development/python-modules/nibabel { };

  nidaqmx = callPackage ../development/python-modules/nidaqmx { };

  Nikola = callPackage ../development/python-modules/Nikola { };

  nilearn = callPackage ../development/python-modules/nilearn { };

  nimfa = callPackage ../development/python-modules/nimfa { };

  nine = callPackage ../development/python-modules/nine { };

  nipy = callPackage ../development/python-modules/nipy { };

  nipype = callPackage ../development/python-modules/nipype {
    inherit (pkgs) which;
  };

  nitime = callPackage ../development/python-modules/nitime { };

  nitpick = callPackage ../applications/version-management/nitpick { };

  nix-kernel = callPackage ../development/python-modules/nix-kernel {
    inherit (pkgs) nix;
  };

  nixpkgs = callPackage ../development/python-modules/nixpkgs { };

  nixpkgs-pytools = callPackage ../development/python-modules/nixpkgs-pytools { };

  nix-prefetch-github = callPackage ../development/python-modules/nix-prefetch-github { };

  nltk = callPackage ../development/python-modules/nltk { };

  nmigen-boards = callPackage ../development/python-modules/nmigen-boards { };

  nmigen = callPackage ../development/python-modules/nmigen { };

  nmigen-soc = callPackage ../development/python-modules/nmigen-soc { };

  nocasedict = callPackage ../development/python-modules/nocasedict { };

  nocaselist = callPackage ../development/python-modules/nocaselist { };

  nodeenv = callPackage ../development/python-modules/nodeenv { };

  nodepy-runtime = callPackage ../development/python-modules/nodepy-runtime { };

  node-semver = callPackage ../development/python-modules/node-semver { };

  noise = callPackage ../development/python-modules/noise { };

  noiseprotocol = callPackage ../development/python-modules/noiseprotocol { };

  normality = callPackage ../development/python-modules/normality { };

  nose2 = callPackage ../development/python-modules/nose2 { };

  nose = callPackage ../development/python-modules/nose { };

  nose-cov = callPackage ../development/python-modules/nose-cov { };

  nose-cover3 = callPackage ../development/python-modules/nose-cover3 { };

  nose-cprof = callPackage ../development/python-modules/nose-cprof { };

  nose-exclude = callPackage ../development/python-modules/nose-exclude { };

  nose-timer = callPackage ../development/python-modules/nose-timer { };

  nosejs = callPackage ../development/python-modules/nosejs { };

  nose-pattern-exclude = callPackage ../development/python-modules/nose-pattern-exclude { };

  nose_progressive = callPackage ../development/python-modules/nose_progressive { };

  nose-randomly = callPackage ../development/python-modules/nose-randomly { };

  nose_warnings_filters = callPackage ../development/python-modules/nose_warnings_filters { };

  nosexcover = callPackage ../development/python-modules/nosexcover { };

  notebook = callPackage ../development/python-modules/notebook { };

  notedown = callPackage ../development/python-modules/notedown { };

  notify2 = callPackage ../development/python-modules/notify2 { };

  notify-py = callPackage ../development/python-modules/notify-py { };

  notmuch = callPackage ../development/python-modules/notmuch {
    inherit (pkgs) notmuch;
  };

  notmuch2 = callPackage ../development/python-modules/notmuch/2.nix {
    inherit (pkgs) notmuch;
  };

  nototools = callPackage ../data/fonts/noto-fonts/tools.nix { };

  nplusone = callPackage ../development/python-modules/nplusone { };

  npyscreen = callPackage ../development/python-modules/npyscreen { };

  ntc-templates = callPackage ../development/python-modules/ntc-templates { };

  ntlm-auth = callPackage ../development/python-modules/ntlm-auth { };

  ntplib = callPackage ../development/python-modules/ntplib { };

  Nuitka = callPackage ../development/python-modules/nuitka { };

  num2words = callPackage ../development/python-modules/num2words { };

  numba = callPackage ../development/python-modules/numba { };

  numcodecs = callPackage ../development/python-modules/numcodecs { };

  numericalunits = callPackage ../development/python-modules/numericalunits { };

  numexpr = callPackage ../development/python-modules/numexpr { };

  numpydoc = callPackage ../development/python-modules/numpydoc { };

  numpy = callPackage ../development/python-modules/numpy { };

  numpy-stl = callPackage ../development/python-modules/numpy-stl { };

  nunavut = callPackage ../development/python-modules/nunavut { };

  nvchecker = callPackage ../development/python-modules/nvchecker { };

  nwdiag = callPackage ../development/python-modules/nwdiag { };

  oath = callPackage ../development/python-modules/oath { };

  oauth2 = callPackage ../development/python-modules/oauth2 { };

  oauth2client = callPackage ../development/python-modules/oauth2client { };

  oauth = callPackage ../development/python-modules/oauth { };

  oauthenticator = callPackage ../development/python-modules/oauthenticator { };

  oauthlib = callPackage ../development/python-modules/oauthlib { };

  obfsproxy = callPackage ../development/python-modules/obfsproxy { };

  objgraph = callPackage ../development/python-modules/objgraph {
    # requires both the graphviz package and python package
    graphvizPkgs = pkgs.graphviz;
  };

  oci = callPackage ../development/python-modules/oci { };

  od = callPackage ../development/python-modules/od { };

  odfpy = callPackage ../development/python-modules/odfpy { };

  offtrac = callPackage ../development/python-modules/offtrac { };

  ofxclient = callPackage ../development/python-modules/ofxclient { };

  ofxhome = callPackage ../development/python-modules/ofxhome { };

  ofxparse = callPackage ../development/python-modules/ofxparse { };

  ofxtools = callPackage ../development/python-modules/ofxtools { };

  olefile = callPackage ../development/python-modules/olefile { };

  omegaconf = callPackage ../development/python-modules/omegaconf { };

  omnilogic = callPackage ../development/python-modules/omnilogic { };

  ondilo = callPackage ../development/python-modules/ondilo { };

  onkyo-eiscp = callPackage ../development/python-modules/onkyo-eiscp { };

  onnx = callPackage ../development/python-modules/onnx { };

  openant = callPackage ../development/python-modules/openant { };

  openapi-spec-validator = callPackage ../development/python-modules/openapi-spec-validator { };

  openbabel-bindings = callPackage ../development/python-modules/openbabel-bindings {
      openbabel = (callPackage ../development/libraries/openbabel { python = self.python; });
  };

  opencv3 = toPythonModule (pkgs.opencv3.override {
    enablePython = true;
    pythonPackages = self;
  });

  opencv4 = toPythonModule (pkgs.opencv4.override {
    enablePython = true;
    pythonPackages = self;
  });

  openerz-api = callPackage ../development/python-modules/openerz-api { };

  openhomedevice = callPackage ../development/python-modules/openhomedevice { };

  openidc-client = callPackage ../development/python-modules/openidc-client { };

  openpyxl = callPackage ../development/python-modules/openpyxl { };

  openrazer = callPackage ../development/python-modules/openrazer/pylib.nix { };

  openrazer-daemon = callPackage ../development/python-modules/openrazer/daemon.nix { };

  openrouteservice = callPackage ../development/python-modules/openrouteservice/default.nix { };

  opensensemap-api = callPackage ../development/python-modules/opensensemap-api { };

  opentimestamps = callPackage ../development/python-modules/opentimestamps { };

  opentracing = callPackage ../development/python-modules/opentracing { };

  openvino = disabledIf isPy27 (toPythonModule (pkgs.openvino.override {
    inherit (self) python;
    enablePython = true;
  }));

  openwebifpy = callPackage ../development/python-modules/openwebifpy { };

  openwrt-luci-rpc = callPackage ../development/python-modules/openwrt-luci-rpc { };

  openwrt-ubus-rpc = callPackage ../development/python-modules/openwrt-ubus-rpc { };

  opt-einsum = callPackage ../development/python-modules/opt-einsum { };

  optuna = callPackage ../development/python-modules/optuna { };

  opuslib = callPackage ../development/python-modules/opuslib { };

  ordereddict = callPackage ../development/python-modules/ordereddict { };

  orderedmultidict = callPackage ../development/python-modules/orderedmultidict { };

  ordered-set = callPackage ../development/python-modules/ordered-set { };

  orderedset = callPackage ../development/python-modules/orderedset { };

  orm = callPackage ../development/python-modules/orm { };

  ortools = (toPythonModule (pkgs.or-tools.override { inherit (self) python; })).python;

  orvibo = callPackage ../development/python-modules/orvibo { };

  osc = callPackage ../development/python-modules/osc { };

  oscrypto = callPackage ../development/python-modules/oscrypto { };

  oset = callPackage ../development/python-modules/oset { };

  osmnx = callPackage ../development/python-modules/osmnx { };

  osmpythontools = callPackage ../development/python-modules/osmpythontools { };

  osqp = callPackage ../development/python-modules/osqp { };

  outcome = callPackage ../development/python-modules/outcome { };

  ovh = callPackage ../development/python-modules/ovh { };

  owslib = callPackage ../development/python-modules/owslib { };

  oyaml = callPackage ../development/python-modules/oyaml { };

  packageurl-python = callPackage ../development/python-modules/packageurl-python { };

  packaging = callPackage ../development/python-modules/packaging { };

  packet-python = callPackage ../development/python-modules/packet-python { };

  pafy = callPackage ../development/python-modules/pafy { };

  pagelabels = callPackage ../development/python-modules/pagelabels { };

  paho-mqtt = callPackage ../development/python-modules/paho-mqtt { };

  palettable = callPackage ../development/python-modules/palettable { };

  # Alias. Added 2020-09-07.
  pam = self.python-pam;

  pamela = callPackage ../development/python-modules/pamela { };

  pamqp = callPackage ../development/python-modules/pamqp { };

  pandas = callPackage ../development/python-modules/pandas { };

  pandas-datareader = callPackage ../development/python-modules/pandas-datareader { };

  pandoc-attributes = callPackage ../development/python-modules/pandoc-attributes { };

  pandocfilters = callPackage ../development/python-modules/pandocfilters { };

  panel = callPackage ../development/python-modules/panel { };

  panflute = callPackage ../development/python-modules/panflute { };

  papermill = callPackage ../development/python-modules/papermill { };

  openpaperwork-core = callPackage ../applications/office/paperwork/openpaperwork-core.nix { };
  openpaperwork-gtk = callPackage ../applications/office/paperwork/openpaperwork-gtk.nix { };
  paperwork-backend = callPackage ../applications/office/paperwork/paperwork-backend.nix { };
  paperwork-shell = callPackage ../applications/office/paperwork/paperwork-shell.nix { };

  papis = callPackage ../development/python-modules/papis { };

  papis-python-rofi = callPackage ../development/python-modules/papis-python-rofi { };

  param = callPackage ../development/python-modules/param { };

  parameterized = callPackage ../development/python-modules/parameterized { };

  paramiko = callPackage ../development/python-modules/paramiko { };

  paramz = callPackage ../development/python-modules/paramz { };

  parfive = callPackage ../development/python-modules/parfive { };

  parse = callPackage ../development/python-modules/parse { };

  parsedatetime = callPackage ../development/python-modules/parsedatetime { };

  parsel = callPackage ../development/python-modules/parsel { };

  parse-type = callPackage ../development/python-modules/parse-type { };

  parsimonious = callPackage ../development/python-modules/parsimonious { };

  parsley = callPackage ../development/python-modules/parsley { };

  parso = callPackage ../development/python-modules/parso { };

  parsy = callPackage ../development/python-modules/parsy { };

  partd = callPackage ../development/python-modules/partd { };

  parts = callPackage ../development/python-modules/parts { };

  parver = callPackage ../development/python-modules/parver { };
  arpeggio = callPackage ../development/python-modules/arpeggio { };

  passlib = callPackage ../development/python-modules/passlib { };

  paste = callPackage ../development/python-modules/paste { };

  PasteDeploy = callPackage ../development/python-modules/pastedeploy { };

  pastel = callPackage ../development/python-modules/pastel { };

  patator = callPackage ../development/python-modules/patator { };

  patch = callPackage ../development/python-modules/patch { };

  patch-ng = callPackage ../development/python-modules/patch-ng { };

  path-and-address = callPackage ../development/python-modules/path-and-address { };

  pathlib2 = callPackage ../development/python-modules/pathlib2 { };

  pathlib = callPackage ../development/python-modules/pathlib { };

  pathos = callPackage ../development/python-modules/pathos { };

  pathpy = callPackage ../development/python-modules/path.py { };

  pathspec = callPackage ../development/python-modules/pathspec { };

  pathtools = callPackage ../development/python-modules/pathtools { };

  pathvalidate = callPackage ../development/python-modules/pathvalidate { };

  patiencediff = callPackage ../development/python-modules/patiencediff { };

  patool = callPackage ../development/python-modules/patool { };

  patsy = callPackage ../development/python-modules/patsy { };

  paver = callPackage ../development/python-modules/paver { };

  paypalrestsdk = callPackage ../development/python-modules/paypalrestsdk { };

  pbkdf2 = callPackage ../development/python-modules/pbkdf2 { };

  pbr = callPackage ../development/python-modules/pbr { };

  pc-ble-driver-py = toPythonModule (callPackage ../development/python-modules/pc-ble-driver-py { });

  pcpp = callPackage ../development/python-modules/pcpp { };

  pdf2image = callPackage ../development/python-modules/pdf2image { };

  pdfkit = callPackage ../development/python-modules/pdfkit { };

  pdfminer = callPackage ../development/python-modules/pdfminer_six { };

  pdfposter = callPackage ../development/python-modules/pdfposter { };

  pdfrw = callPackage ../development/python-modules/pdfrw { };

  pdftotext = callPackage ../development/python-modules/pdftotext { };

  pdfx = callPackage ../development/python-modules/pdfx { };

  pdoc3 = callPackage ../development/python-modules/pdoc3 { };

  pebble = callPackage ../development/python-modules/pebble { };

  pecan = callPackage ../development/python-modules/pecan { };

  peewee = callPackage ../development/python-modules/peewee { };

  pefile = callPackage ../development/python-modules/pefile { };

  pelican = callPackage ../development/python-modules/pelican {
    inherit (pkgs) glibcLocales git;
  };

  pendulum = callPackage ../development/python-modules/pendulum { };

  pep257 = callPackage ../development/python-modules/pep257 { };

  pep517 = callPackage ../development/python-modules/pep517 { };

  pep8 = callPackage ../development/python-modules/pep8 { };

  pep8-naming = callPackage ../development/python-modules/pep8-naming { };

  peppercorn = callPackage ../development/python-modules/peppercorn { };

  percol = callPackage ../development/python-modules/percol { };

  perfplot = callPackage ../development/python-modules/perfplot { };

  periodictable = callPackage ../development/python-modules/periodictable { };

  persim = callPackage ../development/python-modules/persim { };

  persistent = callPackage ../development/python-modules/persistent { };

  persisting-theory = callPackage ../development/python-modules/persisting-theory { };

  pex = callPackage ../development/python-modules/pex { };

  pexif = callPackage ../development/python-modules/pexif { };

  pexpect = callPackage ../development/python-modules/pexpect { };

  pg8000 = callPackage ../development/python-modules/pg8000 { };

  pg8000_1_12 = callPackage ../development/python-modules/pg8000/1_12.nix { };

  pgcli = callPackage ../development/tools/database/pgcli { };

  pglast = callPackage ../development/python-modules/pglast { };

  pgpdump = callPackage ../development/python-modules/pgpdump { };

  pgpy = callPackage ../development/python-modules/pgpy { };

  pgsanity = callPackage ../development/python-modules/pgsanity { };

  pgspecial = callPackage ../development/python-modules/pgspecial { };

  phe = callPackage ../development/python-modules/phe { };

  phik = callPackage ../development/python-modules/phik { };

  phonenumbers = callPackage ../development/python-modules/phonenumbers { };

  phonopy = callPackage ../development/python-modules/phonopy { };

  phpserialize = callPackage ../development/python-modules/phpserialize { };

  phx-class-registry = callPackage ../development/python-modules/phx-class-registry { };

  piccata = callPackage ../development/python-modules/piccata { };

  pickleshare = callPackage ../development/python-modules/pickleshare { };

  picos = callPackage ../development/python-modules/picos { };

  pid = callPackage ../development/python-modules/pid { };

  piep = callPackage ../development/python-modules/piep { };

  piexif = callPackage ../development/python-modules/piexif { };

  pika = callPackage ../development/python-modules/pika { };

  pika-pool = callPackage ../development/python-modules/pika-pool { };

  pikepdf = callPackage ../development/python-modules/pikepdf { };

  pilkit = callPackage ../development/python-modules/pilkit { };

  pillowfight = callPackage ../development/python-modules/pillowfight { };

  pillow = callPackage ../development/python-modules/pillow {
    inherit (pkgs) freetype libjpeg zlib libtiff libwebp tcl lcms2 tk;
    inherit (pkgs.xorg) libX11 libxcb;
  };

  pillow-simd = callPackage ../development/python-modules/pillow-simd {
      inherit (pkgs) freetype libjpeg zlib libtiff libwebp tcl lcms2 tk;
      inherit (pkgs.xorg) libX11;
  };

  pims = callPackage ../development/python-modules/pims { };

  pinboard = callPackage ../development/python-modules/pinboard { };

  pint = callPackage ../development/python-modules/pint { };

  pip = callPackage ../development/python-modules/pip { };

  pipdate = callPackage ../development/python-modules/pipdate { };

  pip-tools = callPackage ../development/python-modules/pip-tools {
    git = pkgs.gitMinimal;
    inherit (pkgs) glibcLocales;
  };

  pipx = callPackage ../development/python-modules/pipx { };

  pivy = callPackage ../development/python-modules/pivy {
    inherit (pkgs.qt5) qtbase qmake;
    inherit (pkgs.libsForQt5) soqt;
  };

  pixelmatch = callPackage ../development/python-modules/pixelmatch { };

  pkce = callPackage ../development/python-modules/pkce { };

  pkgconfig = callPackage ../development/python-modules/pkgconfig { };

  pkginfo = callPackage ../development/python-modules/pkginfo { };

  pkuseg = callPackage ../development/python-modules/pkuseg { };

  ppdeep = callPackage ../development/python-modules/ppdeep { };

  pynndescent = callPackage ../development/python-modules/pynndescent { };

  pynuki = callPackage ../development/python-modules/pynuki { };

  pynws = callPackage ../development/python-modules/pynws { };

  pysbd = callPackage ../development/python-modules/pysbd { };

  pyshark = callPackage ../development/python-modules/pyshark { };

  pytest-subprocess = callPackage ../development/python-modules/pytest-subprocess { };

  python-codon-tables = callPackage ../development/python-modules/python-codon-tables { };

  python-csxcad = callPackage ../development/python-modules/python-csxcad { };

  python-openems = callPackage ../development/python-modules/python-openems { };

  python-openzwave-mqtt = callPackage ../development/python-modules/python-openzwave-mqtt { };

  python-tado = callPackage ../development/python-modules/python-tado { };

  pkutils = callPackage ../development/python-modules/pkutils { };

  plac = callPackage ../development/python-modules/plac { };

  plaid-python = callPackage ../development/python-modules/plaid-python { };

  plaster = callPackage ../development/python-modules/plaster { };

  plaster-pastedeploy = callPackage ../development/python-modules/plaster-pastedeploy { };

  playsound = callPackage ../development/python-modules/playsound { };

  plexapi = callPackage ../development/python-modules/plexapi { };

  plexauth = callPackage ../development/python-modules/plexauth { };

  plexwebsocket = callPackage ../development/python-modules/plexwebsocket { };

  plone-testing = callPackage ../development/python-modules/plone-testing { };

  plotly = callPackage ../development/python-modules/plotly { };

  pluggy = callPackage ../development/python-modules/pluggy { };

  plugincode = callPackage ../development/python-modules/plugincode { };

  pluginbase = callPackage ../development/python-modules/pluginbase { };

  plugnplay = callPackage ../development/python-modules/plugnplay { };

  plugwise = callPackage ../development/python-modules/plugwise { };

  plum-py = callPackage ../development/python-modules/plum-py { };

  plumbum = callPackage ../development/python-modules/plumbum { };

  ply = callPackage ../development/python-modules/ply { };

  plyfile = callPackage ../development/python-modules/plyfile { };

  plyplus = callPackage ../development/python-modules/plyplus { };

  plyvel = callPackage ../development/python-modules/plyvel { };

  Pmw = callPackage ../development/python-modules/Pmw { };

  pocket = callPackage ../development/python-modules/pocket { };

  podcastparser = callPackage ../development/python-modules/podcastparser { };

  podcats = callPackage ../development/python-modules/podcats { };

  poetry = callPackage ../development/python-modules/poetry { };

  poetry-core = callPackage ../development/python-modules/poetry-core { };

  poezio = callPackage ../applications/networking/instant-messengers/poezio { };

  polib = callPackage ../development/python-modules/polib { };

  polyline = callPackage ../development/python-modules/polyline { };

  pomegranate = callPackage ../development/python-modules/pomegranate { };

  pony = callPackage ../development/python-modules/pony { };

  ponywhoosh = callPackage ../development/python-modules/ponywhoosh { };

  pooch = callPackage ../development/python-modules/pooch { };

  pook = callPackage ../development/python-modules/pook { };

  poolsense = callPackage ../development/python-modules/poolsense { };

  poppler-qt5 = callPackage ../development/python-modules/poppler-qt5 {
    inherit (pkgs.qt5) qtbase;
    inherit (pkgs.libsForQt5) poppler;
  };

  portalocker = callPackage ../development/python-modules/portalocker { };

  portend = callPackage ../development/python-modules/portend { };

  portpicker = callPackage ../development/python-modules/portpicker { };

  posix_ipc = callPackage ../development/python-modules/posix_ipc { };

  poster3 = callPackage ../development/python-modules/poster3 { };

  postorius = callPackage ../servers/mail/mailman/postorius.nix { };

  potr = callPackage ../development/python-modules/potr { };

  power = callPackage ../development/python-modules/power { };

  powerline = callPackage ../development/python-modules/powerline { };

  pox = callPackage ../development/python-modules/pox { };

  poyo = callPackage ../development/python-modules/poyo { };

  ppft = callPackage ../development/python-modules/ppft { };

  pplpy = callPackage ../development/python-modules/pplpy { };

  pprintpp = callPackage ../development/python-modules/pprintpp { };

  pproxy = callPackage ../development/python-modules/pproxy { };

  ppscore = callPackage ../development/python-modules/ppscore { };

  pq = callPackage ../development/python-modules/pq { };

  prance = callPackage ../development/python-modules/prance { };

  prawcore = callPackage ../development/python-modules/prawcore { };

  praw = callPackage ../development/python-modules/praw { };

  precis-i18n = callPackage ../development/python-modules/precis-i18n { };

  pre-commit = callPackage ../development/python-modules/pre-commit { };

  pre-commit-hooks = callPackage ../development/python-modules/pre-commit-hooks { };

  preggy = callPackage ../development/python-modules/preggy { };

  premailer = callPackage ../development/python-modules/premailer { };

  preshed = callPackage ../development/python-modules/preshed { };

  pretend = callPackage ../development/python-modules/pretend { };

  prettytable = callPackage ../development/python-modules/prettytable { };

  primer3 = callPackage ../development/python-modules/primer3 { };

  priority = callPackage ../development/python-modules/priority { };

  prison = callPackage ../development/python-modules/prison { };

  privacyidea-ldap-proxy = callPackage ../development/python-modules/privacyidea/ldap-proxy.nix { };

  proboscis = callPackage ../development/python-modules/proboscis { };

  process-tests = callPackage ../development/python-modules/process-tests { };

  proglog = callPackage ../development/python-modules/proglog { };

  progressbar2 = callPackage ../development/python-modules/progressbar2 { };

  progressbar33 = callPackage ../development/python-modules/progressbar33 { };

  progressbar = callPackage ../development/python-modules/progressbar { };

  progress = callPackage ../development/python-modules/progress { };

  prometheus_client = callPackage ../development/python-modules/prometheus_client { };

  prometheus-flask-exporter = callPackage ../development/python-modules/prometheus-flask-exporter { };

  promise = callPackage ../development/python-modules/promise { };

  prompt_toolkit = callPackage ../development/python-modules/prompt_toolkit { };

  property-manager = callPackage ../development/python-modules/property-manager { };

  protego = callPackage ../development/python-modules/protego { };

  proto-plus = callPackage ../development/python-modules/proto-plus { };

  protobuf = callPackage ../development/python-modules/protobuf {
    disabled = isPyPy;
    # If a protobuf upgrade causes many Python packages to fail, please pin it here to the previous version.
    doCheck = !isPy3k;
    inherit (pkgs) protobuf;
  };

  protobuf3-to-dict = callPackage ../development/python-modules/protobuf3-to-dict { };

  prov = callPackage ../development/python-modules/prov { };

  prox-tv = callPackage ../development/python-modules/prox-tv { };

  proxmoxer = callPackage ../development/python-modules/proxmoxer { };

  psautohint = callPackage ../development/python-modules/psautohint { };

  psd-tools = callPackage ../development/python-modules/psd-tools { };

  psutil = callPackage ../development/python-modules/psutil { };

  psycopg2 = callPackage ../development/python-modules/psycopg2 { };

  psycopg2cffi = callPackage ../development/python-modules/psycopg2cffi { };

  ptable = callPackage ../development/python-modules/ptable { };

  ptest = callPackage ../development/python-modules/ptest { };

  ptpython = callPackage ../development/python-modules/ptpython { };

  ptyprocess = callPackage ../development/python-modules/ptyprocess { };

  publicsuffix2 = callPackage ../development/python-modules/publicsuffix2 { };

  publicsuffix = callPackage ../development/python-modules/publicsuffix { };

  pubnub = callPackage ../development/python-modules/pubnub { };

  pubnubsub-handler = callPackage ../development/python-modules/pubnubsub-handler { };

  pudb = callPackage ../development/python-modules/pudb { };

  pulp = callPackage ../development/python-modules/pulp { };

  pulsectl = callPackage ../development/python-modules/pulsectl { };

  pur = callPackage ../development/python-modules/pur { };

  pure-cdb = callPackage ../development/python-modules/pure-cdb { };

  pure-eval = callPackage ../development/python-modules/pure-eval { };

  pure-pcapy3 = callPackage ../development/python-modules/pure-pcapy3 { };

  purepng = callPackage ../development/python-modules/purepng { };

  pure-python-adb = callPackage ../development/python-modules/pure-python-adb { };

  pure-python-adb-homeassistant = callPackage ../development/python-modules/pure-python-adb-homeassistant { };

  purl = callPackage ../development/python-modules/purl { };

  pushbullet = callPackage ../development/python-modules/pushbullet { };

  pushover-complete = callPackage ../development/python-modules/pushover-complete { };

  pvlib = callPackage ../development/python-modules/pvlib { };

  Pweave = callPackage ../development/python-modules/pweave { };

  pwntools = callPackage ../development/python-modules/pwntools {
    debugger = pkgs.gdb;
  };

  pxml = callPackage ../development/python-modules/pxml { };

  py-air-control = callPackage ../development/python-modules/py-air-control { };

  py-air-control-exporter = callPackage ../development/python-modules/py-air-control-exporter { };

  py2bit = callPackage ../development/python-modules/py2bit { };

  py3buddy = toPythonModule (callPackage ../development/python-modules/py3buddy { });

  py3exiv2 = callPackage ../development/python-modules/py3exiv2 { };

  py3status = callPackage ../development/python-modules/py3status { };

  py3to2 = callPackage ../development/python-modules/3to2 { };

  py4j = callPackage ../development/python-modules/py4j { };

  pyacoustid = callPackage ../development/python-modules/pyacoustid { };

  pyads = callPackage ../development/python-modules/pyads { };

  pyaes = callPackage ../development/python-modules/pyaes { };

  pyaftership = callPackage ../development/python-modules/pyaftership { };

  pyahocorasick = callPackage ../development/python-modules/pyahocorasick { };

  pyairnow = callPackage ../development/python-modules/pyairnow { };

  pyairvisual = callPackage ../development/python-modules/pyairvisual { };

  pyalgotrade = callPackage ../development/python-modules/pyalgotrade { };

  pyalmond = callPackage ../development/python-modules/pyalmond { };

  pyamg = callPackage ../development/python-modules/pyamg { };

  pyaml = callPackage ../development/python-modules/pyaml { };

  pyannotate = callPackage ../development/python-modules/pyannotate { };

  pyarlo = callPackage ../development/python-modules/pyarlo { };

  pyarrow = callPackage ../development/python-modules/pyarrow {
    inherit (pkgs) arrow-cpp cmake;
  };

  pyasn1 = callPackage ../development/python-modules/pyasn1 { };

  pyasn1-modules = callPackage ../development/python-modules/pyasn1-modules { };

  pyatmo = callPackage ../development/python-modules/pyatmo { };

  pyatspi = callPackage ../development/python-modules/pyatspi { };

  pyatv = callPackage ../development/python-modules/pyatv { };

  pyaudio = callPackage ../development/python-modules/pyaudio { };

  pyavm = callPackage ../development/python-modules/pyavm { };

  pyaxmlparser = callPackage ../development/python-modules/pyaxmlparser { };

  pybase64 = callPackage ../development/python-modules/pybase64 { };

  pybids = callPackage ../development/python-modules/pybids { };

  pybigwig = callPackage ../development/python-modules/pybigwig { };

  pybind11 = callPackage ../development/python-modules/pybind11 { };

  pybindgen = callPackage ../development/python-modules/pybindgen { };

  pyblackbird = callPackage ../development/python-modules/pyblackbird { };

  pyblake2 = callPackage ../development/python-modules/pyblake2 { };

  pyblock = callPackage ../development/python-modules/pyblock { };

  pybluez = callPackage ../development/python-modules/pybluez { };

  pybotvac = callPackage ../development/python-modules/pybotvac { };

  pybrowserid = callPackage ../development/python-modules/pybrowserid { };

  pybtex = callPackage ../development/python-modules/pybtex { };

  pybtex-docutils = callPackage ../development/python-modules/pybtex-docutils { };

  pybullet = callPackage ../development/python-modules/pybullet { };

  pycairo = callPackage ../development/python-modules/pycairo {
    inherit (pkgs) meson;
  };

  pycallgraph = callPackage ../development/python-modules/pycallgraph { };

  py = callPackage ../development/python-modules/py { };

  pycangjie = callPackage ../development/python-modules/pycangjie { };

  pycapnp = callPackage ../development/python-modules/pycapnp { };

  pycaption = callPackage ../development/python-modules/pycaption { };

  pycares = callPackage ../development/python-modules/pycares { };

  pycategories = callPackage ../development/python-modules/pycategories { };

  pycdio = callPackage ../development/python-modules/pycdio { };

  pycec = callPackage ../development/python-modules/pycec { };

  pycfdns = callPackage ../development/python-modules/pycfdns { };

  pychannels = callPackage ../development/python-modules/pychannels { };

  pychart = callPackage ../development/python-modules/pychart { };

  pychef = callPackage ../development/python-modules/pychef { };

  PyChromecast = callPackage ../development/python-modules/pychromecast { };

  pyclimacell = callPackage ../development/python-modules/pyclimacell { };

  pyclipper = callPackage ../development/python-modules/pyclipper { };

  pycm = callPackage ../development/python-modules/pycm { };

  pycmarkgfm = callPackage ../development/python-modules/pycmarkgfm { };

  pycocotools = callPackage ../development/python-modules/pycocotools { };

  pycodestyle = callPackage ../development/python-modules/pycodestyle { };

  pycognito = callPackage ../development/python-modules/pycognito { };

  pycoin = callPackage ../development/python-modules/pycoin { };

  pycollada = callPackage ../development/python-modules/pycollada { };

  pycomfoconnect = callPackage ../development/python-modules/pycomfoconnect { };

  pycontracts = callPackage ../development/python-modules/pycontracts { };

  pycosat = callPackage ../development/python-modules/pycosat { };

  pycountry = callPackage ../development/python-modules/pycountry { };

  pycparser = callPackage ../development/python-modules/pycparser { };

  py-cid = callPackage ../development/python-modules/py-cid { };

  py-cpuinfo = callPackage ../development/python-modules/py-cpuinfo { };

  pycrc = callPackage ../development/python-modules/pycrc { };

  pycrypto = callPackage ../development/python-modules/pycrypto { };

  pycryptodome = callPackage ../development/python-modules/pycryptodome { };

  pycryptodomex = callPackage ../development/python-modules/pycryptodomex { };

  pyct = callPackage ../development/python-modules/pyct { };

  pycuda = callPackage ../development/python-modules/pycuda {
    cudatoolkit = pkgs.cudatoolkit;
    inherit (pkgs.stdenv) mkDerivation;
  };

  pycups = callPackage ../development/python-modules/pycups { };

  pycurl = callPackage ../development/python-modules/pycurl { };

  pycxx = callPackage ../development/python-modules/pycxx { };

  pydaikin = callPackage ../development/python-modules/pydaikin { };

  pydanfossair = callPackage ../development/python-modules/pydanfossair { };

  pydantic = callPackage ../development/python-modules/pydantic { };

  pydash = callPackage ../development/python-modules/pydash { };

  pydbus = callPackage ../development/python-modules/pydbus { };

  pydeconz = callPackage ../development/python-modules/pydeconz { };

  pydenticon = callPackage ../development/python-modules/pydenticon { };

  pydexcom = callPackage ../development/python-modules/pydexcom { };

  pydicom = callPackage ../development/python-modules/pydicom { };

  pydispatcher = callPackage ../development/python-modules/pydispatcher { };

  pydns = callPackage ../development/python-modules/py3dns { };

  pydocstyle = callPackage ../development/python-modules/pydocstyle { };

  pydocumentdb = callPackage ../development/python-modules/pydocumentdb { };

  pydot = callPackage ../development/python-modules/pydot {
    inherit (pkgs) graphviz;
  };

  pydrive = callPackage ../development/python-modules/pydrive { };

  pydroid-ipcam = callPackage ../development/python-modules/pydroid-ipcam  { };

  pydsdl = callPackage ../development/python-modules/pydsdl { };

  pydub = callPackage ../development/python-modules/pydub { };

  pydy = callPackage ../development/python-modules/pydy { };

  pyechonest = callPackage ../development/python-modules/pyechonest { };

  pyeconet = callPackage ../development/python-modules/pyeconet { };

  pyedimax = callPackage ../development/python-modules/pyedimax { };

  pyee = callPackage ../development/python-modules/pyee { };

  pyeight = callPackage ../development/python-modules/pyeight { };

  pyelftools = callPackage ../development/python-modules/pyelftools { };

  pyemby = callPackage ../development/python-modules/pyemby { };

  pyemd = callPackage ../development/python-modules/pyemd { };

  pyenchant = callPackage ../development/python-modules/pyenchant {
    inherit (pkgs) enchant2;
  };

  pyenvisalink = callPackage ../development/python-modules/pyenvisalink { };

  pyepsg = callPackage ../development/python-modules/pyepsg { };

  pyerfa = callPackage ../development/python-modules/pyerfa { };

  pyevmasm = callPackage ../development/python-modules/pyevmasm { };

  pyexcel = callPackage ../development/python-modules/pyexcel { };

  pyexcel-io = callPackage ../development/python-modules/pyexcel-io { };

  pyexcel-ods = callPackage ../development/python-modules/pyexcel-ods { };

  pyexcel-xls = callPackage ../development/python-modules/pyexcel-xls { };

  pyext = callPackage ../development/python-modules/pyext { };

  pyezviz = callPackage ../development/python-modules/pyezviz { };

  pyface = callPackage ../development/python-modules/pyface { };

  pyfaidx = callPackage ../development/python-modules/pyfaidx { };

  pyfakefs = callPackage ../development/python-modules/pyfakefs { };

  pyfantom = callPackage ../development/python-modules/pyfantom { };

  pyfcm = callPackage ../development/python-modules/pyfcm { };

  pyfftw = callPackage ../development/python-modules/pyfftw { };

  pyfido = callPackage ../development/python-modules/pyfido { };

  pyfiglet = callPackage ../development/python-modules/pyfiglet { };

  pyfnip = callPackage ../development/python-modules/pyfnip { };

  pyflakes = callPackage ../development/python-modules/pyflakes { };

  pyflume = callPackage ../development/python-modules/pyflume { };

  pyflunearyou = callPackage ../development/python-modules/pyflunearyou { };

  pyfma = callPackage ../development/python-modules/pyfma { };

  pyfribidi = callPackage ../development/python-modules/pyfribidi { };

  pyfritzhome = callPackage ../development/python-modules/pyfritzhome { };

  pyftdi = callPackage ../development/python-modules/pyftdi { };

  pyftgl = callPackage ../development/python-modules/pyftgl { };

  pyftpdlib = callPackage ../development/python-modules/pyftpdlib { };

  pyfttt = callPackage ../development/python-modules/pyfttt { };

  pyfuse3 = callPackage ../development/python-modules/pyfuse3 { };

  pyfxa = callPackage ../development/python-modules/pyfxa { };

  pygal = callPackage ../development/python-modules/pygal { };

  pygame = callPackage ../development/python-modules/pygame { };

  pygame_sdl2 = callPackage ../development/python-modules/pygame_sdl2 { };

  pygbm = callPackage ../development/python-modules/pygbm { };

  pygccxml = callPackage ../development/python-modules/pygccxml { };

  pygdbmi = callPackage ../development/python-modules/pygdbmi { };

  pygeoip = callPackage ../development/python-modules/pygeoip { };

  pygit2 = callPackage ../development/python-modules/pygit2 { };

  PyGithub = callPackage ../development/python-modules/pyGithub { };

  pyglet = callPackage ../development/python-modules/pyglet { };

  pygls = callPackage ../development/python-modules/pygls { };

  pygments-better-html = callPackage ../development/python-modules/pygments-better-html { };

  pygments = callPackage ../development/python-modules/Pygments { };

  pygments-markdown-lexer = callPackage ../development/python-modules/pygments-markdown-lexer { };

  pygmo = callPackage ../development/python-modules/pygmo { };

  pygmt = callPackage ../development/python-modules/pygmt { };

  pygobject2 = callPackage ../development/python-modules/pygobject { };

  pygobject3 = callPackage ../development/python-modules/pygobject/3.nix {
    inherit (pkgs) meson;
  };

  pygogo = callPackage ../development/python-modules/pygogo { };

  pygpgme = callPackage ../development/python-modules/pygpgme { };

  pygraphviz = callPackage ../development/python-modules/pygraphviz {
    inherit (pkgs) graphviz;
  };

  pygreat = callPackage ../development/python-modules/pygreat { };

  pygrok = callPackage ../development/python-modules/pygrok { };

  pygtail = callPackage ../development/python-modules/pygtail { };

  pygtrie = callPackage ../development/python-modules/pygtrie { };

  pyhamcrest = callPackage ../development/python-modules/pyhamcrest { };

  pyhaversion = callPackage ../development/python-modules/pyhaversion { };

  pyhcl = callPackage ../development/python-modules/pyhcl { };

  pyhocon = callPackage ../development/python-modules/pyhocon { };

  pyhomematic = callPackage ../development/python-modules/pyhomematic { };

  pyhs100 = callPackage ../development/python-modules/pyhs100 { };

  pyi2cflash = callPackage ../development/python-modules/pyi2cflash { };

  pyicloud = callPackage ../development/python-modules/pyicloud { };

  PyICU = callPackage ../development/python-modules/pyicu { };

  pyimpfuzzy = callPackage ../development/python-modules/pyimpfuzzy {
    inherit (pkgs) ssdeep;
  };

  pyinotify = callPackage ../development/python-modules/pyinotify { };

  pyinputevent = callPackage ../development/python-modules/pyinputevent { };

  pyinsteon = callPackage ../development/python-modules/pyinsteon { };

  pyintesishome = callPackage ../development/python-modules/pyintesishome { };

  pyipp = callPackage ../development/python-modules/pyipp { };

  pyiqvia = callPackage ../development/python-modules/pyiqvia { };

  pyjet = callPackage ../development/python-modules/pyjet { };

  pyjks = callPackage ../development/python-modules/pyjks { };

  pyjson5 = callPackage ../development/python-modules/pyjson5 { };

  pyjwkest = callPackage ../development/python-modules/pyjwkest { };

  pyjwt = callPackage ../development/python-modules/pyjwt { };

  pykdl = callPackage ../development/python-modules/pykdl { };

  pykdtree = callPackage ../development/python-modules/pykdtree {
    inherit (pkgs.llvmPackages) openmp;
  };

  pykeepass = callPackage ../development/python-modules/pykeepass { };

  pykerberos = callPackage ../development/python-modules/pykerberos { };

  pykira = callPackage ../development/python-modules/pykira { };

  pykka = callPackage ../development/python-modules/pykka { };

  pykmtronic = callPackage ../development/python-modules/pykmtronic { };

  pykodi = callPackage ../development/python-modules/pykodi { };

  pykwalify = callPackage ../development/python-modules/pykwalify { };

  pylacrosse = callPackage ../development/python-modules/pylacrosse { };

  pylama = callPackage ../development/python-modules/pylama { };

  pylast = callPackage ../development/python-modules/pylast { };

  pylatexenc = callPackage ../development/python-modules/pylatexenc { };

  PyLD = callPackage ../development/python-modules/PyLD { };

  pylev = callPackage ../development/python-modules/pylev { };

  pylibacl = callPackage ../development/python-modules/pylibacl { };

  pylibconfig2 = callPackage ../development/python-modules/pylibconfig2 { };

  pylibftdi = callPackage ../development/python-modules/pylibftdi {
    inherit (pkgs) libusb1;
  };

  pylibgen = throw "pylibgen is unmaintained upstreamed, and removed from nixpkgs"; # added 2020-06-20

  pyliblo = callPackage ../development/python-modules/pyliblo { };

  pylibmc = callPackage ../development/python-modules/pylibmc { };

  pylink-square = callPackage ../development/python-modules/pylink-square { };

  pylint-celery = callPackage ../development/python-modules/pylint-celery { };

  pylint-django = callPackage ../development/python-modules/pylint-django { };

  pylint-flask = callPackage ../development/python-modules/pylint-flask { };

  pylint = callPackage ../development/python-modules/pylint { };

  pylint-plugin-utils = callPackage ../development/python-modules/pylint-plugin-utils { };

  pylitterbot = callPackage ../development/python-modules/pylitterbot { };

  py-lru-cache = callPackage ../development/python-modules/py-lru-cache { };

  pylru = callPackage ../development/python-modules/pylru { };

  pyls-black = callPackage ../development/python-modules/pyls-black { };

  pyls-isort = callPackage ../development/python-modules/pyls-isort { };

  pyls-mypy = callPackage ../development/python-modules/pyls-mypy { };

  pyls-spyder = callPackage ../development/python-modules/pyls-spyder { };

  PyLTI = callPackage ../development/python-modules/pylti { };

  pylutron = callPackage ../development/python-modules/pylutron { };

  pylutron-caseta = callPackage ../development/python-modules/pylutron-caseta { };

  pylxd = callPackage ../development/python-modules/pylxd { };

  pymacaroons = callPackage ../development/python-modules/pymacaroons { };

  pymaging = callPackage ../development/python-modules/pymaging { };

  pymaging_png = callPackage ../development/python-modules/pymaging_png { };

  pymata-express = callPackage ../development/python-modules/pymata-express { };

  pymatgen = callPackage ../development/python-modules/pymatgen { };

  pymatgen-lammps = callPackage ../development/python-modules/pymatgen-lammps { };

  pymaven-patch = callPackage ../development/python-modules/pymaven-patch { };

  pymavlink = callPackage ../development/python-modules/pymavlink { };

  pymazda = callPackage ../development/python-modules/pymazda { };

  pymbolic = callPackage ../development/python-modules/pymbolic { };

  pymc3 = callPackage ../development/python-modules/pymc3 { };

  pymdstat = callPackage ../development/python-modules/pymdstat { };

  pymediainfo = callPackage ../development/python-modules/pymediainfo { };

  pymediaroom = callPackage ../development/python-modules/pymediaroom { };

  pymeeus = callPackage ../development/python-modules/pymeeus { };

  pymemcache = callPackage ../development/python-modules/pymemcache { };

  pymemoize = callPackage ../development/python-modules/pymemoize { };

  pyment = callPackage ../development/python-modules/pyment { };

  pymetar = callPackage ../development/python-modules/pymetar { };

  pymetno = callPackage ../development/python-modules/pymetno { };

  pymitv = callPackage ../development/python-modules/pymitv { };

  pymfy = callPackage ../development/python-modules/pymfy { };

  pymodbus = callPackage ../development/python-modules/pymodbus { };

  pymongo = callPackage ../development/python-modules/pymongo { };

  pympler = callPackage ../development/python-modules/pympler { };

  pymsgbox = callPackage ../development/python-modules/pymsgbox { };

  pymssql = throw "pymssql has been abandoned upstream."; # added 2020-05-04

  pymsteams = callPackage ../development/python-modules/pymsteams { };

  py-multiaddr = callPackage ../development/python-modules/py-multiaddr { };

  py-multibase = callPackage ../development/python-modules/py-multibase { };

  py-multicodec = callPackage ../development/python-modules/py-multicodec { };

  py-multihash = callPackage ../development/python-modules/py-multihash { };

  pymumble = callPackage ../development/python-modules/pymumble { };

  pymupdf = callPackage ../development/python-modules/pymupdf { };

  PyMVGLive = callPackage ../development/python-modules/pymvglive { };

  pymyq = callPackage ../development/python-modules/pymyq { };

  pymysensors = callPackage ../development/python-modules/pymysensors { };

  pymysql = callPackage ../development/python-modules/pymysql { };

  pymysqlsa = callPackage ../development/python-modules/pymysqlsa { };

  pymystem3 = callPackage ../development/python-modules/pymystem3 { };

  pynac = callPackage ../development/python-modules/pynac { };

  pynacl = callPackage ../development/python-modules/pynacl { };

  pynamecheap = callPackage ../development/python-modules/pynamecheap { };

  pynamodb = callPackage ../development/python-modules/pynamodb { };

  pynanoleaf = callPackage ../development/python-modules/pynanoleaf { };

  pync = callPackage ../development/python-modules/pync { };

  pynest2d = callPackage ../development/python-modules/pynest2d { };

  pynetdicom = callPackage ../development/python-modules/pynetdicom { };

  pynisher = callPackage ../development/python-modules/pynisher { };

  pynmea2 = callPackage ../development/python-modules/pynmea2 { };

  pynput = callPackage ../development/python-modules/pynput { };

  pynrrd = callPackage ../development/python-modules/pynrrd { };

  pynvim = callPackage ../development/python-modules/pynvim { };

  pynvml = callPackage ../development/python-modules/pynvml { };

  pynzb = callPackage ../development/python-modules/pynzb { };

  pyocr = callPackage ../development/python-modules/pyocr {
    tesseract = pkgs.tesseract4;
  };

  pyodbc = callPackage ../development/python-modules/pyodbc { };

  pyogg = callPackage ../development/python-modules/pyogg { };

  pyomo = callPackage ../development/python-modules/pyomo { };

  phonemizer = callPackage ../development/python-modules/phonemizer { };

  pyopencl = callPackage ../development/python-modules/pyopencl { };

  pyopengl = callPackage ../development/python-modules/pyopengl { };

  pyopengl-accelerate = callPackage ../development/python-modules/pyopengl-accelerate { };

  pyopenssl = callPackage ../development/python-modules/pyopenssl { };

  pyopenuv = callPackage ../development/python-modules/pyopenuv { };

  pyopnsense = callPackage ../development/python-modules/pyopnsense { };

  pyosf = callPackage ../development/python-modules/pyosf { };

  pyosmium = callPackage ../development/python-modules/pyosmium {
    inherit (pkgs) lz4;
  };

  pyotp = callPackage ../development/python-modules/pyotp { };

  pyowm = callPackage ../development/python-modules/pyowm { };

  pypamtest = pkgs.libpam-wrapper.override {
    enablePython = true;
    inherit python;
  };

  pypandoc = callPackage ../development/python-modules/pypandoc { };

  pyparser = callPackage ../development/python-modules/pyparser { };

  pyparsing = callPackage ../development/python-modules/pyparsing { };

  pyparted = callPackage ../development/python-modules/pyparted { };

  pypass = callPackage ../development/python-modules/pypass { };

  pypblib = callPackage ../development/python-modules/pypblib { };

  pypcap = callPackage ../development/python-modules/pypcap { };

  pypck = callPackage ../development/python-modules/pypck { };

  pypdf2 = callPackage ../development/python-modules/pypdf2 { };

  pypeg2 = callPackage ../development/python-modules/pypeg2 { };

  pyperclip = callPackage ../development/python-modules/pyperclip { };

  pyperf = callPackage ../development/python-modules/pyperf { };

  pyphen = callPackage ../development/python-modules/pyphen { };

  pyphotonfile = callPackage ../development/python-modules/pyphotonfile { };

  pypillowfight = callPackage ../development/python-modules/pypillowfight { };

  pypinyin = callPackage ../development/python-modules/pypinyin { };

  pyplaato  = callPackage ../development/python-modules/pyplaato { };

  pyplatec = callPackage ../development/python-modules/pyplatec { };

  pyppeteer = callPackage ../development/python-modules/pyppeteer { };

  pyprind = callPackage ../development/python-modules/pyprind { };

  pyprof2calltree = callPackage ../development/python-modules/pyprof2calltree { };

  pyproj = callPackage ../development/python-modules/pyproj { };

  pyptlib = callPackage ../development/python-modules/pyptlib { };

  pypubsub = callPackage ../development/python-modules/pypubsub { };

  pypugjs = callPackage ../development/python-modules/pypugjs { };

  pypykatz = callPackage ../development/python-modules/pypykatz { };

  pyqrcode = callPackage ../development/python-modules/pyqrcode { };

  pyqt-builder = callPackage ../development/python-modules/pyqt-builder { };

  pyqt4 = callPackage ../development/python-modules/pyqt/4.x.nix { };

  pyqt5 = pkgs.libsForQt5.callPackage ../development/python-modules/pyqt/5.x.nix {
    pythonPackages = self;
  };

  pyqt5_with_qtmultimedia = self.pyqt5.override {
    withMultimedia = true;
  };

  /*
    `pyqt5_with_qtwebkit` should not be used by python libraries in
    pkgs/development/python-modules/*. Putting this attribute in
    `propagatedBuildInputs` may cause collisions.
  */
  pyqt5_with_qtwebkit = self.pyqt5.override {
    withWebKit = true;
  };

  pyqtgraph = callPackage ../development/python-modules/pyqtgraph { };

  pyqtwebengine = pkgs.libsForQt5.callPackage ../development/python-modules/pyqtwebengine {
    pythonPackages = self;
  };

  pyquery = callPackage ../development/python-modules/pyquery { };

  pyrabbit2 = callPackage ../development/python-modules/pyrabbit2 { };

  pyrad = callPackage ../development/python-modules/pyrad { };

  pyradios = callPackage ../development/python-modules/pyradios { };

  py-radix = callPackage ../development/python-modules/py-radix { };

  pyramid_beaker = callPackage ../development/python-modules/pyramid_beaker { };

  pyramid = callPackage ../development/python-modules/pyramid { };

  pyramid_chameleon = callPackage ../development/python-modules/pyramid_chameleon { };

  pyramid_exclog = callPackage ../development/python-modules/pyramid_exclog { };

  pyramid_hawkauth = callPackage ../development/python-modules/pyramid_hawkauth { };

  pyramid_jinja2 = callPackage ../development/python-modules/pyramid_jinja2 { };

  pyramid_mako = callPackage ../development/python-modules/pyramid_mako { };

  pyramid_multiauth = callPackage ../development/python-modules/pyramid_multiauth { };

  pyreadability = callPackage ../development/python-modules/pyreadability { };

  pyrealsense2 = toPythonModule (pkgs.librealsense.override {
    enablePython = true;
    pythonPackages = self;
  });

  pyrealsense2WithCuda = toPythonModule (pkgs.librealsenseWithCuda.override {
    enablePython = true;
    pythonPackages = self;
  });

  pyrealsense2WithoutCuda = toPythonModule (pkgs.librealsenseWithoutCuda.override {
    enablePython = true;
    pythonPackages = self;
  });

  pyregion = callPackage ../development/python-modules/pyregion { };

  pyres = callPackage ../development/python-modules/pyres { };

  pyrisco = callPackage ../development/python-modules/pyrisco { };

  pyrituals = callPackage ../development/python-modules/pyrituals { };

  pyRFC3339 = callPackage ../development/python-modules/pyrfc3339 { };

  PyRMVtransport = callPackage ../development/python-modules/PyRMVtransport { };

  Pyro4 = callPackage ../development/python-modules/pyro4 { };

  Pyro5 = callPackage ../development/python-modules/pyro5 { };

  pyroma = callPackage ../development/python-modules/pyroma { };

  pyro-api = callPackage ../development/python-modules/pyro-api { };

  pyro-ppl = callPackage ../development/python-modules/pyro-ppl { };

  pyroute2 = callPackage ../development/python-modules/pyroute2 { };

  pyrr = callPackage ../development/python-modules/pyrr { };

  pyrsistent = callPackage ../development/python-modules/pyrsistent { };

  PyRSS2Gen = callPackage ../development/python-modules/pyrss2gen { };

  pyrtlsdr = callPackage ../development/python-modules/pyrtlsdr { };

  pyruckus = callPackage ../development/python-modules/pyruckus { };

  pysam = callPackage ../development/python-modules/pysam { };

  pysaml2 = callPackage ../development/python-modules/pysaml2 {
    inherit (pkgs) xmlsec;
  };

  pysatochip = callPackage ../development/python-modules/pysatochip { };

  pysc2 = callPackage ../development/python-modules/pysc2 { };

  pyscard = callPackage ../development/python-modules/pyscard {
    inherit (pkgs.darwin.apple_sdk.frameworks) PCSC;
  };

  pyschedule = callPackage ../development/python-modules/pyschedule { };

  pyscreenshot = callPackage ../development/python-modules/pyscreenshot { };

  py_scrypt = callPackage ../development/python-modules/py_scrypt { };

  pyscrypt = callPackage ../development/python-modules/pyscrypt { };

  pyscss = callPackage ../development/python-modules/pyscss { };

  pysdl2 = callPackage ../development/python-modules/pysdl2 { };

  pysendfile = callPackage ../development/python-modules/pysendfile { };

  pysensors = callPackage ../development/python-modules/pysensors { };

  pyserial-asyncio = callPackage ../development/python-modules/pyserial-asyncio { };

  pyserial = callPackage ../development/python-modules/pyserial { };

  pysftp = callPackage ../development/python-modules/pysftp { };

  pysha3 = callPackage ../development/python-modules/pysha3 { };

  pyshp = callPackage ../development/python-modules/pyshp { };

  pyside2-tools = toPythonModule (callPackage ../development/python-modules/pyside2-tools {
    inherit (pkgs) cmake qt5;
  });

  pyside2 = toPythonModule (callPackage ../development/python-modules/pyside2 {
    inherit (pkgs) cmake ninja qt5;
  });

  pyside = callPackage ../development/python-modules/pyside {
    inherit (pkgs) mesa;
  };

  pysideShiboken = callPackage ../development/python-modules/pyside/shiboken.nix {
    inherit (pkgs) libxml2 libxslt;
  };

  pysideTools = callPackage ../development/python-modules/pyside/tools.nix { };

  pysigset = callPackage ../development/python-modules/pysigset { };

  pysingleton = callPackage ../development/python-modules/pysingleton { };

  pyslurm = callPackage ../development/python-modules/pyslurm {
    inherit (pkgs) slurm;
  };

  pysma = callPackage ../development/python-modules/pysma { };

  pysmappee = callPackage ../development/python-modules/pysmappee { };

  pysmart-smartx = callPackage ../development/python-modules/pysmart-smartx { };

  pysmartapp = callPackage ../development/python-modules/pysmartapp { };

  pysmartthings = callPackage ../development/python-modules/pysmartthings { };

  pysmb = callPackage ../development/python-modules/pysmb { };

  pysmbc = callPackage ../development/python-modules/pysmbc { };

  pysmf = callPackage ../development/python-modules/pysmf { };

  pysmi = callPackage ../development/python-modules/pysmi { };

  pysmt = callPackage ../development/python-modules/pysmt { };

  pysnmp = callPackage ../development/python-modules/pysnmp { };

  pysnooper = callPackage ../development/python-modules/pysnooper { };

  pysnow = callPackage ../development/python-modules/pysnow { };

  pysocks = callPackage ../development/python-modules/pysocks { };

  pysolr = callPackage ../development/python-modules/pysolr { };

  pysoma = callPackage ../development/python-modules/pysoma { };

  py-sonic = callPackage ../development/python-modules/py-sonic { };

  pysonos = callPackage ../development/python-modules/pysonos { };

  pysoundfile = self.soundfile; # Alias added 23-06-2019

  pyspark = callPackage ../development/python-modules/pyspark { };

  pysparse = callPackage ../development/python-modules/pysparse { };

  pyspf = callPackage ../development/python-modules/pyspf { };

  pyspice = callPackage ../development/python-modules/pyspice { };

  pyspiflash = callPackage ../development/python-modules/pyspiflash { };

  pyspinel = callPackage ../development/python-modules/pyspinel { };

  pyspotify = callPackage ../development/python-modules/pyspotify { };

  pysptk = callPackage ../development/python-modules/pysptk { };

  pysqlcipher3 = callPackage ../development/python-modules/pysqlcipher3 {
    inherit (pkgs) sqlcipher;
  };

  pysqueezebox = callPackage ../development/python-modules/pysqueezebox { };

  pysrim = callPackage ../development/python-modules/pysrim { };

  pysrt = callPackage ../development/python-modules/pysrt { };

  pyssim = callPackage ../development/python-modules/pyssim { };

  pystache = callPackage ../development/python-modules/pystache { };

  pystemd = callPackage ../development/python-modules/pystemd {
    inherit (pkgs) systemd;
  };

  PyStemmer = callPackage ../development/python-modules/pystemmer { };

  pystray = callPackage ../development/python-modules/pystray { };

  py_stringmatching = callPackage ../development/python-modules/py_stringmatching { };

  pysvn = callPackage ../development/python-modules/pysvn {
    inherit (pkgs) bash subversion apr aprutil expat neon openssl;
  };

  pyswitchbot = callPackage ../development/python-modules/pyswitchbot { };

  pysychonaut = callPackage ../development/python-modules/pysychonaut { };

  pysyncobj = callPackage ../development/python-modules/pysyncobj { };

  pytabix = callPackage ../development/python-modules/pytabix { };

  pytado = callPackage ../development/python-modules/pytado { };

  pytaglib = callPackage ../development/python-modules/pytaglib { };

  pytankerkoenig = callPackage ../development/python-modules/pytankerkoenig { };

  pyte = callPackage ../development/python-modules/pyte { };

  pytenable = callPackage ../development/python-modules/pytenable { };

  pytelegrambotapi = callPackage ../development/python-modules/pyTelegramBotAPI { };

  pytesseract = callPackage ../development/python-modules/pytesseract { };

  pytest = self.pytest_6;

  pytest_4 = callPackage
    ../development/python-modules/pytest/4.nix {
      # hypothesis tests require pytest that causes dependency cycle
      hypothesis = self.hypothesis.override {
        doCheck = false;
      };
    };

  pytest_5 = callPackage
    ../development/python-modules/pytest/5.nix {
      # hypothesis tests require pytest that causes dependency cycle
      hypothesis = self.hypothesis.override {
        doCheck = false;
      };
    };

  pytest_6 =
    callPackage ../development/python-modules/pytest {
      # hypothesis tests require pytest that causes dependency cycle
      hypothesis = self.hypothesis.override {
        doCheck = false;
      };
    };

  pytest_6_1 = self.pytest_6.overridePythonAttrs (oldAttrs: rec {
    version = "6.1.2";
    src = oldAttrs.src.override {
      inherit version;
      sha256 = "c0a7e94a8cdbc5422a51ccdad8e6f1024795939cc89159a0ae7f0b316ad3823e";
    };
  });

  pytest-aiohttp = callPackage ../development/python-modules/pytest-aiohttp { };

  pytest-annotate = callPackage ../development/python-modules/pytest-annotate { };

  pytest-ansible = callPackage ../development/python-modules/pytest-ansible { };

  pytest-arraydiff = callPackage ../development/python-modules/pytest-arraydiff { };

  pytest-astropy = callPackage ../development/python-modules/pytest-astropy { };

  pytest-astropy-header = callPackage ../development/python-modules/pytest-astropy-header { };

  pytest-asyncio = callPackage ../development/python-modules/pytest-asyncio { };

  pytest-bdd = callPackage ../development/python-modules/pytest-bdd { };

  pytest-benchmark = callPackage ../development/python-modules/pytest-benchmark { };

  pytest-black = callPackage ../development/python-modules/pytest-black { };

  pytest-cache = self.pytestcache; # added 2021-01-04
  pytestcache = callPackage ../development/python-modules/pytestcache { };

  pytest-catchlog = callPackage ../development/python-modules/pytest-catchlog { };

  pytest-celery = callPackage ../development/python-modules/pytest-celery { };

  pytest-check = callPackage ../development/python-modules/pytest-check { };

  pytest-cid = callPackage ../development/python-modules/pytest-cid { };

  pytest-click = callPackage ../development/python-modules/pytest-click { };

  pytest-cov = self.pytestcov; # self 2021-01-04
  pytestcov = callPackage ../development/python-modules/pytest-cov { };

  pytest-cram = callPackage ../development/python-modules/pytest-cram { };

  pytest-datadir = callPackage ../development/python-modules/pytest-datadir { };

  pytest-datafiles = callPackage ../development/python-modules/pytest-datafiles { };

  pytest-dependency = callPackage ../development/python-modules/pytest-dependency { };

  pytest-django = callPackage ../development/python-modules/pytest-django { };

  pytest-doctestplus = callPackage ../development/python-modules/pytest-doctestplus { };

  pytest-env = callPackage ../development/python-modules/pytest-env { };

  pytest-error-for-skips = callPackage ../development/python-modules/pytest-error-for-skips { };

  pytest-expect = callPackage ../development/python-modules/pytest-expect { };

  pytest-factoryboy = callPackage ../development/python-modules/pytest-factoryboy { };

  pytest-filter-subpackage = callPackage ../development/python-modules/pytest-filter-subpackage { };

  pytest-fixture-config = callPackage ../development/python-modules/pytest-fixture-config { };

  pytest-flake8 = callPackage ../development/python-modules/pytest-flake8 { };

  pytest-flakes = callPackage ../development/python-modules/pytest-flakes { };

  pytest-flask = callPackage ../development/python-modules/pytest-flask { };

  pytest-forked = callPackage ../development/python-modules/pytest-forked { };

  pytest-freezegun = callPackage ../development/python-modules/pytest-freezegun { };

  pytest-helpers-namespace = callPackage ../development/python-modules/pytest-helpers-namespace { };

  pytest-html = callPackage ../development/python-modules/pytest-html { };

  pytest-httpbin = callPackage ../development/python-modules/pytest-httpbin { };

  pytest-httpserver = callPackage ../development/python-modules/pytest-httpserver { };

  pytest-httpx = callPackage ../development/python-modules/pytest-httpx { };

  pytest-instafail = callPackage ../development/python-modules/pytest-instafail { };

  pytest-isort = callPackage ../development/python-modules/pytest-isort { };

  pytest-lazy-fixture = callPackage ../development/python-modules/pytest-lazy-fixture { };

  pytest-localserver = callPackage ../development/python-modules/pytest-localserver { };

  pytest-metadata = callPackage ../development/python-modules/pytest-metadata { };

  pytest-mock = callPackage ../development/python-modules/pytest-mock { };

  pytest-mpl = callPackage ../development/python-modules/pytest-mpl { };

  pytest-mypy = callPackage ../development/python-modules/pytest-mypy { };

  pytest-openfiles = callPackage ../development/python-modules/pytest-openfiles { };

  pytest-order = callPackage ../development/python-modules/pytest-order { };

  pytest-ordering = callPackage ../development/python-modules/pytest-ordering { };

  pytest-pep257 = callPackage ../development/python-modules/pytest-pep257 { };

  pytest-pep8 = self.pytestpep8; # added 2021-01-04
  pytestpep8 = throw "pytestpep8 was removed because it is abandoned and no longer compatible with pytest v6.0"; # added 2020-12-10

  pytest-pylint = callPackage ../development/python-modules/pytest-pylint { };

  pytest-pythonpath = callPackage ../development/python-modules/pytest-pythonpath { };

  pytest-qt = callPackage ../development/python-modules/pytest-qt { };

  pytest-quickcheck = self.pytestquickcheck;
  pytestquickcheck = callPackage ../development/python-modules/pytest-quickcheck { };

  pytest-raises = callPackage ../development/python-modules/pytest-raises { };

  pytest-raisesregexp = callPackage ../development/python-modules/pytest-raisesregexp { };

  pytest-randomly = callPackage ../development/python-modules/pytest-randomly { };

  pytest-random-order = callPackage ../development/python-modules/pytest-random-order { };

  pytest-relaxed = callPackage ../development/python-modules/pytest-relaxed { };

  pytest-remotedata = callPackage ../development/python-modules/pytest-remotedata { };

  pytest-repeat = callPackage ../development/python-modules/pytest-repeat { };

  pytest-rerunfailures = callPackage ../development/python-modules/pytest-rerunfailures { };

  pytest-runner = self.pytestrunner; # added 2021-01-04
  pytestrunner = callPackage ../development/python-modules/pytestrunner { };

  pytest-sanic = callPackage ../development/python-modules/pytest-sanic {
    sanic = self.sanic.override { doCheck = false; };
  };

  pytest-server-fixtures = callPackage ../development/python-modules/pytest-server-fixtures { };

  pytest-services = callPackage ../development/python-modules/pytest-services { };

  pytest-snapshot = callPackage ../development/python-modules/pytest-snapshot { };

  pytest-shutil = callPackage ../development/python-modules/pytest-shutil { };

  pytest-socket = callPackage ../development/python-modules/pytest-socket { };

  pytest-subtesthack = callPackage ../development/python-modules/pytest-subtesthack { };

  pytest-subtests = callPackage ../development/python-modules/pytest-subtests { };

  pytest-sugar = callPackage ../development/python-modules/pytest-sugar { };

  pytest-testmon = callPackage ../development/python-modules/pytest-testmon { };

  pytest-timeout = callPackage ../development/python-modules/pytest-timeout { };

  pytest-tornado = callPackage ../development/python-modules/pytest-tornado { };

  pytest-tornasync = callPackage ../development/python-modules/pytest-tornasync { };

  pytest-trio = callPackage ../development/python-modules/pytest-trio { };

  pytest-twisted = callPackage ../development/python-modules/pytest-twisted { };

  pytest-vcr = callPackage ../development/python-modules/pytest-vcr { };

  pytest-virtualenv = callPackage ../development/python-modules/pytest-virtualenv { };

  pytest-warnings = callPackage ../development/python-modules/pytest-warnings { };

  pytest-watch = callPackage ../development/python-modules/pytest-watch { };

  pytest_xdist = self.pytest-xdist; # added 2021-01-04
  pytest-xdist = callPackage ../development/python-modules/pytest-xdist { };

  pytest-xprocess = callPackage ../development/python-modules/pytest-xprocess { };

  pytest-xvfb = callPackage ../development/python-modules/pytest-xvfb { };

  python3-openid = callPackage ../development/python-modules/python3-openid { };

  python-awair = callPackage ../development/python-modules/python-awair { };

  python3-saml = callPackage ../development/python-modules/python3-saml { };

  python-axolotl = callPackage ../development/python-modules/python-axolotl { };

  python-axolotl-curve25519 = callPackage ../development/python-modules/python-axolotl-curve25519 { };

  python-baseconv = callPackage ../development/python-modules/python-baseconv { };

  python-bidi = callPackage ../development/python-modules/python-bidi { };

  python-binance = callPackage ../development/python-modules/python-binance { };

  python-box = callPackage ../development/python-modules/python-box { };

  python-constraint = callPackage ../development/python-modules/python-constraint { };

  python-crontab = callPackage ../development/python-modules/python-crontab { };

  python-ctags3 = callPackage ../development/python-modules/python-ctags3 { };

  python-daemon = callPackage ../development/python-modules/python-daemon { };

  python-dateutil = callPackage ../development/python-modules/dateutil { };
  # Alias that we should deprecate
  dateutil = self.python-dateutil;

  python-dbusmock = callPackage ../development/python-modules/python-dbusmock { };

  pythondialog = callPackage ../development/python-modules/pythondialog { };

  python-didl-lite = callPackage ../development/python-modules/python-didl-lite { };

  python-docx = callPackage ../development/python-modules/python-docx { };

  python-doi = callPackage ../development/python-modules/python-doi { };

  python-dotenv = callPackage ../development/python-modules/python-dotenv { };

  python-editor = callPackage ../development/python-modules/python-editor { };

  pythonefl = callPackage ../development/python-modules/python-efl { };

  pythonegardia = callPackage ../development/python-modules/pythonegardia { };

  python-engineio = callPackage ../development/python-modules/python-engineio { };

  python-engineio_3 = callPackage ../development/python-modules/python-engineio/3.nix { };

  python-etcd = callPackage ../development/python-modules/python-etcd { };

  python_fedora = callPackage ../development/python-modules/python_fedora { };

  python-fontconfig = callPackage ../development/python-modules/python-fontconfig { };

  python-forecastio = callPackage ../development/python-modules/python-forecastio { };

  python-frontmatter = callPackage ../development/python-modules/python-frontmatter { };

  python-gammu = callPackage ../development/python-modules/python-gammu { };

  python-gitlab = callPackage ../development/python-modules/python-gitlab { };

  python-gnupg = callPackage ../development/python-modules/python-gnupg { };

  python-hosts = callPackage ../development/python-modules/python-hosts { };

  python-hpilo = callPackage ../development/python-modules/python-hpilo { };

  python-http-client = callPackage ../development/python-modules/python-http-client { };

  python-igraph = callPackage ../development/python-modules/python-igraph {
    inherit (pkgs) igraph;
  };

  pythonix = callPackage ../development/python-modules/pythonix {
    meson = pkgs.meson.override { python3 = self.python; };
  };

  python-jenkins = callPackage ../development/python-modules/python-jenkins { };

  python-jose = callPackage ../development/python-modules/python-jose { };

  python-json-logger = callPackage ../development/python-modules/python-json-logger { };

  python-jsonrpc-server = callPackage ../development/python-modules/python-jsonrpc-server { };

  python_keyczar = callPackage ../development/python-modules/python_keyczar { };

  python-language-server = callPackage ../development/python-modules/python-language-server { };

  python-ldap-test = callPackage ../development/python-modules/python-ldap-test { };

  python-Levenshtein = callPackage ../development/python-modules/python-levenshtein { };

  python-logstash = callPackage ../development/python-modules/python-logstash { };

  python-ly = callPackage ../development/python-modules/python-ly { };

  python-lz4 = callPackage ../development/python-modules/python-lz4 { };

  python-lzf = callPackage ../development/python-modules/python-lzf { };

  python-lzo = callPackage ../development/python-modules/python-lzo {
    inherit (pkgs) lzo;
  };

  python_magic = callPackage ../development/python-modules/python-magic { };

  python-mapnik = callPackage ../development/python-modules/python-mapnik { };

  python-markdown-math = callPackage ../development/python-modules/python-markdown-math { };

  python-miio = callPackage ../development/python-modules/python-miio { };

  python_mimeparse = callPackage ../development/python-modules/python_mimeparse { };

  python-mnist = callPackage ../development/python-modules/python-mnist { };

  python-mpv-jsonipc = callPackage ../development/python-modules/python-mpv-jsonipc { };

  python-multipart = callPackage ../development/python-modules/python-multipart { };

  python-mystrom = callPackage ../development/python-modules/python-mystrom { };

  python-nest = callPackage ../development/python-modules/python-nest { };

  pythonnet = callPackage
    ../development/python-modules/pythonnet {
      # `mono >= 4.6` required to prevent crashes encountered with earlier versions.
      mono = pkgs.mono4;
    };

  python-nmap = callPackage ../development/python-modules/python-nmap { };

  python-nomad = callPackage ../development/python-modules/python-nomad { };

  python-oauth2 = callPackage ../development/python-modules/python-oauth2 { };

  pythonocc-core = toPythonModule (callPackage ../development/python-modules/pythonocc-core {
    inherit (pkgs.xorg) libX11;
    inherit (pkgs.darwin.apple_sdk.frameworks) Cocoa;
  });

  python-olm = callPackage ../development/python-modules/python-olm { };

  python-opendata-transport = callPackage ../development/python-modules/python-opendata-transport { };

  python_openzwave = callPackage ../development/python-modules/python_openzwave { };

  python-packer = callPackage ../development/python-modules/python-packer { };

  python-pam = callPackage ../development/python-modules/python-pam {
    inherit (pkgs) pam;
  };

  python-periphery = callPackage ../development/python-modules/python-periphery { };

  python-picnic-api = callPackage ../development/python-modules/python-picnic-api { };

  python-pipedrive = callPackage ../development/python-modules/python-pipedrive { };

  python-prctl = callPackage ../development/python-modules/python-prctl { };

  python-ptrace = callPackage ../development/python-modules/python-ptrace { };

  python-pushover = callPackage ../development/python-modules/pushover { };

  python-rapidjson = callPackage ../development/python-modules/python-rapidjson { };

  python-redis-lock = callPackage ../development/python-modules/python-redis-lock { };

  python-registry = callPackage ../development/python-modules/python-registry { };

  python-rtmidi = callPackage ../development/python-modules/python-rtmidi { };

  python-sat = callPackage ../development/python-modules/python-sat { };

  python-simple-hipchat = callPackage ../development/python-modules/python-simple-hipchat { };
  python_simple_hipchat = self.python-simple-hipchat;

  python-slugify = callPackage ../development/python-modules/python-slugify { };

  python-smarttub = callPackage ../development/python-modules/python-smarttub { };

  python-snap7 = callPackage ../development/python-modules/python-snap7 {
    inherit (pkgs) snap7;
  };

  python-snappy = callPackage ../development/python-modules/python-snappy {
    inherit (pkgs) snappy;
  };

  python-socketio = callPackage ../development/python-modules/python-socketio { };

  python-socketio_4 = callPackage ../development/python-modules/python-socketio/4.nix { };

  python-sql = callPackage ../development/python-modules/python-sql { };

  python-stdnum = callPackage ../development/python-modules/python-stdnum { };

  python-telegram-bot = callPackage ../development/python-modules/python-telegram-bot { };

  python-toolbox = callPackage ../development/python-modules/python-toolbox { };

  python-twitch-client = callPackage ../development/python-modules/python-twitch-client { };

  python-twitter = callPackage ../development/python-modules/python-twitter { };

  python-u2flib-host = callPackage ../development/python-modules/python-u2flib-host { };

  python-uinput = callPackage ../development/python-modules/python-uinput { };

  python-unshare = callPackage ../development/python-modules/python-unshare { };

  python-utils = callPackage ../development/python-modules/python-utils { };

  python-vagrant = callPackage ../development/python-modules/python-vagrant { };

  python-velbus = callPackage ../development/python-modules/python-velbus { };

  python-vipaccess = callPackage ../development/python-modules/python-vipaccess { };

  python-vlc = callPackage ../development/python-modules/python-vlc { };

  python-whois = callPackage ../development/python-modules/python-whois { };

  python-wifi = callPackage ../development/python-modules/python-wifi { };

  python-wink = callPackage ../development/python-modules/python-wink { };

  python-xmp-toolkit = callPackage ../development/python-modules/python-xmp-toolkit { };

  pythran = callPackage ../development/python-modules/pythran { };

  pyeverlights = callPackage ../development/python-modules/pyeverlights { };

  pytile = callPackage ../development/python-modules/pytile { };

  pytimeparse = callPackage ../development/python-modules/pytimeparse { };

  pytmx = callPackage ../development/python-modules/pytmx { };

  pytoml = callPackage ../development/python-modules/pytoml { };

  pytools = callPackage ../development/python-modules/pytools { };

  pytorch = callPackage ../development/python-modules/pytorch {
    cudaSupport = pkgs.config.cudaSupport or false;
  };

  pytorch-bin = callPackage ../development/python-modules/pytorch/bin.nix { };

  pytorch-lightning = callPackage ../development/python-modules/pytorch-lightning { };

  pytorch-metric-learning = callPackage ../development/python-modules/pytorch-metric-learning { };

  pytorchWithCuda = self.pytorch.override {
    cudaSupport = true;
  };

  pytorchWithoutCuda = self.pytorch.override {
    cudaSupport = false;
  };

  pytrafikverket = callPackage ../development/python-modules/pytrafikverket { };

  pytrends = callPackage ../development/python-modules/pytrends { };

  pytricia = callPackage ../development/python-modules/pytricia { };

  pytube = callPackage ../development/python-modules/pytube { };

  pytun = callPackage ../development/python-modules/pytun { };

  pyturbojpeg = callPackage ../development/python-modules/pyturbojpeg { };

  pytz = callPackage ../development/python-modules/pytz { };

  pytzdata = callPackage ../development/python-modules/pytzdata { };

  pyu2f = callPackage ../development/python-modules/pyu2f { };

  pyuavcan = callPackage
    ../development/python-modules/pyuavcan { # this version pinpoint to anold version is necessary due to a regression
      nunavut = self.nunavut.overridePythonAttrs (old: rec {
        version = "0.2.3";
        src = old.src.override {
          inherit version;
          sha256 = "0x8a9h4mc2r2yz49s9arsbs4bn3h25mvmg4zbgksm9hcyi9536x5";
        };
      });
    };

  pyudev = callPackage ../development/python-modules/pyudev {
    inherit (pkgs) systemd;
  };

  pyunbound = callPackage ../tools/networking/unbound/python.nix { };

  pyunifi = callPackage ../development/python-modules/pyunifi { };

  pyupdate = callPackage ../development/python-modules/pyupdate { };

  pyupgrade = callPackage ../development/python-modules/pyupgrade { };

  pyusb = callPackage ../development/python-modules/pyusb {
    inherit (pkgs) libusb1;
  };

  pyutilib = callPackage ../development/python-modules/pyutilib { };

  pyuv = callPackage ../development/python-modules/pyuv { };

  py-vapid = callPackage ../development/python-modules/py-vapid { };

  pyvcd = callPackage ../development/python-modules/pyvcd { };

  pyvcf = callPackage ../development/python-modules/pyvcf { };

  pyvera = callPackage ../development/python-modules/pyvera { };

  pyvesync = callPackage ../development/python-modules/pyvesync { };

  pyvex = callPackage ../development/python-modules/pyvex { };

  pyvicare = callPackage ../development/python-modules/pyvicare { };

  pyviz-comms = callPackage ../development/python-modules/pyviz-comms { };

  pyvizio = callPackage ../development/python-modules/pyvizio { };

  pyvips = callPackage ../development/python-modules/pyvips {
    inherit (pkgs) vips glib;
  };

  pyvlx = callPackage ../development/python-modules/pyvlx { };

  pyvmomi = callPackage ../development/python-modules/pyvmomi { };

  pyvolumio = callPackage ../development/python-modules/pyvolumio { };

  pyvoro = callPackage ../development/python-modules/pyvoro { };

  pywal = callPackage ../development/python-modules/pywal { };

  pywatchman = callPackage ../development/python-modules/pywatchman { };

  pywavelets = callPackage ../development/python-modules/pywavelets { };

  pywbem = callPackage ../development/python-modules/pywbem {
    inherit (pkgs) libxml2;
  };

  pywebpush = callPackage ../development/python-modules/pywebpush { };

  pywebview = callPackage ../development/python-modules/pywebview { };

  pywemo = callPackage ../development/python-modules/pywemo { };

  pywick = callPackage ../development/python-modules/pywick { };

  pywilight = callPackage ../development/python-modules/pywilight { };

  pywinrm = callPackage ../development/python-modules/pywinrm { };

  pywizlight = callPackage ../development/python-modules/pywizlight { };

  pyxattr = callPackage ../development/python-modules/pyxattr { };

  pyworld = callPackage ../development/python-modules/pyworld { };

  pyx = callPackage ../development/python-modules/pyx { };

  pyxbe = callPackage ../development/python-modules/pyxbe { };

  pyxdg = callPackage ../development/python-modules/pyxdg { };

  pyxeoma = callPackage ../development/python-modules/pyxeoma { };

  pyxiaomigateway = callPackage ../development/python-modules/pyxiaomigateway { };

  pyxl3 = callPackage ../development/python-modules/pyxl3 { };

  pyxnat = callPackage ../development/python-modules/pyxnat { };

  pyyaml = callPackage ../development/python-modules/pyyaml { };

  pyzerproc = callPackage ../development/python-modules/pyzerproc { };

  pyzmq = callPackage ../development/python-modules/pyzmq { };

  pyzufall = callPackage ../development/python-modules/pyzufall { };

  qasm2image = throw "qasm2image is no longer maintained (since November 2018), and is not compatible with the latest pythonPackages.qiskit versions."; # added 2020-12-09

  qdarkstyle = callPackage ../development/python-modules/qdarkstyle { };

  qdldl = callPackage ../development/python-modules/qdldl { };

  qds_sdk = callPackage ../development/python-modules/qds_sdk { };

  qiling = callPackage ../development/python-modules/qiling { };

  qimage2ndarray = callPackage ../development/python-modules/qimage2ndarray { };

  qiskit-aer = callPackage ../development/python-modules/qiskit-aer { };

  qiskit-aqua = callPackage ../development/python-modules/qiskit-aqua { };

  qiskit = callPackage ../development/python-modules/qiskit { };

  qiskit-ibmq-provider = callPackage ../development/python-modules/qiskit-ibmq-provider { };

  qiskit-ignis = callPackage ../development/python-modules/qiskit-ignis { };

  qiskit-terra = callPackage ../development/python-modules/qiskit-terra { };

  qrcode = callPackage ../development/python-modules/qrcode { };

  qreactor = callPackage ../development/python-modules/qreactor { };

  qscintilla-qt4 = callPackage ../development/python-modules/qscintilla { };

  qscintilla-qt5 = pkgs.libsForQt5.callPackage ../development/python-modules/qscintilla-qt5 {
    pythonPackages = self;
  };

  qscintilla = self.qscintilla-qt4;

  qtawesome = callPackage ../development/python-modules/qtawesome { };

  qtconsole = callPackage ../development/python-modules/qtconsole { };

  qtpy = callPackage ../development/python-modules/qtpy { };

  quamash = callPackage ../development/python-modules/quamash { };

  quandl = callPackage ../development/python-modules/quandl { };

  # TODO: rename this
  Quandl = callPackage ../development/python-modules/quandl { }; # alias for an older package which did not support Python 3

  quantities = callPackage ../development/python-modules/quantities { };

  querystring_parser = callPackage ../development/python-modules/querystring-parser { };

  questionary = callPackage ../development/python-modules/questionary { };

  queuelib = callPackage ../development/python-modules/queuelib { };

  r2pipe = callPackage ../development/python-modules/r2pipe { };

  rabbitpy = callPackage ../development/python-modules/rabbitpy { };

  rachiopy = callPackage ../development/python-modules/rachiopy { };

  radicale_infcloud = callPackage ../development/python-modules/radicale_infcloud { };

  radio_beam = callPackage ../development/python-modules/radio_beam { };

  radiotherm = callPackage ../development/python-modules/radiotherm { };

  radish-bdd = callPackage ../development/python-modules/radish-bdd { };

  rainbowstream = callPackage ../development/python-modules/rainbowstream { };

  ramlfications = callPackage ../development/python-modules/ramlfications { };

  random2 = callPackage ../development/python-modules/random2 { };

  rapidfuzz = callPackage ../development/python-modules/rapidfuzz { };

  rarfile = callPackage ../development/python-modules/rarfile {
    inherit (pkgs) libarchive;
  };

  rasterio = callPackage ../development/python-modules/rasterio {
    gdal = pkgs.gdal_2;
  };

  ratelimit = callPackage ../development/python-modules/ratelimit { };

  ratelimiter = callPackage ../development/python-modules/ratelimiter { };

  raven = callPackage ../development/python-modules/raven { };

  rawkit = callPackage ../development/python-modules/rawkit { };

  rbtools = callPackage ../development/python-modules/rbtools { };

  rcssmin = callPackage ../development/python-modules/rcssmin { };

  rdflib = callPackage ../development/python-modules/rdflib { };

  rdflib-jsonld = callPackage ../development/python-modules/rdflib-jsonld { };

  rdkit = callPackage ../development/python-modules/rdkit { };

  re-assert = callPackage ../development/python-modules/re-assert { };

  readchar = callPackage ../development/python-modules/readchar { };

  readme = callPackage ../development/python-modules/readme { };

  readme_renderer = callPackage ../development/python-modules/readme_renderer { };

  readthedocs-sphinx-ext = callPackage ../development/python-modules/readthedocs-sphinx-ext { };

  rebulk = callPackage ../development/python-modules/rebulk { };

  recaptcha_client = callPackage ../development/python-modules/recaptcha_client { };

  recoll = disabledIf (!isPy3k) (toPythonModule (pkgs.recoll.override {
    python3Packages = self;
  }));

  recommonmark = callPackage ../development/python-modules/recommonmark { };

  redbaron = callPackage ../development/python-modules/redbaron { };

  redis = callPackage ../development/python-modules/redis { };

  rednose = callPackage ../development/python-modules/rednose { };

  reedsolo = callPackage ../development/python-modules/reedsolo { };

  reflink = callPackage ../development/python-modules/reflink { };

  regenmaschine = callPackage ../development/python-modules/regenmaschine { };

  regex = callPackage ../development/python-modules/regex { };

  regional = callPackage ../development/python-modules/regional { };

  reikna = callPackage ../development/python-modules/reikna { };

  relatorio = callPackage ../development/python-modules/relatorio { };

  rencode = callPackage ../development/python-modules/rencode { };

  repeated_test = callPackage ../development/python-modules/repeated_test { };

  repocheck = callPackage ../development/python-modules/repocheck { };

  reportlab = callPackage ../development/python-modules/reportlab { };

  repoze_lru = callPackage ../development/python-modules/repoze_lru { };

  repoze_sphinx_autointerface = callPackage ../development/python-modules/repoze_sphinx_autointerface { };

  repoze_who = callPackage ../development/python-modules/repoze_who { };

  reproject = callPackage ../development/python-modules/reproject { };

  requests-aws4auth = callPackage ../development/python-modules/requests-aws4auth { };

  requests-cache = callPackage ../development/python-modules/requests-cache { };

  requests-hawk = callPackage ../development/python-modules/requests-hawk { };

  requests = callPackage ../development/python-modules/requests { };

  requests_download = callPackage ../development/python-modules/requests_download { };

  requestsexceptions = callPackage ../development/python-modules/requestsexceptions { };

  requests-file = callPackage ../development/python-modules/requests-file { };

  requests-http-signature = callPackage ../development/python-modules/requests-http-signature { };

  requests-kerberos = callPackage ../development/python-modules/requests-kerberos { };

  requests-mock = callPackage ../development/python-modules/requests-mock { };

  requests_ntlm = callPackage ../development/python-modules/requests_ntlm { };

  requests_oauthlib = callPackage ../development/python-modules/requests-oauthlib { };

  requests-pkcs12 = callPackage ../development/python-modules/requests-pkcs12 { };

  requests-toolbelt = callPackage ../development/python-modules/requests-toolbelt { };

  requests_toolbelt = self.requests-toolbelt; # Old attr, 2017-09-26

  requests-unixsocket = callPackage ../development/python-modules/requests-unixsocket { };

  requirements-detector = callPackage ../development/python-modules/requirements-detector { };

  requirements-parser = callPackage ../development/python-modules/requirements-parser { };

  resampy = callPackage ../development/python-modules/resampy { };

  responses = callPackage ../development/python-modules/responses { };

  respx = callPackage ../development/python-modules/respx { };

  restfly = callPackage ../development/python-modules/restfly { };

  restrictedpython = callPackage ../development/python-modules/restrictedpython { };

  restructuredtext_lint = callPackage ../development/python-modules/restructuredtext_lint { };

  restview = callPackage ../development/python-modules/restview { };

  rethinkdb = callPackage ../development/python-modules/rethinkdb { };

  retry = callPackage ../development/python-modules/retry { };

  retry_decorator = callPackage ../development/python-modules/retry_decorator { };

  retrying = callPackage ../development/python-modules/retrying { };

  retworkx = callPackage ../development/python-modules/retworkx { };

  rfc3986 = callPackage ../development/python-modules/rfc3986 { };

  rfc3987 = callPackage ../development/python-modules/rfc3987 { };

  rfc6555 = callPackage ../development/python-modules/rfc6555 { };

  rfc7464 = callPackage ../development/python-modules/rfc7464 { };

  rfcat = callPackage ../development/python-modules/rfcat { };

  rich = callPackage ../development/python-modules/rich { };

  rig = callPackage ../development/python-modules/rig { };

  ring-doorbell = callPackage ../development/python-modules/ring-doorbell { };

  riprova = callPackage ../development/python-modules/riprova { };

  ripser = callPackage ../development/python-modules/ripser { };

  rising = callPackage ../development/python-modules/rising { };

  rivet = toPythonModule (pkgs.rivet.override {
    python3 = python;
  });

  rjsmin = callPackage ../development/python-modules/rjsmin { };

  rl-coach = callPackage ../development/python-modules/rl-coach { };

  rlp = callPackage ../development/python-modules/rlp { };

  rnc2rng = callPackage ../development/python-modules/rnc2rng { };

  robomachine = callPackage ../development/python-modules/robomachine { };

  roboschool = callPackage ../development/python-modules/roboschool {
    inherit (pkgs.qt5) qtbase;
  };

  robot-detection = callPackage ../development/python-modules/robot-detection { };

  robotframework = callPackage ../development/python-modules/robotframework { };

  robotframework-databaselibrary = callPackage ../development/python-modules/robotframework-databaselibrary { };

  robotframework-requests = callPackage ../development/python-modules/robotframework-requests { };

  robotframework-selenium2library = callPackage ../development/python-modules/robotframework-selenium2library { };

  robotframework-seleniumlibrary = callPackage ../development/python-modules/robotframework-seleniumlibrary { };

  robotframework-sshlibrary = callPackage ../development/python-modules/robotframework-sshlibrary { };

  robotframework-tools = callPackage ../development/python-modules/robotframework-tools { };

  robotstatuschecker = callPackage ../development/python-modules/robotstatuschecker { };

  robotsuite = callPackage ../development/python-modules/robotsuite { };

  rocket-errbot = callPackage ../development/python-modules/rocket-errbot { };

  roku = callPackage ../development/python-modules/roku { };

  rokuecp = callPackage ../development/python-modules/rokuecp { };

  roman = callPackage ../development/python-modules/roman { };

  roombapy = callPackage ../development/python-modules/roombapy { };

  ronin = callPackage ../development/python-modules/ronin { };

  rope = callPackage ../development/python-modules/rope { };

  ROPGadget = callPackage ../development/python-modules/ROPGadget { };

  ropper = callPackage ../development/python-modules/ropper { };

  rotate-backups = callPackage ../tools/backup/rotate-backups { };

  routes = callPackage ../development/python-modules/routes { };

  rpdb = callPackage ../development/python-modules/rpdb { };

  rply = callPackage ../development/python-modules/rply { };

  rpm = toPythonModule (pkgs.rpm.override {
    inherit python;
  });

  rpmfluff = callPackage ../development/python-modules/rpmfluff { };

  rpy2 = callPackage ../development/python-modules/rpy2 { };

  rpyc = callPackage ../development/python-modules/rpyc { };

  rq = callPackage ../development/python-modules/rq { };

  rsa = callPackage ../development/python-modules/rsa { };

  rtmidi-python = callPackage ../development/python-modules/rtmidi-python { };

  Rtree = callPackage ../development/python-modules/Rtree {
    inherit (pkgs) libspatialindex;
  };

  rtslib = callPackage ../development/python-modules/rtslib { };

  ruamel-base = self.ruamel_base;
  ruamel_base = callPackage ../development/python-modules/ruamel_base { };

  ruamel-yaml = self.ruamel_yaml;
  ruamel_yaml = callPackage ../development/python-modules/ruamel_yaml { };

  ruamel-yaml-clib = self.ruamel_yaml_clib;
  ruamel_yaml_clib = callPackage ../development/python-modules/ruamel_yaml_clib { };

  rubymarshal = callPackage ../development/python-modules/rubymarshal { };

  ruffus = callPackage ../development/python-modules/ruffus { };

  runway-python = callPackage ../development/python-modules/runway-python { };

  rx = callPackage ../development/python-modules/rx { };

  rxv = callPackage ../development/python-modules/rxv { };

  s2clientprotocol = callPackage ../development/python-modules/s2clientprotocol { };

  s3fs = callPackage ../development/python-modules/s3fs { };

  s3transfer = callPackage ../development/python-modules/s3transfer { };

  sabyenc3 = callPackage ../development/python-modules/sabyenc3 { };

  sabyenc = callPackage ../development/python-modules/sabyenc { };

  sacn = callPackage ../development/python-modules/sacn { };

  sacremoses = callPackage ../development/python-modules/sacremoses { };

  safe = callPackage ../development/python-modules/safe { };

  safety = callPackage ../development/python-modules/safety { };

  sagemaker = callPackage ../development/python-modules/sagemaker { };

  salmon-mail = callPackage ../development/python-modules/salmon-mail { };

  sane = callPackage ../development/python-modules/sane {
    inherit (pkgs) sane-backends;
  };

  saneyaml = callPackage ../development/python-modules/saneyaml { };

  sampledata = callPackage ../development/python-modules/sampledata { };

  samplerate = callPackage ../development/python-modules/samplerate { };

  samsungctl = callPackage ../development/python-modules/samsungctl { };

  samsungtvws = callPackage ../development/python-modules/samsungtvws { };

  sanic-auth = callPackage ../development/python-modules/sanic-auth { };

  sanic = callPackage ../development/python-modules/sanic { };

  sapi-python-client = callPackage ../development/python-modules/sapi-python-client { };

  sarge = callPackage ../development/python-modules/sarge { };

  sasmodels = callPackage ../development/python-modules/sasmodels { };

  scales = callPackage ../development/python-modules/scales { };

  scancode-toolkit = callPackage ../development/python-modules/scancode-toolkit { };

  scapy = callPackage ../development/python-modules/scapy { };

  schedule = callPackage ../development/python-modules/schedule { };

  schema = callPackage ../development/python-modules/schema { };

  schiene = callPackage ../development/python-modules/schiene { };

  scikit-bio = callPackage ../development/python-modules/scikit-bio { };

  scikit-build = callPackage ../development/python-modules/scikit-build { };

  scikit-fmm = callPackage ../development/python-modules/scikit-fmm { };

  scikit-fuzzy = callPackage ../development/python-modules/scikit-fuzzy { };

  scikitimage = callPackage ../development/python-modules/scikit-image { };

  scikitlearn = callPackage ../development/python-modules/scikitlearn {
    inherit (pkgs) gfortran glibcLocales;
  };

  scikit-optimize = callPackage ../development/python-modules/scikit-optimize { };

  scikits-odes = callPackage ../development/python-modules/scikits-odes { };

  scikit-tda = callPackage ../development/python-modules/scikit-tda { };

  scipy_1_3 = self.scipy.overridePythonAttrs (oldAttrs: rec {
    version = "1.3.3";
    src = oldAttrs.src.override {
      inherit version;
      sha256 = "02iqb7ws7fw5fd1a83hx705pzrw1imj7z0bphjsl4bfvw254xgv4";
    };
    doCheck = false;
    disabled = !isPy3k;
  });

  scipy_1_4 = self.scipy.overridePythonAttrs (oldAttrs: rec {
    version = "1.4.1";
    src = oldAttrs.src.override {
      inherit version;
      sha256 = "0ndw7zyxd2dj37775mc75zm4fcyiipnqxclc45mkpxy8lvrvpqfy";
    };
    doCheck = false;
    disabled = !isPy3k;
  });

  scipy = callPackage ../development/python-modules/scipy { };

  scour = callPackage ../development/python-modules/scour { };

  scp = callPackage ../development/python-modules/scp { };

  scramp = callPackage ../development/python-modules/scramp { };

  scrapy = callPackage ../development/python-modules/scrapy { };

  scrapy-deltafetch = callPackage ../development/python-modules/scrapy-deltafetch { };

  scrapy-fake-useragent = callPackage ../development/python-modules/scrapy-fake-useragent { };

  scrapy-splash = callPackage ../development/python-modules/scrapy-splash { };

  screeninfo = callPackage ../development/python-modules/screeninfo { };

  screenlogicpy = callPackage ../development/python-modules/screenlogicpy { };

  scripttest = callPackage ../development/python-modules/scripttest { };

  scs = callPackage ../development/python-modules/scs { scs = pkgs.scs; };

  sdnotify = callPackage ../development/python-modules/sdnotify { };

  seaborn = callPackage ../development/python-modules/seaborn { };

  seabreeze = callPackage ../development/python-modules/seabreeze { };

  seccomp = callPackage ../development/python-modules/seccomp { };

  secp256k1 = callPackage ../development/python-modules/secp256k1 {
    inherit (pkgs) secp256k1;
  };

  secretstorage = callPackage ../development/python-modules/secretstorage { };

  secure = callPackage ../development/python-modules/secure { };

  seekpath = callPackage ../development/python-modules/seekpath { };

  segments = callPackage ../development/python-modules/segments { };

  selectors2 = callPackage ../development/python-modules/selectors2 { };

  selectors34 = callPackage ../development/python-modules/selectors34 { };

  selenium = callPackage ../development/python-modules/selenium { };

  semantic-version = callPackage ../development/python-modules/semantic-version { };

  semver = callPackage ../development/python-modules/semver { };

  send2trash = callPackage ../development/python-modules/send2trash { };

  sendgrid = callPackage ../development/python-modules/sendgrid { };

  sentencepiece = callPackage ../development/python-modules/sentencepiece {
    inherit (pkgs) sentencepiece;
  };

  sentinel = callPackage ../development/python-modules/sentinel { };

  sentry-sdk = callPackage ../development/python-modules/sentry-sdk { };

  sepaxml = callPackage ../development/python-modules/sepaxml { };

  seqdiag = callPackage ../development/python-modules/seqdiag { };

<<<<<<< HEAD
  sequoia = disabledIf isPyPy (toPythonModule (pkgs.sequoia.override {
=======
  seqeval = callPackage ../development/python-modules/seqeval { };

  sequoia = disabledIf (isPyPy || !isPy3k) (toPythonModule (pkgs.sequoia.override {
>>>>>>> 9839cda8
    pythonPackages = self;
    pythonSupport = true;
  }));

  serpent = callPackage ../development/python-modules/serpent { };

  serpy = callPackage ../development/python-modules/serpy { };

  serverlessrepo = callPackage ../development/python-modules/serverlessrepo { };

  service-identity = callPackage ../development/python-modules/service_identity { };

  setproctitle = callPackage ../development/python-modules/setproctitle { };

  setuptools-git = callPackage ../development/python-modules/setuptools-git { };

  setuptools-lint = callPackage ../development/python-modules/setuptools-lint { };

  setuptools-rust = callPackage ../development/python-modules/setuptools-rust { };

  setuptools-scm = self.setuptools_scm; # added 2021-01-04
  setuptools_scm = callPackage ../development/python-modules/setuptools_scm { };

  setuptools-scm-git-archive = callPackage ../development/python-modules/setuptools-scm-git-archive { };

  setuptoolsTrial = callPackage ../development/python-modules/setuptoolstrial { };

  sexpdata = callPackage ../development/python-modules/sexpdata { };

  sfepy = callPackage ../development/python-modules/sfepy { };

  sgmllib3k = callPackage ../development/python-modules/sgmllib3k { };

  shamir-mnemonic = callPackage ../development/python-modules/shamir-mnemonic { };

  shap = callPackage ../development/python-modules/shap { };

  shapely = callPackage ../development/python-modules/shapely { };

  sharedmem = callPackage ../development/python-modules/sharedmem { };

  sharkiqpy = callPackage ../development/python-modules/sharkiqpy { };

  sh = callPackage ../development/python-modules/sh { };

  shellingham = callPackage ../development/python-modules/shellingham { };

  shiboken2 = toPythonModule (callPackage ../development/python-modules/shiboken2 {
    inherit (pkgs) cmake llvmPackages qt5;
  });

  shippai = callPackage ../development/python-modules/shippai { };

  shodan = callPackage ../development/python-modules/shodan { };

  shortuuid = callPackage ../development/python-modules/shortuuid { };

  shouldbe = callPackage ../development/python-modules/shouldbe { };

  should-dsl = callPackage ../development/python-modules/should-dsl { };

  showit = callPackage ../development/python-modules/showit { };

  shutilwhich = callPackage ../development/python-modules/shutilwhich { };

  sievelib = callPackage ../development/python-modules/sievelib { };

  signedjson = callPackage ../development/python-modules/signedjson { };

  sigtools = callPackage ../development/python-modules/sigtools { };

  simanneal = callPackage ../development/python-modules/simanneal { };

  simpleaudio = callPackage ../development/python-modules/simpleaudio { };

  simplebayes = callPackage ../development/python-modules/simplebayes { };

  simpleeval = callPackage ../development/python-modules/simpleeval { };

  simplefix = callPackage ../development/python-modules/simplefix { };

  simplegeneric = callPackage ../development/python-modules/simplegeneric { };

  simplehound = callPackage ../development/python-modules/simplehound { };

  simplejson = callPackage ../development/python-modules/simplejson { };

  simplekml = callPackage ../development/python-modules/simplekml { };

  simple-salesforce = callPackage ../development/python-modules/simple-salesforce { };

  simple-websocket-server = callPackage ../development/python-modules/simple-websocket-server { };

  simplisafe-python = callPackage ../development/python-modules/simplisafe-python { };

  simpy = callPackage ../development/python-modules/simpy { };

  signify = callPackage ../development/python-modules/signify { };

  sip = callPackage ../development/python-modules/sip { };

  sip_5 = callPackage ../development/python-modules/sip/5.x.nix { };

  six = callPackage ../development/python-modules/six { };

  skein = callPackage ../development/python-modules/skein {
    jre = pkgs.jre8; # TODO: remove override https://github.com/NixOS/nixpkgs/pull/89731
  };

  skidl = callPackage ../development/python-modules/skidl { };

  sklearn-deap = callPackage ../development/python-modules/sklearn-deap { };

  skorch = callPackage ../development/python-modules/skorch { };

  skybellpy = callPackage ../development/python-modules/skybellpy { };

  slack-sdk = callPackage ../development/python-modules/slack-sdk { };

  slackclient = callPackage ../development/python-modules/slackclient { };

  sleekxmpp = callPackage ../development/python-modules/sleekxmpp { };

  sleepyq = callPackage ../development/python-modules/sleepyq { };

  slicedimage = callPackage ../development/python-modules/slicedimage { };

  slicer = callPackage ../development/python-modules/slicer { };

  slicerator = callPackage ../development/python-modules/slicerator { };

  slimit = callPackage ../development/python-modules/slimit { };

  slither-analyzer = callPackage ../development/python-modules/slither-analyzer { };

  slixmpp = callPackage ../development/python-modules/slixmpp {
    inherit (pkgs) gnupg;
  };

  slob = callPackage ../development/python-modules/slob { };

  sly = callPackage ../development/python-modules/sly { };

  smart_open = callPackage ../development/python-modules/smart_open { };

  smartypants = callPackage ../development/python-modules/smartypants { };

  smbus-cffi = callPackage ../development/python-modules/smbus-cffi { };

  smdebug-rulesconfig = callPackage ../development/python-modules/smdebug-rulesconfig { };

  smhi-pkg = callPackage ../development/python-modules/smhi-pkg { };

  smmap2 = throw "smmap2 has been deprecated, use smmap instead."; # added 2020-03-14

  smmap = callPackage ../development/python-modules/smmap { };

  smpplib = callPackage ../development/python-modules/smpplib { };

  snack = toPythonModule (pkgs.newt.override {
    inherit (self) python;
  });

  snakebite = callPackage ../development/python-modules/snakebite { };

  snakeviz = callPackage ../development/python-modules/snakeviz { };

  snapcast = callPackage ../development/python-modules/snapcast { };

  snapshottest = callPackage ../development/python-modules/snapshottest { };

  sniffio = callPackage ../development/python-modules/sniffio { };

  snitun = callPackage ../development/python-modules/snitun { };

  snowballstemmer = callPackage ../development/python-modules/snowballstemmer { };

  snowflake-connector-python = callPackage ../development/python-modules/snowflake-connector-python { };

  snowflake-sqlalchemy = callPackage ../development/python-modules/snowflake-sqlalchemy { };

  snscrape = callPackage ../development/python-modules/snscrape { };

  snuggs = callPackage ../development/python-modules/snuggs { };

  soapysdr = toPythonModule (pkgs.soapysdr.override {
    python = self.python;
    usePython = true;
  });

  soapysdr-with-plugins = toPythonModule (pkgs.soapysdr-with-plugins.override {
    python = self.python;
    usePython = true;
  });

  sockjs = callPackage ../development/python-modules/sockjs { };

  sockjs-tornado = callPackage ../development/python-modules/sockjs-tornado { };

  socksipy-branch = callPackage ../development/python-modules/socksipy-branch { };

  soco = callPackage ../development/python-modules/soco { };

  softlayer = callPackage ../development/python-modules/softlayer { };

  solaredge = callPackage ../development/python-modules/solaredge { };

  solax = callPackage ../development/python-modules/solax { };

  solo-python = disabledIf (!pythonAtLeast "3.6") (callPackage ../development/python-modules/solo-python { });

  somajo = callPackage ../development/python-modules/somajo { };

  sopel = callPackage ../development/python-modules/sopel { };

  sorl_thumbnail = callPackage ../development/python-modules/sorl_thumbnail { };

  sortedcollections = callPackage ../development/python-modules/sortedcollections { };

  sortedcontainers = callPackage ../development/python-modules/sortedcontainers { };

  sounddevice = callPackage ../development/python-modules/sounddevice { };

  soundfile = callPackage ../development/python-modules/soundfile { };

  soupsieve = callPackage ../development/python-modules/soupsieve { };

  spacy = callPackage ../development/python-modules/spacy { };

  spacy_models = callPackage ../development/python-modules/spacy/models.nix { };

  spake2 = callPackage ../development/python-modules/spake2 { };

  spark_parser = callPackage ../development/python-modules/spark_parser { };

  sparklines = callPackage ../development/python-modules/sparklines { };

  SPARQLWrapper = callPackage ../development/python-modules/sparqlwrapper { };

  sparse = callPackage ../development/python-modules/sparse { };

  spdx-tools = callPackage ../development/python-modules/spdx-tools { };

  speaklater = callPackage ../development/python-modules/speaklater { };

  spectral-cube = callPackage ../development/python-modules/spectral-cube { };

  speedtest-cli = callPackage ../development/python-modules/speedtest-cli { };

  spglib = callPackage ../development/python-modules/spglib { };

  sphfile = callPackage ../development/python-modules/sphfile { };

  spinners = callPackage ../development/python-modules/spinners { };

  sphinxcontrib-applehelp = callPackage ../development/python-modules/sphinxcontrib-applehelp { };

  sphinxcontrib-autoapi = callPackage ../development/python-modules/sphinxcontrib-autoapi { };

  sphinxcontrib-bayesnet = callPackage ../development/python-modules/sphinxcontrib-bayesnet { };

  sphinxcontrib-bibtex = callPackage ../development/python-modules/sphinxcontrib-bibtex { };

  sphinxcontrib-blockdiag = callPackage ../development/python-modules/sphinxcontrib-blockdiag { };

  sphinxcontrib-devhelp = callPackage ../development/python-modules/sphinxcontrib-devhelp { };

  sphinxcontrib-fulltoc = callPackage ../development/python-modules/sphinxcontrib-fulltoc { };

  sphinxcontrib-htmlhelp = callPackage ../development/python-modules/sphinxcontrib-htmlhelp { };

  sphinxcontrib_httpdomain = callPackage ../development/python-modules/sphinxcontrib_httpdomain { };

  sphinxcontrib-jsmath = callPackage ../development/python-modules/sphinxcontrib-jsmath { };

  sphinxcontrib-katex = callPackage ../development/python-modules/sphinxcontrib-katex { };

  sphinxcontrib_newsfeed = callPackage ../development/python-modules/sphinxcontrib_newsfeed { };

  sphinxcontrib-openapi = callPackage ../development/python-modules/sphinxcontrib-openapi { };

  sphinxcontrib_plantuml = callPackage ../development/python-modules/sphinxcontrib_plantuml {
    inherit (pkgs) plantuml;
  };

  sphinxcontrib-qthelp = callPackage ../development/python-modules/sphinxcontrib-qthelp { };

  sphinxcontrib-serializinghtml = callPackage ../development/python-modules/sphinxcontrib-serializinghtml { };

  sphinxcontrib-spelling = callPackage ../development/python-modules/sphinxcontrib-spelling { };

  sphinxcontrib-tikz = callPackage ../development/python-modules/sphinxcontrib-tikz {
    texLive = pkgs.texlive.combine { inherit (pkgs.texlive) scheme-small standalone pgfplots; };
  };

  sphinxcontrib-websupport = callPackage ../development/python-modules/sphinxcontrib-websupport { };

  sphinx = callPackage ../development/python-modules/sphinx { };

  sphinx-argparse = callPackage ../development/python-modules/sphinx-argparse { };

  sphinx-autobuild = callPackage ../development/python-modules/sphinx-autobuild { };

  sphinx-jinja = callPackage ../development/python-modules/sphinx-jinja { };

  sphinx-material = callPackage ../development/python-modules/sphinx-material { };

  sphinx-navtree = callPackage ../development/python-modules/sphinx-navtree { };

  sphinx_pypi_upload = callPackage ../development/python-modules/sphinx_pypi_upload { };

  sphinx_rtd_theme = callPackage ../development/python-modules/sphinx_rtd_theme { };

  sphinx-serve = callPackage ../development/python-modules/sphinx-serve { };

  sphinx-testing = callPackage ../development/python-modules/sphinx-testing { };

  spidev = callPackage ../development/python-modules/spidev { };

  splinter = callPackage ../development/python-modules/splinter { };

  spotipy = callPackage ../development/python-modules/spotipy { };

  spyder = callPackage ../development/python-modules/spyder { };

  spyder_3 = callPackage ../development/python-modules/spyder/3.nix { };

  spyder-kernels = callPackage ../development/python-modules/spyder-kernels { };

  spyder-kernels_0_5 = callPackage ../development/python-modules/spyder-kernels/0.x.nix { };

  sqlalchemy = callPackage ../development/python-modules/sqlalchemy { };

  sqlalchemy-citext = callPackage ../development/python-modules/sqlalchemy-citext { };

  sqlalchemy-continuum = callPackage ../development/python-modules/sqlalchemy-continuum { };

  sqlalchemy-i18n = callPackage ../development/python-modules/sqlalchemy-i18n { };

  SQLAlchemy-ImageAttach = callPackage ../development/python-modules/sqlalchemy-imageattach { };

  sqlalchemy_migrate = callPackage ../development/python-modules/sqlalchemy-migrate { };

  sqlalchemy-utils = callPackage ../development/python-modules/sqlalchemy-utils { };

  sqlitedict = callPackage ../development/python-modules/sqlitedict { };

  sqlite-fts4 = callPackage ../development/python-modules/sqlite-fts4 { };

  sqlite-utils = callPackage ../development/python-modules/sqlite-utils { };

  sqlmap = callPackage ../development/python-modules/sqlmap { };

  sqlobject = callPackage ../development/python-modules/sqlobject { };

  sqlparse = callPackage ../development/python-modules/sqlparse { };

  sqlsoup = callPackage ../development/python-modules/sqlsoup { };

  srp = callPackage ../development/python-modules/srp { };

  srptools = callPackage ../development/python-modules/srptools { };

  srsly = callPackage ../development/python-modules/srsly { };

  srvlookup = callPackage ../development/python-modules/srvlookup { };

  ssdeep = callPackage ../development/python-modules/ssdeep { };

  ssdp = callPackage ../development/python-modules/ssdp { };

  sseclient = callPackage ../development/python-modules/sseclient { };

  sseclient-py = callPackage ../development/python-modules/sseclient-py { };

  sshpubkeys = callPackage ../development/python-modules/sshpubkeys { };

  sshtunnel = callPackage ../development/python-modules/sshtunnel { };

  sslib = callPackage ../development/python-modules/sslib { };

  sslyze = callPackage ../development/python-modules/sslyze { };

  stack-data = callPackage ../development/python-modules/stack-data { };

  starlette = callPackage ../development/python-modules/starlette {
    inherit (pkgs.darwin.apple_sdk.frameworks) ApplicationServices;
  };

  starkbank-ecdsa = callPackage ../development/python-modules/starkbank-ecdsa { };

  staticjinja = callPackage ../development/python-modules/staticjinja { };

  statistics = callPackage ../development/python-modules/statistics { };

  statsd = callPackage ../development/python-modules/statsd { };

  statsmodels = callPackage ../development/python-modules/statsmodels { };

  stdiomask = callPackage ../development/python-modules/stdiomask { };

  stem = callPackage ../development/python-modules/stem { };

  stevedore = callPackage ../development/python-modules/stevedore { };

  stm32loader = callPackage ../development/python-modules/stm32loader { };

  stone = callPackage ../development/python-modules/stone { };

  strategies = callPackage ../development/python-modules/strategies { };

  stravalib = callPackage ../development/python-modules/stravalib { };

  streamz = callPackage ../development/python-modules/streamz { };

  strict-rfc3339 = callPackage ../development/python-modules/strict-rfc3339 { };

  strictyaml = callPackage ../development/python-modules/strictyaml { };

  stringcase = callPackage ../development/python-modules/stringcase { };

  stripe = callPackage ../development/python-modules/stripe { };

  structlog = callPackage ../development/python-modules/structlog { };

  stumpy = callPackage ../development/python-modules/stumpy { };

  stups-cli-support = callPackage ../development/python-modules/stups-cli-support { };

  stups-fullstop = callPackage ../development/python-modules/stups-fullstop { };

  stups-pierone = callPackage ../development/python-modules/stups-pierone { };

  stups-tokens = callPackage ../development/python-modules/stups-tokens { };

  stups-zign = callPackage ../development/python-modules/stups-zign { };

  stytra = callPackage ../development/python-modules/stytra { };

  subarulink = callPackage ../development/python-modules/subarulink { };

  subdownloader = callPackage ../development/python-modules/subdownloader { };

  subunit = callPackage ../development/python-modules/subunit {
    inherit (pkgs) subunit cppunit check;
  };

  suds-jurko = callPackage ../development/python-modules/suds-jurko { };

  sumo = callPackage ../development/python-modules/sumo { };

  sumtypes = callPackage ../development/python-modules/sumtypes { };

  sunpy = callPackage ../development/python-modules/sunpy { };

  supervise_api = callPackage ../development/python-modules/supervise_api { };

  supervisor = callPackage ../development/python-modules/supervisor { };

  sure = callPackage ../development/python-modules/sure { };

  surepy = callPackage ../development/python-modules/surepy { };

  surt = callPackage ../development/python-modules/surt { };

  survey = callPackage ../development/python-modules/survey { };

  suseapi = callPackage ../development/python-modules/suseapi { };

  svg2tikz = callPackage ../development/python-modules/svg2tikz { };

  svglib = callPackage ../development/python-modules/svglib { };

  svg-path = callPackage ../development/python-modules/svg-path { };

  svgwrite = callPackage ../development/python-modules/svgwrite { };

  swagger-spec-validator = callPackage ../development/python-modules/swagger-spec-validator { };

  swagger-ui-bundle = callPackage ../development/python-modules/swagger-ui-bundle { };

  swisshydrodata = callPackage ../development/python-modules/swisshydrodata { };

  swspotify = callPackage ../development/python-modules/swspotify { };

  sybil = callPackage ../development/python-modules/sybil { };

  symengine = callPackage ../development/python-modules/symengine {
    inherit (pkgs) symengine;
  };

  sympy = callPackage ../development/python-modules/sympy { };

  systembridge = callPackage ../development/python-modules/systembridge { };

  systemd = callPackage ../development/python-modules/systemd {
    inherit (pkgs) systemd;
  };

  sysv_ipc = callPackage ../development/python-modules/sysv_ipc { };

  tableaudocumentapi = callPackage ../development/python-modules/tableaudocumentapi { };

  tables = callPackage ../development/python-modules/tables {
    hdf5 = pkgs.hdf5_1_10;
  };

  tablib = callPackage ../development/python-modules/tablib { };

  tabulate = callPackage ../development/python-modules/tabulate { };

  tabview = callPackage ../development/python-modules/tabview { };

  tadasets = callPackage ../development/python-modules/tadasets { };

  tag-expressions = callPackage ../development/python-modules/tag-expressions { };

  tahoma-api = callPackage ../development/python-modules/tahoma-api { };

  tailer = callPackage ../development/python-modules/tailer { };

  tasklib = callPackage ../development/python-modules/tasklib { };

  taskw = callPackage ../development/python-modules/taskw { };

  tatsu = callPackage ../development/python-modules/tatsu { };

  tblib = callPackage ../development/python-modules/tblib { };

  tbm-utils = callPackage ../development/python-modules/tbm-utils { };

  telegram = callPackage ../development/python-modules/telegram { };

  telethon = callPackage ../development/python-modules/telethon {
    inherit (pkgs) openssl;
  };

  telethon-session-sqlalchemy = callPackage ../development/python-modules/telethon-session-sqlalchemy { };

  telfhash = callPackage ../development/python-modules/telfhash { };

  tempita = callPackage ../development/python-modules/tempita { };

  tempora = callPackage ../development/python-modules/tempora { };

  tenacity = callPackage ../development/python-modules/tenacity { };

  tensorboard-plugin-profile = callPackage ../development/python-modules/tensorboard-plugin-profile { };

  tensorboard-plugin-wit = callPackage ../development/python-modules/tensorboard-plugin-wit {};

  tensorboardx = callPackage ../development/python-modules/tensorboardx { };

  tensorflow-bin_2 = callPackage ../development/python-modules/tensorflow/bin.nix {
    cudaSupport = pkgs.config.cudaSupport or false;
    inherit (pkgs.linuxPackages) nvidia_x11;
    cudatoolkit = pkgs.cudatoolkit_11_0;
    cudnn = pkgs.cudnn_cudatoolkit_11_0;
  };

  tensorflow-bin = self.tensorflow-bin_2;

  tensorflow-build_2 = callPackage ../development/python-modules/tensorflow {
    cudaSupport = pkgs.config.cudaSupport or false;
    cudatoolkit = pkgs.cudatoolkit_11_0;
    cudnn = pkgs.cudnn_cudatoolkit_11_0;
    nccl = pkgs.nccl_cudatoolkit_11;
    inherit (pkgs.darwin.apple_sdk.frameworks) Foundation Security;
    flatbuffers-core = pkgs.flatbuffers;
    flatbuffers-python = self.flatbuffers;
    lmdb-core = pkgs.lmdb;
  };

  tensorflow-build = self.tensorflow-build_2;

  tensorflow-estimator_2 = callPackage ../development/python-modules/tensorflow-estimator { };

  tensorflow-estimator = self.tensorflow-estimator_2;

  tensorflow-probability = callPackage ../development/python-modules/tensorflow-probability { };

  tensorflow = self.tensorflow_2;
  tensorflow_2 = self.tensorflow-build_2;

  tensorflow-tensorboard_2 = callPackage ../development/python-modules/tensorflow-tensorboard { };

  tensorflow-tensorboard = self.tensorflow-tensorboard_2;

  tensorflowWithCuda = self.tensorflow.override {
    cudaSupport = true;
  };

  tensorflowWithoutCuda = self.tensorflow.override {
    cudaSupport = false;
  };

  tensorly = callPackage ../development/python-modules/tensorly { };

  tellduslive = callPackage ../development/python-modules/tellduslive { };

  termcolor = callPackage ../development/python-modules/termcolor { };

  terminado = callPackage ../development/python-modules/terminado { };

  terminaltables = callPackage ../development/python-modules/terminaltables { };

  termplotlib = callPackage ../development/python-modules/termplotlib { };

  termstyle = callPackage ../development/python-modules/termstyle { };

  tern = callPackage ../development/python-modules/tern { };

  teslajsonpy = callPackage ../development/python-modules/teslajsonpy { };

  tess = callPackage ../development/python-modules/tess { };

  tesserocr = callPackage ../development/python-modules/tesserocr { };

  testfixtures = callPackage ../development/python-modules/testfixtures { };

  textfsm = callPackage ../development/python-modules/textfsm { };

  testing-common-database = callPackage ../development/python-modules/testing-common-database { };

  testing-postgresql = callPackage ../development/python-modules/testing-postgresql { };

  testpath = callPackage ../development/python-modules/testpath { };

  testrepository = callPackage ../development/python-modules/testrepository { };

  testresources = callPackage ../development/python-modules/testresources { };

  testscenarios = callPackage ../development/python-modules/testscenarios { };

  testtools = callPackage ../development/python-modules/testtools { };

  test-tube = callPackage ../development/python-modules/test-tube { };

  textacy = callPackage ../development/python-modules/textacy { };

  texttable = callPackage ../development/python-modules/texttable { };

  text-unidecode = callPackage ../development/python-modules/text-unidecode { };

  textwrap3 = callPackage ../development/python-modules/textwrap3 { };

  tflearn = callPackage ../development/python-modules/tflearn { };

  Theano = callPackage ../development/python-modules/Theano rec {
    cudaSupport = pkgs.config.cudaSupport or false;
    cudnnSupport = cudaSupport;
    inherit (pkgs.linuxPackages) nvidia_x11;
  };

  TheanoWithCuda = self.Theano.override {
    cudaSupport = true;
    cudnnSupport = true;
  };

  TheanoWithoutCuda = self.Theano.override {
    cudaSupport = false;
    cudnnSupport = false;
  };

  thespian = callPackage ../development/python-modules/thespian { };

  thinc = callPackage ../development/python-modules/thinc { };

  threadpool = callPackage ../development/python-modules/threadpool { };

  threadpoolctl = callPackage ../development/python-modules/threadpoolctl { };

  three-merge = callPackage ../development/python-modules/three-merge { };

  thrift = callPackage ../development/python-modules/thrift { };

  thumborPexif = callPackage ../development/python-modules/thumborpexif { };

  tkinter = let
    py = python.override { x11Support=true; };
  in callPackage ../development/python-modules/tkinter { py = py; };

  tidylib = callPackage ../development/python-modules/pytidylib { };

  tifffile = callPackage ../development/python-modules/tifffile { };

  tiledb = callPackage ../development/python-modules/tiledb {
    inherit (pkgs) tiledb;
  };

  tilestache = callPackage ../development/python-modules/tilestache { };

  timelib = callPackage ../development/python-modules/timelib { };

  timeout-decorator = callPackage ../development/python-modules/timeout-decorator { };

  timezonefinder = callPackage ../development/python-modules/timezonefinder { };

  tinycss2 = callPackage ../development/python-modules/tinycss2 { };

  tinycss = callPackage ../development/python-modules/tinycss { };

  tinydb = callPackage ../development/python-modules/tinydb { };

  tinyobjloader-py = callPackage ../development/python-modules/tinyobjloader-py { };

  tissue = callPackage ../development/python-modules/tissue { };

  titlecase = callPackage ../development/python-modules/titlecase { };

  tld = callPackage ../development/python-modules/tld { };

  tldextract = callPackage ../development/python-modules/tldextract { };

  tlsh = callPackage ../development/python-modules/tlsh { };

  tlslite-ng = callPackage ../development/python-modules/tlslite-ng { };

  tls-parser = callPackage ../development/python-modules/tls-parser { };

  tmb = callPackage ../development/python-modules/tmb { };

  todoist = callPackage ../development/python-modules/todoist { };

  toggl-cli = callPackage ../development/python-modules/toggl-cli { };

  tokenizers = toPythonModule (callPackage ../development/python-modules/tokenizers { });

  tokenize-rt = toPythonModule (callPackage ../development/python-modules/tokenize-rt { });

  tokenlib = callPackage ../development/python-modules/tokenlib { };

  toml = callPackage ../development/python-modules/toml { };

  tomlkit = callPackage ../development/python-modules/tomlkit { };

  toolz = callPackage ../development/python-modules/toolz { };

  toonapi = callPackage ../development/python-modules/toonapi { };

  toposort = callPackage ../development/python-modules/toposort { };

  topydo = throw "python3Packages.topydo was moved to topydo"; # 2017-09-22

  torchgpipe = callPackage ../development/python-modules/torchgpipe { };

  torchvision = callPackage ../development/python-modules/torchvision { };

  tornado = callPackage ../development/python-modules/tornado { };

  # Used by circus and grab-site, 2020-08-29
  tornado_4 = callPackage ../development/python-modules/tornado/4.nix { };

  # Used by streamlit, graphite_beacon, 2021-01-29
  tornado_5 = callPackage ../development/python-modules/tornado/5.nix { };

  towncrier = callPackage ../development/python-modules/towncrier {
    inherit (pkgs) git;
  };

  tox = callPackage ../development/python-modules/tox { };

  tpm2-pytss = callPackage ../development/python-modules/tpm2-pytss { };

  tqdm = callPackage ../development/python-modules/tqdm { };

  traceback2 = callPackage ../development/python-modules/traceback2 { };

  tracing = callPackage ../development/python-modules/tracing { };

  trackpy = callPackage ../development/python-modules/trackpy { };

  traitlets = callPackage ../development/python-modules/traitlets { };

  traits = callPackage ../development/python-modules/traits { };

  traitsui = callPackage ../development/python-modules/traitsui { };

  traittypes = callPackage ../development/python-modules/traittypes { };

  transaction = callPackage ../development/python-modules/transaction { };

  transformers = callPackage ../development/python-modules/transformers { };

  transforms3d = callPackage ../development/python-modules/transforms3d { };

  transip = callPackage ../development/python-modules/transip { };

  transitions = callPackage ../development/python-modules/transitions { };

  translationstring = callPackage ../development/python-modules/translationstring { };

  transmission-rpc = callPackage ../development/python-modules/transmission-rpc { };

  transmissionrpc = callPackage ../development/python-modules/transmissionrpc { };

  treq = callPackage ../development/python-modules/treq { };

  trezor_agent = callPackage ../development/python-modules/trezor_agent { };

  trezor = callPackage ../development/python-modules/trezor { };

  trimesh = callPackage ../development/python-modules/trimesh { };

  trio = callPackage ../development/python-modules/trio {
    pytestCheckHook = self.pytestCheckHook_6_1;
  };

  trueskill = callPackage ../development/python-modules/trueskill { };

  trustme = callPackage ../development/python-modules/trustme { };

  trytond = callPackage ../development/python-modules/trytond { };

  tunigo = callPackage ../development/python-modules/tunigo { };

  tubeup = callPackage ../development/python-modules/tubeup { };

  tumpa = callPackage ../development/python-modules/tumpa { };

  tuyaha = callPackage ../development/python-modules/tuyaha { };

  tvdb_api = callPackage ../development/python-modules/tvdb_api { };

  tvnamer = callPackage ../development/python-modules/tvnamer { };

  tweedledum = callPackage ../development/python-modules/tweedledum { };

  tweepy = callPackage ../development/python-modules/tweepy { };

  twentemilieu = callPackage ../development/python-modules/twentemilieu { };

  twiggy = callPackage ../development/python-modules/twiggy { };

  twilio = callPackage ../development/python-modules/twilio { };

  twill = callPackage ../development/python-modules/twill { };

  twine = callPackage ../development/python-modules/twine { };

  twinkly-client = callPackage ../development/python-modules/twinkly-client { };

  twisted = callPackage ../development/python-modules/twisted { };

  twitch-python = callPackage ../development/python-modules/twitch-python { };

  twitter = callPackage ../development/python-modules/twitter { };

  twitter-common-collections = callPackage ../development/python-modules/twitter-common-collections { };

  twitter-common-confluence = callPackage ../development/python-modules/twitter-common-confluence { };

  twitter-common-dirutil = callPackage ../development/python-modules/twitter-common-dirutil { };

  twitter-common-lang = callPackage ../development/python-modules/twitter-common-lang { };

  twitter-common-log = callPackage ../development/python-modules/twitter-common-log { };

  twitter-common-options = callPackage ../development/python-modules/twitter-common-options { };

  twitterapi = callPackage ../development/python-modules/twitterapi { };

  twofish = callPackage ../development/python-modules/twofish { };

  txaio = callPackage ../development/python-modules/txaio { };

  txamqp = callPackage ../development/python-modules/txamqp { };

  txdbus = callPackage ../development/python-modules/txdbus { };

  txgithub = callPackage ../development/python-modules/txgithub { };

  txrequests = callPackage ../development/python-modules/txrequests { };

  txtorcon = callPackage ../development/python-modules/txtorcon { };

  typecode = callPackage ../development/python-modules/typecode { };

  typecode-libmagic = callPackage ../development/python-modules/typecode/libmagic.nix {
    inherit (pkgs) file zlib;
  };

  typed-ast = callPackage ../development/python-modules/typed-ast { };

  typeguard = callPackage ../development/python-modules/typeguard { };

  typer = callPackage ../development/python-modules/typer { };

  typesentry = callPackage ../development/python-modules/typesentry { };

  typesystem = callPackage ../development/python-modules/typesystem { };

  typing = null;

  typing-extensions = callPackage ../development/python-modules/typing-extensions { };

  typing-inspect = callPackage ../development/python-modules/typing-inspect { };

  typogrify = callPackage ../development/python-modules/typogrify { };

  tzdata = callPackage ../development/python-modules/tzdata { };

  tzlocal = callPackage ../development/python-modules/tzlocal { };

  uamqp = callPackage ../development/python-modules/uamqp {
    inherit (pkgs.darwin.apple_sdk.frameworks) CFNetwork CoreFoundation Security;
  };

  ua-parser = callPackage ../development/python-modules/ua-parser { };

  uarray = callPackage ../development/python-modules/uarray { };

  ueberzug = callPackage ../development/python-modules/ueberzug {
    inherit (pkgs.xorg) libX11 libXext;
  };

  ufonormalizer = callPackage ../development/python-modules/ufonormalizer { };

  ufoprocessor = callPackage ../development/python-modules/ufoprocessor { };

  ujson = callPackage ../development/python-modules/ujson { };

  ukpostcodeparser = callPackage ../development/python-modules/ukpostcodeparser { };

  umalqurra = callPackage ../development/python-modules/umalqurra { };

  umap-learn = callPackage ../development/python-modules/umap-learn { };

  u-msgpack-python = callPackage ../development/python-modules/u-msgpack-python { };

  uncertainties = callPackage ../development/python-modules/uncertainties { };

  uncompyle6 = callPackage ../development/python-modules/uncompyle6 { };

  unicodecsv = callPackage ../development/python-modules/unicodecsv { };

  unicodedata2 = callPackage ../development/python-modules/unicodedata2 { };

  unicode-slugify = callPackage ../development/python-modules/unicode-slugify { };

  unicorn = callPackage ../development/python-modules/unicorn {
    unicorn-emu = pkgs.unicorn;
  };

  unidecode = callPackage ../development/python-modules/unidecode { };

  unidiff = callPackage ../development/python-modules/unidiff { };

  unifi = callPackage ../development/python-modules/unifi { };

  unify = callPackage ../development/python-modules/unify { };

  unifiled = callPackage ../development/python-modules/unifiled { };

  units = callPackage ../development/python-modules/units { };

  unittest2 = callPackage ../development/python-modules/unittest2 { };

  unittest-data-provider = callPackage ../development/python-modules/unittest-data-provider { };

  unittest-xml-reporting = callPackage ../development/python-modules/unittest-xml-reporting { };

  unpaddedbase64 = callPackage ../development/python-modules/unpaddedbase64 { };

  unrardll = callPackage ../development/python-modules/unrardll { };

  unrpa = callPackage ../development/python-modules/unrpa { };

  untangle = callPackage ../development/python-modules/untangle { };

  untokenize = callPackage ../development/python-modules/untokenize { };

  upass = callPackage ../development/python-modules/upass { };

  update_checker = callPackage ../development/python-modules/update_checker { };

  update-copyright = callPackage ../development/python-modules/update-copyright { };

  update-dotdee = callPackage ../development/python-modules/update-dotdee { };

  upnpy = callPackage ../development/python-modules/upnpy { };

  uproot3 = callPackage ../development/python-modules/uproot3 { };

  uproot3-methods = callPackage ../development/python-modules/uproot3-methods { };

  uptime = callPackage ../development/python-modules/uptime { };

  uranium = callPackage ../development/python-modules/uranium { };

  uritemplate = callPackage ../development/python-modules/uritemplate { };

  uritools = callPackage ../development/python-modules/uritools { };

  url-normalize = callPackage ../development/python-modules/url-normalize { };

  urlgrabber = callPackage ../development/python-modules/urlgrabber { };

  urllib3 = callPackage ../development/python-modules/urllib3 {
    pytestCheckHook = self.pytestCheckHook_6_1;
  };

  urlpy = callPackage ../development/python-modules/urlpy { };

  urwid = callPackage ../development/python-modules/urwid { };

  urwidtrees = callPackage ../development/python-modules/urwidtrees { };

  urwid-readline = callPackage ../development/python-modules/urwid-readline { };

  usbtmc = callPackage ../development/python-modules/usbtmc { };

  us = callPackage ../development/python-modules/us { };

  user-agents = callPackage ../development/python-modules/user-agents { };

  userpath = callPackage ../development/python-modules/userpath { };

  utils = callPackage ../development/python-modules/utils { };

  uuid = callPackage ../development/python-modules/uuid { };

  uvcclient = callPackage ../development/python-modules/uvcclient { };

  uvicorn = callPackage ../development/python-modules/uvicorn { };

  uvloop = callPackage ../development/python-modules/uvloop {
    inherit (pkgs.darwin.apple_sdk.frameworks) ApplicationServices CoreServices;
  };

  validate-email = callPackage ../development/python-modules/validate-email { };

  validators = callPackage ../development/python-modules/validators { };

  validictory = callPackage ../development/python-modules/validictory { };

  variants = callPackage ../development/python-modules/variants { };

  varint = callPackage ../development/python-modules/varint { };

  vcrpy = callPackage ../development/python-modules/vcrpy { };

  vcver = callPackage ../development/python-modules/vcver { };

  vcversioner = callPackage ../development/python-modules/vcversioner { };

  vdf = callPackage ../development/python-modules/vdf { };

  vdirsyncer = callPackage ../development/python-modules/vdirsyncer { };

  vega = callPackage ../development/python-modules/vega { };

  vega_datasets = callPackage ../development/python-modules/vega_datasets { };

  venstarcolortouch = callPackage ../development/python-modules/venstarcolortouch { };

  venusian = callPackage ../development/python-modules/venusian { };

  verboselogs = callPackage ../development/python-modules/verboselogs { };

  versioneer = callPackage ../development/python-modules/versioneer { };

  versiontools = callPackage ../development/python-modules/versiontools { };

  vertica-python = callPackage ../development/python-modules/vertica-python { };

  veryprettytable = callPackage ../development/python-modules/veryprettytable { };

  vidstab = callPackage ../development/python-modules/vidstab { };

  ViennaRNA = toPythonModule pkgs.ViennaRNA;

  viewstate = callPackage ../development/python-modules/viewstate { };

  vine = callPackage ../development/python-modules/vine { };

  virtkey = callPackage ../development/python-modules/virtkey { };

  virtual-display = callPackage ../development/python-modules/virtual-display { };

  virtualenv = callPackage ../development/python-modules/virtualenv { };

  virtualenv-clone = callPackage ../development/python-modules/virtualenv-clone { };

  virtualenvwrapper = callPackage ../development/python-modules/virtualenvwrapper { };

  visitor = callPackage ../development/python-modules/visitor { };

  vispy = callPackage ../development/python-modules/vispy { };

  vivisect = callPackage ../development/python-modules/vivisect { };

  viv-utils = callPackage ../development/python-modules/viv-utils { };

  vmprof = callPackage ../development/python-modules/vmprof { };

  vncdo = callPackage ../development/python-modules/vncdo { };

  vobject = callPackage ../development/python-modules/vobject { };

  volkszaehler = callPackage ../development/python-modules/volkszaehler { };

  voluptuous = callPackage ../development/python-modules/voluptuous { };

  voluptuous-serialize = callPackage ../development/python-modules/voluptuous-serialize { };

  vowpalwabbit = callPackage ../development/python-modules/vowpalwabbit { };

  vsts = callPackage ../development/python-modules/vsts { };

  vsts-cd-manager = callPackage ../development/python-modules/vsts-cd-manager { };

  vsure = callPackage ../development/python-modules/vsure { };

  vtk = self.vtk_7;
  vtk_7 = toPythonModule (pkgs.vtk_7.override {
    pythonInterpreter = python;
    enablePython = true;
  });
  vtk_8 = toPythonModule (pkgs.vtk_8.override {
    pythonInterpreter = python;
    enablePython = true;
  });
  vtk_9 = toPythonModule (pkgs.vtk_9.override {
    pythonInterpreter = python;
    enablePython = true;
  });

  vultr = callPackage ../development/python-modules/vultr { };

  vulture = callPackage ../development/python-modules/vulture { };

  vxi11 = callPackage ../development/python-modules/vxi11 { };

  vyper = callPackage ../development/compilers/vyper { };

  w3lib = callPackage ../development/python-modules/w3lib { };

  wadllib = callPackage ../development/python-modules/wadllib { };

  waitress = callPackage ../development/python-modules/waitress { };

  waitress-django = callPackage ../development/python-modules/waitress-django { };

  wakeonlan = callPackage ../development/python-modules/wakeonlan { };

  Wand = callPackage ../development/python-modules/Wand { };

  warlock = callPackage ../development/python-modules/warlock { };

  warrant = callPackage ../development/python-modules/warrant { };

  waqiasync = callPackage ../development/python-modules/waqiasync { };

  wasabi = callPackage ../development/python-modules/wasabi { };

  wasm = callPackage ../development/python-modules/wasm { };

  wasmer = callPackage ../development/python-modules/wasmer { };

  watchdog = callPackage ../development/python-modules/watchdog {
    inherit (pkgs.darwin.apple_sdk.frameworks) CoreServices;
  };

  waterfurnace = callPackage ../development/python-modules/waterfurnace { };

  WazeRouteCalculator = callPackage ../development/python-modules/WazeRouteCalculator { };

  wcmatch = callPackage ../development/python-modules/wcmatch { };

  wcwidth = callPackage ../development/python-modules/wcwidth { };

  weasyprint = callPackage ../development/python-modules/weasyprint { };

  webapp2 = callPackage ../development/python-modules/webapp2 { };

  webassets = callPackage ../development/python-modules/webassets { };

  web = callPackage ../development/python-modules/web { };

  web-cache = callPackage ../development/python-modules/web-cache { };

  webcolors = callPackage ../development/python-modules/webcolors { };

  webdavclient3 = callPackage ../development/python-modules/webdavclient3 { };

  webencodings = callPackage ../development/python-modules/webencodings { };

  webexteamssdk = callPackage ../development/python-modules/webexteamssdk { };

  webhelpers = callPackage ../development/python-modules/webhelpers { };

  webob = callPackage ../development/python-modules/webob { };

  weboob = callPackage ../development/python-modules/weboob { };

  webrtcvad = callPackage ../development/python-modules/webrtcvad { };

  websocket_client = callPackage ../development/python-modules/websocket_client { };

  websockets = callPackage ../development/python-modules/websockets { };

  websockify = callPackage ../development/python-modules/websockify { };

  webtest = callPackage ../development/python-modules/webtest { };

  webthing = callPackage ../development/python-modules/webthing { };

  werkzeug = callPackage ../development/python-modules/werkzeug {
    pytestCheckHook = self.pytestCheckHook_6_1;
  };

  west = callPackage ../development/python-modules/west { };

  wfuzz = callPackage ../development/python-modules/wfuzz { };

  wget = callPackage ../development/python-modules/wget { };

  wheel = callPackage ../development/python-modules/wheel { };

  whichcraft = callPackage ../development/python-modules/whichcraft { };

  whisper = callPackage ../development/python-modules/whisper { };

  whitenoise = callPackage ../development/python-modules/whitenoise { };

  whois = callPackage ../development/python-modules/whois { };

  whoosh = callPackage ../development/python-modules/whoosh { };

  widgetsnbextension = callPackage ../development/python-modules/widgetsnbextension { };

  wiffi = callPackage ../development/python-modules/wiffi { };

  willow = callPackage ../development/python-modules/willow { };

  winacl = callPackage ../development/python-modules/winacl { };

  winsspi = callPackage ../development/python-modules/winsspi { };

  wled = callPackage ../development/python-modules/wled { };

  woob = callPackage ../development/python-modules/woob { };

  woodblock = callPackage ../development/python-modules/woodblock { };

  word2vec = callPackage ../development/python-modules/word2vec { };

  wordcloud = callPackage ../development/python-modules/wordcloud { };

  wordfreq = callPackage ../development/python-modules/wordfreq { };

  worldengine = callPackage ../development/python-modules/worldengine { };

  wrapio = callPackage ../development/python-modules/wrapio { };

  wrapt = callPackage ../development/python-modules/wrapt { };

  wrf-python = callPackage ../development/python-modules/wrf-python { };

  ws4py = callPackage ../development/python-modules/ws4py { };

  wsgi-intercept = callPackage ../development/python-modules/wsgi-intercept { };

  wsgiproxy2 = callPackage ../development/python-modules/wsgiproxy2 { };

  wsgitools = callPackage ../development/python-modules/wsgitools { };

  WSME = callPackage ../development/python-modules/WSME { };

  wsnsimpy = callPackage ../development/python-modules/wsnsimpy { };

  wsproto = if (pythonAtLeast "3.6") then
    callPackage ../development/python-modules/wsproto { }
  else
    callPackage ../development/python-modules/wsproto/0.14.nix { };

  wtforms = callPackage ../development/python-modules/wtforms { };

  wtf-peewee = callPackage ../development/python-modules/wtf-peewee { };

  wurlitzer = callPackage ../development/python-modules/wurlitzer { };

  wxPython_4_0 = callPackage ../development/python-modules/wxPython/4.0.nix {
    inherit (pkgs.darwin.apple_sdk.frameworks) AudioToolbox Carbon Cocoa CoreFoundation IOKit OpenGL;
    wxGTK = pkgs.wxGTK30.override {
      withGtk2 = false;
      withWebKit = true;
    };
  };

  wxPython_4_1 = callPackage ../development/python-modules/wxPython/4.1.nix {
    wxGTK = pkgs.wxGTK31.override {
      withGtk2 = false;
      withWebKit = true;
    };
  };

  x11_hash = callPackage ../development/python-modules/x11_hash { };

  x256 = callPackage ../development/python-modules/x256 { };

  xapian = callPackage ../development/python-modules/xapian {
    inherit (pkgs) xapian;
  };

  xapp = callPackage ../development/python-modules/xapp {
    inherit (pkgs) gtk3 gobject-introspection polkit;
    inherit (pkgs.cinnamon) xapps;
  };

  xarray = callPackage ../development/python-modules/xarray { };

  xattr = callPackage ../development/python-modules/xattr { };

  xboxapi = callPackage ../development/python-modules/xboxapi { };

  xcffib = callPackage ../development/python-modules/xcffib { };

  xdg = callPackage ../development/python-modules/xdg { };

  xdis = callPackage ../development/python-modules/xdis { };

  xdot = callPackage ../development/python-modules/xdot { };

  xenomapper = callPackage ../applications/science/biology/xenomapper { };

  xgboost = callPackage ../development/python-modules/xgboost {
    inherit (pkgs) xgboost;
  };

  xhtml2pdf = callPackage ../development/python-modules/xhtml2pdf { };

  xkcdpass = callPackage ../development/python-modules/xkcdpass { };

  xknx = callPackage ../development/python-modules/xknx { };

  xlib = callPackage ../development/python-modules/xlib { };

  xlrd = callPackage ../development/python-modules/xlrd { };

  xlsx2csv = callPackage ../development/python-modules/xlsx2csv { };

  XlsxWriter = callPackage ../development/python-modules/XlsxWriter { };

  xlwt = callPackage ../development/python-modules/xlwt { };

  xml2rfc = callPackage ../development/python-modules/xml2rfc { };

  xmldiff = callPackage ../development/python-modules/xmldiff { };

  xmljson = callPackage ../development/python-modules/xmljson { };

  xmlschema = callPackage ../development/python-modules/xmlschema { };

  xmlsec = callPackage ../development/python-modules/xmlsec {
    inherit (pkgs) libxslt libxml2 libtool pkg-config xmlsec;
  };

  xmltodict = callPackage ../development/python-modules/xmltodict { };

  xmodem = callPackage ../development/python-modules/xmodem { };

  xnd = callPackage ../development/python-modules/xnd { };

  xpath-expressions = callPackage ../development/python-modules/xpath-expressions { };

  xpybutil = callPackage ../development/python-modules/xpybutil { };

  xstatic-bootbox = callPackage ../development/python-modules/xstatic-bootbox { };

  xstatic-bootstrap = callPackage ../development/python-modules/xstatic-bootstrap { };

  xstatic = callPackage ../development/python-modules/xstatic { };

  xstatic-jquery = callPackage ../development/python-modules/xstatic-jquery { };

  xstatic-jquery-file-upload = callPackage ../development/python-modules/xstatic-jquery-file-upload { };

  xstatic-jquery-ui = callPackage ../development/python-modules/xstatic-jquery-ui { };

  xstatic-pygments = callPackage ../development/python-modules/xstatic-pygments { };

  xvfbwrapper = callPackage ../development/python-modules/xvfbwrapper {
    inherit (pkgs.xorg) xorgserver;
  };

  xxhash = callPackage ../development/python-modules/xxhash { };

  yahooweather = callPackage ../development/python-modules/yahooweather { };

  yalesmartalarmclient = callPackage ../development/python-modules/yalesmartalarmclient { };

  yalexs = callPackage ../development/python-modules/yalexs { };

  yamale = callPackage ../development/python-modules/yamale { };

  yamllint = callPackage ../development/python-modules/yamllint { };

  yamlloader = callPackage ../development/python-modules/yamlloader { };

  yamlordereddictloader = callPackage ../development/python-modules/yamlordereddictloader { };

  yanc = callPackage ../development/python-modules/yanc { };

  yapf = callPackage ../development/python-modules/yapf { };

  yappi = callPackage ../development/python-modules/yappi { };

  Yapsy = callPackage ../development/python-modules/yapsy { };

  yara-python = callPackage ../development/python-modules/yara-python { };

  yarg = callPackage ../development/python-modules/yarg { };

  yarl = callPackage ../development/python-modules/yarl { };

  yaswfp = callPackage ../development/python-modules/yaswfp { };

  yattag = callPackage ../development/python-modules/yattag { };

  ydiff = callPackage ../development/python-modules/ydiff { };

  yeelight = callPackage ../development/python-modules/yeelight { };

  yfinance = callPackage ../development/python-modules/yfinance { };

  yoda = toPythonModule (pkgs.yoda.override { inherit python; });

  youtube-dl = callPackage ../tools/misc/youtube-dl { };

  youtube-dl-light = callPackage ../tools/misc/youtube-dl {
    ffmpegSupport = false;
    phantomjsSupport = false;
  };

  yowsup = callPackage ../development/python-modules/yowsup { };

  yq = callPackage ../development/python-modules/yq {
    inherit (pkgs) jq;
  };

  ytmusicapi = callPackage ../development/python-modules/ytmusicapi { };

  yubico-client = callPackage ../development/python-modules/yubico-client { };

  z3c-checkversions = callPackage ../development/python-modules/z3c-checkversions { };

  z3 = (toPythonModule (pkgs.z3.override {
    inherit python;
  })).python;

  zake = callPackage ../development/python-modules/zake { };

  zarr = callPackage ../development/python-modules/zarr { };

  zc_buildout221 = callPackage ../development/python-modules/buildout { };

  zc_buildout = self.zc_buildout221; # A patched version of buildout, useful for buildout based development on Nix

  zc_buildout_nix = callPackage ../development/python-modules/buildout-nix { };

  zc_lockfile = callPackage ../development/python-modules/zc_lockfile { };

  zconfig = callPackage ../development/python-modules/zconfig { };

  zdaemon = callPackage ../development/python-modules/zdaemon { };

  zeek = toPythonModule (pkgs.zeek.override {
    python3 = python;
  }).py;

  zeep = callPackage ../development/python-modules/zeep { };

  zeitgeist = (toPythonModule (pkgs.zeitgeist.override {
    python3 = python;
  })).py;

  zeroc-ice = callPackage ../development/python-modules/zeroc-ice { };

  zeroconf = callPackage ../development/python-modules/zeroconf { };

  zerorpc = callPackage ../development/python-modules/zerorpc { };

  zetup = callPackage ../development/python-modules/zetup { };

  zha-quirks = callPackage ../development/python-modules/zha-quirks { };

  zict = callPackage ../development/python-modules/zict { };

  zigpy = callPackage ../development/python-modules/zigpy { };

  zigpy-cc = callPackage ../development/python-modules/zigpy-cc { };

  zigpy-deconz = callPackage ../development/python-modules/zigpy-deconz { };

  zigpy-xbee = callPackage ../development/python-modules/zigpy-xbee { };

  zigpy-zigate = callPackage ../development/python-modules/zigpy-zigate { };

  zigpy-znp = callPackage ../development/python-modules/zigpy-znp { };

  zimports = callPackage ../development/python-modules/zimports { };

  zipfile36 = callPackage ../development/python-modules/zipfile36 { };

  zipp = callPackage ../development/python-modules/zipp { };

  zipstream = callPackage ../development/python-modules/zipstream { };

  zm-py = callPackage ../development/python-modules/zm-py { };

  zodb = callPackage ../development/python-modules/zodb { };

  zodbpickle = callPackage ../development/python-modules/zodbpickle { };

  zope_broken = callPackage ../development/python-modules/zope_broken { };

  zope_component = callPackage ../development/python-modules/zope_component { };

  zope_configuration = callPackage ../development/python-modules/zope_configuration { };

  zope_contenttype = callPackage ../development/python-modules/zope_contenttype { };

  zope_copy = callPackage ../development/python-modules/zope_copy { };

  zope-deferredimport = callPackage ../development/python-modules/zope-deferredimport { };

  zope_deprecation = callPackage ../development/python-modules/zope_deprecation { };

  zope_dottedname = callPackage ../development/python-modules/zope_dottedname { };

  zope_event = callPackage ../development/python-modules/zope_event { };

  zope_exceptions = callPackage ../development/python-modules/zope_exceptions { };

  zope_filerepresentation = callPackage ../development/python-modules/zope_filerepresentation { };

  zope-hookable = callPackage ../development/python-modules/zope-hookable { };

  zope_i18nmessageid = callPackage ../development/python-modules/zope_i18nmessageid { };

  zope_interface = callPackage ../development/python-modules/zope_interface { };

  zope_lifecycleevent = callPackage ../development/python-modules/zope_lifecycleevent { };

  zope_location = callPackage ../development/python-modules/zope_location { };

  zope_proxy = callPackage ../development/python-modules/zope_proxy { };

  zope_schema = callPackage ../development/python-modules/zope_schema { };

  zope_size = callPackage ../development/python-modules/zope_size { };

  zope_testing = callPackage ../development/python-modules/zope_testing { };

  zope_testrunner = callPackage ../development/python-modules/zope_testrunner { };

  zopfli = callPackage ../development/python-modules/zopfli { };

  zstandard = callPackage ../development/python-modules/zstandard { };

  zstd = callPackage ../development/python-modules/zstd {
    inherit (pkgs) zstd;
  };

  zulip = callPackage ../development/python-modules/zulip { };

  zwave-js-server-python = callPackage ../development/python-modules/zwave-js-server-python { };

  zxcvbn = callPackage ../development/python-modules/zxcvbn { };
}<|MERGE_RESOLUTION|>--- conflicted
+++ resolved
@@ -7307,13 +7307,9 @@
 
   seqdiag = callPackage ../development/python-modules/seqdiag { };
 
-<<<<<<< HEAD
+  seqeval = callPackage ../development/python-modules/seqeval { };
+
   sequoia = disabledIf isPyPy (toPythonModule (pkgs.sequoia.override {
-=======
-  seqeval = callPackage ../development/python-modules/seqeval { };
-
-  sequoia = disabledIf (isPyPy || !isPy3k) (toPythonModule (pkgs.sequoia.override {
->>>>>>> 9839cda8
     pythonPackages = self;
     pythonSupport = true;
   }));
