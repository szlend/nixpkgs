--- conflicted
+++ resolved
@@ -1665,13 +1665,8 @@
     then callPackage ../development/python-modules/faulthandler {}
     else throw "faulthandler is built into ${python.executable}";
 
-<<<<<<< HEAD
-  fedpkg = callPackage ../development/python-modules/fedpkg { };
-
   flexmock = callPackage ../development/python-modules/flexmock { };
 
-=======
->>>>>>> 12e8ec04
   flit = callPackage ../development/python-modules/flit { };
 
   flowlogs_reader = callPackage ../development/python-modules/flowlogs_reader { };
