# Overlay that builds static packages.

# Not all packages will build but support is done on a
# best effort basic.
#
# Note on Darwin/macOS: Apple does not provide a static libc
# so any attempts at static binaries are going to be very
# unsupported.
#
# Basic things like pkgsStatic.hello should work out of the box. More
# complicated things will need to be fixed with overrides.

self: super: let
  inherit (super.stdenvAdapters) makeStaticBinaries
                                 makeStaticLibraries
                                 propagateBuildInputs;
  inherit (super.lib) foldl optional flip id composeExtensions optionalAttrs;
  inherit (super) makeSetupHook;

  # Best effort static binaries. Will still be linked to libSystem,
  # but more portable than Nix store binaries.
  makeStaticDarwin = stdenv: stdenv // {
    mkDerivation = args: stdenv.mkDerivation (args // {
      NIX_CFLAGS_LINK = toString (args.NIX_CFLAGS_LINK or "")
                      + " -static-libgcc";
      nativeBuildInputs = (args.nativeBuildInputs or []) ++ [ (makeSetupHook {
        substitutions = {
          libsystem = "${stdenv.cc.libc}/lib/libSystem.B.dylib";
        };
      } ../stdenv/darwin/portable-libsystem.sh) ];
    });
  };

  staticAdapters = [ makeStaticLibraries propagateBuildInputs ]

    # Apple does not provide a static version of libSystem or crt0.o
    # So we can’t build static binaries without extensive hacks.
    ++ optional (!super.stdenv.hostPlatform.isDarwin) makeStaticBinaries

    ++ optional super.stdenv.hostPlatform.isDarwin makeStaticDarwin

    # Glibc doesn’t come with static runtimes by default.
    # ++ optional (super.stdenv.hostPlatform.libc == "glibc") ((flip overrideInStdenv) [ self.stdenv.glibc.static ])
  ;

  # Force everything to link statically.
  haskellStaticAdapter = self: super: {
    mkDerivation = attrs: super.mkDerivation (attrs // {
      enableSharedLibraries = false;
      enableSharedExecutables = false;
      enableStaticLibraries = true;
    });
  };

  removeUnknownConfigureFlags = f: with self.lib;
    remove "--disable-shared"
    (remove "--enable-static" f);

  ocamlFixPackage = b:
    b.overrideAttrs (o: {
      configurePlatforms = [ ];
      configureFlags = removeUnknownConfigureFlags (o.configureFlags or [ ]);
      buildInputs = o.buildInputs ++ o.nativeBuildInputs or [ ];
      propagatedNativeBuildInputs = o.propagatedBuildInputs or [ ];
    });

  ocamlStaticAdapter = _: super:
    self.lib.mapAttrs
      (_: p: if p ? overrideAttrs then ocamlFixPackage p else p)
      super
    // {
      lablgtk = null; # Currently xlibs cause infinite recursion
      ocaml = ((super.ocaml.override { useX11 = false; }).overrideAttrs (o: {
        configurePlatforms = [ ];
        dontUpdateAutotoolsGnuConfigScripts = true;
      })).overrideDerivation (o: {
        preConfigure = ''
          configureFlagsArray+=("-cc" "$CC" "-as" "$AS" "-partialld" "$LD -r")
        '';
        configureFlags = (removeUnknownConfigureFlags o.configureFlags) ++ [
          "--no-shared-libs"
          "-host ${o.stdenv.hostPlatform.config}"
          "-target ${o.stdenv.targetPlatform.config}"
        ];
      });
    };

in {
  stdenv = foldl (flip id) super.stdenv staticAdapters;
  gcc49Stdenv = foldl (flip id) super.gcc49Stdenv staticAdapters;
  gcc5Stdenv = foldl (flip id) super.gcc5Stdenv staticAdapters;
  gcc6Stdenv = foldl (flip id) super.gcc6Stdenv staticAdapters;
  gcc7Stdenv = foldl (flip id) super.gcc7Stdenv staticAdapters;
  gcc8Stdenv = foldl (flip id) super.gcc8Stdenv staticAdapters;
  gcc9Stdenv = foldl (flip id) super.gcc9Stdenv staticAdapters;
  clangStdenv = foldl (flip id) super.clangStdenv staticAdapters;
  libcxxStdenv = foldl (flip id) super.libcxxStdenv staticAdapters;

  haskell = super.haskell // {
    packageOverrides = composeExtensions
      (super.haskell.packageOverrides or (_: _: {}))
      haskellStaticAdapter;
  };

  nghttp2 = super.nghttp2.override {
    enableApp = false;
  };

  ncurses = super.ncurses.override {
    enableStatic = true;
  };
  libxml2 = super.libxml2.override ({
    enableShared = false;
    enableStatic = true;
  } // optionalAttrs super.stdenv.hostPlatform.isDarwin {
    pythonSupport = false;
  });
  zlib = super.zlib.override {
    static = true;
    shared = false;
    splitStaticOutput = false;

    # Don’t use new stdenv zlib because
    # it doesn’t like the --disable-shared flag
    stdenv = super.stdenv;
  };
  xz = super.xz.override {
    enableStatic = true;
  };
  busybox = super.busybox.override {
    enableStatic = true;
  };
  libiberty = super.libiberty.override {
    staticBuild = true;
  };
  libpfm = super.libpfm.override {
    enableShared = false;
  };
  ipmitool = super.ipmitool.override {
    static = true;
  };
  neon = super.neon.override {
    static = true;
    shared = false;
  };
  fmt = super.fmt.override {
    enableShared = false;
  };
  gifsicle = super.gifsicle.override {
    static = true;
  };
  bzip2 = super.bzip2.override {
    linkStatic = true;
  };
  optipng = super.optipng.override {
    static = true;
  };
<<<<<<< HEAD
  openblas = super.openblas.override {
    enableStatic = true;
    enableShared = false;
  };
=======
  openblas = super.openblas.override { enableStatic = true; };
  mkl = super.mkl.override { enableStatic = true; };
>>>>>>> e6d62eb7
  nix = super.nix.override { withAWS = false; };
  # openssl 1.1 doesn't compile
  openssl = super.openssl_1_0_2.override {
    static = true;

    # Don’t use new stdenv for openssl because it doesn’t like the
    # --disable-shared flag
    stdenv = super.stdenv;
  };
  arrow-cpp = super.arrow-cpp.override {
    enableShared = false;
    python = { pkgs = { python = null; numpy = null; }; };
  };
  boost = super.boost.override {
    enableStatic = true;
    enableShared = false;

    # Don’t use new stdenv for boost because it doesn’t like the
    # --disable-shared flag
    stdenv = super.stdenv;
  };
  thrift = super.thrift.override {
    static = true;
    twisted = null;
  };
  double-conversion = super.double-conversion.override {
    static = true;
  };
  gmp = super.gmp.override {
    withStatic = true;
  };
  gflags = super.gflags.override {
    enableShared = false;
  };
  glog = super.glog.override {
    static = true;
  };
  gtest = super.gtest.override {
    static = true;
  };
  cdo = super.cdo.override {
    enable_all_static = true;
  };
  gsm = super.gsm.override {
    staticSupport = true;
  };
  parted = super.parted.override {
    enableStatic = true;
  };
  libiconvReal = super.libiconvReal.override {
    enableShared = false;
    enableStatic = true;
  };
  perl = super.perl.override {
    # Don’t use new stdenv zlib because
    # it doesn’t like the --disable-shared flag
    stdenv = super.stdenv;
  };
  woff2 = super.woff2.override {
    static = true;
  };
  snappy = super.snappy.override {
    static = true;
  };
  lz4 = super.lz4.override {
    enableShared = false;
    enableStatic = true;
  };
  libressl = super.libressl.override {
    buildShared = false;
  };

  darwin = super.darwin // {
    libiconv = super.darwin.libiconv.override {
      enableShared = false;
      enableStatic = true;
    };
  };

  kmod = super.kmod.override {
    withStatic = true;
  };

  curl = super.curl.override {
    # a very sad story: https://bugs.debian.org/cgi-bin/bugreport.cgi?bug=439039
    gssSupport = false;
  };

  e2fsprogs = super.e2fsprogs.override {
    shared = false;
  };

  brotli = super.brotli.override {
    staticOnly = true;
  };

  zstd = super.zstd.override {
    enableShared = false;
  };

  llvmPackages_8 = super.llvmPackages_8 // {
    libraries = super.llvmPackages_8.libraries // rec {
      libcxxabi = super.llvmPackages_8.libraries.libcxxabi.override {
        enableShared = false;
      };
      libcxx = super.llvmPackages_8.libraries.libcxx.override {
        enableShared = false;
        inherit libcxxabi;
      };
      libunwind = super.llvmPackages_8.libraries.libunwind.override {
        enableShared = false;
      };
    };
  };

  ocaml-ng = self.lib.mapAttrs (_: set:
    if set ? overrideScope' then set.overrideScope' ocamlStaticAdapter else set
  ) super.ocaml-ng;

  python27 = super.python27.override { static = true; };
}<|MERGE_RESOLUTION|>--- conflicted
+++ resolved
@@ -155,15 +155,11 @@
   optipng = super.optipng.override {
     static = true;
   };
-<<<<<<< HEAD
   openblas = super.openblas.override {
     enableStatic = true;
     enableShared = false;
   };
-=======
-  openblas = super.openblas.override { enableStatic = true; };
   mkl = super.mkl.override { enableStatic = true; };
->>>>>>> e6d62eb7
   nix = super.nix.override { withAWS = false; };
   # openssl 1.1 doesn't compile
   openssl = super.openssl_1_0_2.override {
