/* This file composes the Nix Packages collection.  That is, it
   imports the functions that build the various packages, and calls
   them with appropriate arguments.  The result is a set of all the
   packages in the Nix Packages collection for some particular
   platform. */


{ # The system (e.g., `i686-linux') for which to build the packages.
  system ? builtins.currentSystem

, # The standard environment to use.  Only used for bootstrapping.  If
  # null, the default standard environment is used.
  bootStdenv ? null

, # Non-GNU/Linux OSes are currently "impure" platforms, with their libc
  # outside of the store.  Thus, GCC, GFortran, & co. must always look for
  # files in standard system directories (/usr/include, etc.)
  noSysDirs ? (system != "x86_64-freebsd" && system != "i686-freebsd"
               && system != "x86_64-kfreebsd-gnu")

  # More flags for the bootstrapping of stdenv.
, gccWithCC ? true
, gccWithProfiling ? true

, # Allow a configuration attribute set to be passed in as an
  # argument.  Otherwise, it's read from $NIXPKGS_CONFIG or
  # ~/.nixpkgs/config.nix.
  config ? null

, crossSystem ? null
, platform ? null
}:


let config_ = config; platform_ = platform; in # rename the function arguments

let

  lib = import ../../lib;

  # The contents of the configuration file found at $NIXPKGS_CONFIG or
  # $HOME/.nixpkgs/config.nix.
  # for NIXOS (nixos-rebuild): use nixpkgs.config option
  config =
    let
      toPath = builtins.toPath;
      getEnv = x: if builtins ? getEnv then builtins.getEnv x else "";
      pathExists = name:
        builtins ? pathExists && builtins.pathExists (toPath name);

      configFile = getEnv "NIXPKGS_CONFIG";
      homeDir = getEnv "HOME";
      configFile2 = homeDir + "/.nixpkgs/config.nix";

      configExpr =
        if config_ != null then config_
        else if configFile != "" && pathExists configFile then import (toPath configFile)
        else if homeDir != "" && pathExists configFile2 then import (toPath configFile2)
        else {};

    in
      # allow both:
      # { /* the config */ } and
      # { pkgs, ... } : { /* the config */ }
      if builtins.isFunction configExpr
        then configExpr { inherit pkgs; }
        else configExpr;

  # Allow setting the platform in the config file. Otherwise, let's use a reasonable default (pc)

  platformAuto = let
      platforms = (import ./platforms.nix);
    in
      if system == "armv6l-linux" then platforms.raspberrypi
      else if system == "armv7l-linux" then platforms.armv7l-hf-multiplatform
      else if system == "armv5tel-linux" then platforms.sheevaplug
      else if system == "mips64el-linux" then platforms.fuloong2f_n32
      else if system == "x86_64-linux" then platforms.pc64
      else if system == "i686-linux" then platforms.pc32
      else platforms.pcBase;

  platform = if platform_ != null then platform_
    else config.platform or platformAuto;

  # Helper functions that are exported through `pkgs'.
  helperFunctions =
    stdenvAdapters //
    (import ../build-support/trivial-builders.nix { inherit lib; inherit (pkgs) stdenv; inherit (pkgs.xorg) lndir; });

  stdenvAdapters =
    import ../stdenv/adapters.nix pkgs;


  # Allow packages to be overriden globally via the `packageOverrides'
  # configuration option, which must be a function that takes `pkgs'
  # as an argument and returns a set of new or overriden packages.
  # The `packageOverrides' function is called with the *original*
  # (un-overriden) set of packages, allowing packageOverrides
  # attributes to refer to the original attributes (e.g. "foo =
  # ... pkgs.foo ...").
  pkgs = applyGlobalOverrides (config.packageOverrides or (pkgs: {}));

  mkOverrides = pkgsOrig: overrides: overrides //
        (lib.optionalAttrs (pkgsOrig.stdenv ? overrides && crossSystem == null) (pkgsOrig.stdenv.overrides pkgsOrig));

  # Return the complete set of packages, after applying the overrides
  # returned by the `overrider' function (see above).  Warning: this
  # function is very expensive!
  applyGlobalOverrides = overrider:
    let
      # Call the overrider function.  We don't want stdenv overrides
      # in the case of cross-building, or otherwise the basic
      # overrided packages will not be built with the crossStdenv
      # adapter.
      overrides = mkOverrides pkgsOrig (overrider pkgsOrig);

      # The un-overriden packages, passed to `overrider'.
      pkgsOrig = pkgsFun pkgs {};

      # The overriden, final packages.
      pkgs = pkgsFun pkgs overrides;
    in pkgs;


  # The package compositions.  Yes, this isn't properly indented.
  pkgsFun = pkgs: overrides:
    with helperFunctions;
    let defaultScope = pkgs // pkgs.xorg; self = self_ // overrides;
    self_ = with self; helperFunctions // {

  # Make some arguments passed to all-packages.nix available
  inherit system platform;

  # Allow callPackage to fill in the pkgs argument
  inherit pkgs;


  # We use `callPackage' to be able to omit function arguments that
  # can be obtained from `pkgs' or `pkgs.xorg' (i.e. `defaultScope').
  # Use `newScope' for sets of packages in `pkgs' (see e.g. `gnome'
  # below).
  callPackage = newScope {};

  callPackages = lib.callPackagesWith defaultScope;

  newScope = extra: lib.callPackageWith (defaultScope // extra);

  # Easily override this package set.
  # Warning: this function is very expensive and must not be used
  # from within the nixpkgs repository.
  #
  # Example:
  #  pkgs.overridePackages (self: super: {
  #    foo = super.foo.override { ... };
  #  }
  #
  # The result is `pkgs' where all the derivations depending on `foo'
  # will use the new version.
  overridePackages = f:
    let
      newpkgs = pkgsFun newpkgs overrides;
      overrides = mkOverrides pkgs (f newpkgs pkgs);
    in newpkgs;

  # Override system. This is useful to build i686 packages on x86_64-linux.
  forceSystem = system: kernel: (import ./all-packages.nix) {
    inherit system;
    platform = platform // { kernelArch = kernel; };
    inherit bootStdenv noSysDirs gccWithCC gccWithProfiling config
      crossSystem;
  };


  # Used by wine, firefox with debugging version of Flash, ...
  pkgsi686Linux = forceSystem "i686-linux" "i386";

  callPackage_i686 = lib.callPackageWith (pkgsi686Linux // pkgsi686Linux.xorg);


  # For convenience, allow callers to get the path to Nixpkgs.
  path = ../..;


  ### Helper functions.

  inherit lib config stdenvAdapters;

  inherit (lib) lowPrio hiPrio appendToName makeOverridable;
  inherit (misc) versionedDerivation;

  # Applying this to an attribute set will cause nix-env to look
  # inside the set for derivations.
  recurseIntoAttrs = attrs: attrs // { recurseForDerivations = true; };

  builderDefs = lib.composedArgsAndFun (callPackage ../build-support/builder-defs/builder-defs.nix) {};

  builderDefsPackage = builderDefs.builderDefsPackage builderDefs;

  stringsWithDeps = lib.stringsWithDeps;


  ### Nixpkgs maintainer tools

  nix-generate-from-cpan = callPackage ../../maintainers/scripts/nix-generate-from-cpan.nix { };

  nixpkgs-lint = callPackage ../../maintainers/scripts/nixpkgs-lint.nix { };


  ### STANDARD ENVIRONMENT


  allStdenvs = import ../stdenv {
    inherit system platform config lib;
    allPackages = args: import ./all-packages.nix ({ inherit config system; } // args);
  };

  defaultStdenv = allStdenvs.stdenv // { inherit platform; };

  stdenvCross = lowPrio (makeStdenvCross defaultStdenv crossSystem binutilsCross gccCrossStageFinal);

  stdenv =
    if bootStdenv != null then (bootStdenv // {inherit platform;}) else
      if crossSystem != null then
        stdenvCross
      else
        let
            changer = config.replaceStdenv or null;
        in if changer != null then
          changer {
            # We import again all-packages to avoid recursivities.
            pkgs = import ./all-packages.nix {
              # We remove packageOverrides to avoid recursivities
              config = removeAttrs config [ "replaceStdenv" ];
            };
          }
      else
        defaultStdenv;

  forceNativeDrv = drv : if crossSystem == null then drv else
    (drv // { crossDrv = drv.nativeDrv; });

  # A stdenv capable of building 32-bit binaries.  On x86_64-linux,
  # it uses GCC compiled with multilib support; on i686-linux, it's
  # just the plain stdenv.
  stdenv_32bit = lowPrio (
    if system == "x86_64-linux" then
      overrideCC stdenv gcc_multi
    else
      stdenv);


  ### BUILD SUPPORT

  attrSetToDir = arg: callPackage ../build-support/upstream-updater/attrset-to-dir.nix {
    theAttrSet = arg;
  };

  autonix = import ../build-support/autonix { inherit pkgs; };

  autoreconfHook = makeSetupHook
    { substitutions = { inherit autoconf automake libtool gettext; }; }
    ../build-support/setup-hooks/autoreconf.sh;

  buildEnv = callPackage ../build-support/buildenv {};

  buildFHSEnv = callPackage ../build-support/build-fhs-chrootenv/env.nix {
    nixpkgs      = pkgs;
    nixpkgs_i686 = pkgsi686Linux;
  };

  chrootFHSEnv = callPackage ../build-support/build-fhs-chrootenv { };
  userFHSEnv = callPackage ../build-support/build-fhs-userenv {
   ruby = ruby_2_1_3;
  };

  buildFHSChrootEnv = args: chrootFHSEnv {
    env = buildFHSEnv args;
  };

  buildFHSUserEnv = args: userFHSEnv {
    env = buildFHSEnv (removeAttrs args [ "runScript" ]);
    runScript = args.runScript or "bash";
  };

  buildMaven = callPackage ../build-support/build-maven.nix {};

  dotnetenv = callPackage ../build-support/dotnetenv {
    dotnetfx = dotnetfx40;
  };

  dotnetbuildhelpers = callPackage ../build-support/dotnetbuildhelpers {
    inherit helperFunctions;
  };

  scatterOutputHook = makeSetupHook {} ../build-support/setup-hooks/scatter_output.sh;

  vsenv = callPackage ../build-support/vsenv {
    vs = vs90wrapper;
  };

  fetchadc = callPackage ../build-support/fetchadc {
    adc_user = if config ? adc_user
      then config.adc_user
      else throw "You need an adc_user attribute in your config to download files from Apple Developer Connection";
    adc_pass = if config ? adc_pass
      then config.adc_pass
      else throw "You need an adc_pass attribute in your config to download files from Apple Developer Connection";
  };

  fetchbower = callPackage ../build-support/fetchbower {
    inherit (nodePackages) fetch-bower;
  };

  fetchbzr = callPackage ../build-support/fetchbzr { };

  fetchcvs = callPackage ../build-support/fetchcvs { };

  fetchdarcs = callPackage ../build-support/fetchdarcs { };

  fetchgit = callPackage ../build-support/fetchgit {
    git = gitMinimal;
  };

  fetchgitPrivate = callPackage ../build-support/fetchgit/private.nix { };

  fetchgitrevision = import ../build-support/fetchgitrevision runCommand git;

  fetchgitLocal = callPackage ../build-support/fetchgitlocal { };

  fetchmtn = callPackage ../build-support/fetchmtn (config.fetchmtn or {});

  packer = callPackage ../development/tools/packer { };

  fetchpatch = callPackage ../build-support/fetchpatch { };

  fetchsvn = callPackage ../build-support/fetchsvn {
    sshSupport = true;
  };

  fetchsvnrevision = import ../build-support/fetchsvnrevision runCommand subversion;

  fetchsvnssh = callPackage ../build-support/fetchsvnssh {
    sshSupport = true;
  };

  fetchhg = callPackage ../build-support/fetchhg { };

  # `fetchurl' downloads a file from the network.
  fetchurl = import ../build-support/fetchurl {
    inherit curl stdenv;
  };

  # fetchurlBoot is used for curl and its dependencies in order to
  # prevent a cyclic dependency (curl depends on curl.tar.bz2,
  # curl.tar.bz2 depends on fetchurl, fetchurl depends on curl).  It
  # uses the curl from the previous bootstrap phase (e.g. a statically
  # linked curl in the case of stdenv-linux).
  fetchurlBoot = stdenv.fetchurlBoot;

  fetchzip = callPackage ../build-support/fetchzip { };

  fetchFromGitHub = { owner, repo, rev, sha256, name ? "${repo}-${rev}-src" }: fetchzip {
    inherit name sha256;
    url = "https://github.com/${owner}/${repo}/archive/${rev}.tar.gz";
    meta.homepage = "https://github.com/${owner}/${repo}/";
  } // { inherit rev; };

  fetchFromBitbucket = { owner, repo, rev, sha256, name ? "${repo}-${rev}-src" }: fetchzip {
    inherit name sha256;
    url = "https://bitbucket.org/${owner}/${repo}/get/${rev}.tar.gz";
    meta.homepage = "https://bitbucket.org/${owner}/${repo}/";
  };

  # gitorious example
  fetchFromGitorious = { owner, repo, rev, sha256, name ? "${repo}-${rev}-src" }: fetchzip {
    inherit name sha256;
    url = "https://gitorious.org/${owner}/${repo}/archive/${rev}.tar.gz";
    meta.homepage = "https://gitorious.org/${owner}/${repo}/";
  };

  # cgit example, snapshot support is optional in cgit
  fetchFromSavannah = { repo, rev, sha256, name ? "${repo}-${rev}-src" }: fetchzip {
    inherit name sha256;
    url = "http://git.savannah.gnu.org/cgit/${repo}.git/snapshot/${repo}-${rev}.tar.gz";
    meta.homepage = "http://git.savannah.gnu.org/cgit/${repo}.git/";
  };

  # gitlab example
  fetchFromGitLab = { owner, repo, rev, sha256, name ? "${repo}-${rev}-src" }: fetchzip {
    inherit name sha256;
    url = "https://gitlab.com/${owner}/${repo}/repository/archive.tar.gz?ref=${rev}";
    meta.homepage = "https://gitlab.com/${owner}/${repo}/";
  };

  # gitweb example, snapshot support is optional in gitweb
  fetchFromRepoOrCz = { repo, rev, sha256, name ? "${repo}-${rev}-src" }: fetchzip {
    inherit name sha256;
    url = "http://repo.or.cz/${repo}.git/snapshot/${rev}.tar.gz";
    meta.homepage = "http://repo.or.cz/${repo}.git/";
  };

  fetchNuGet = callPackage ../build-support/fetchnuget { };
  buildDotnetPackage = callPackage ../build-support/build-dotnet-package { };

  resolveMirrorURLs = {url}: fetchurl {
    showURLs = true;
    inherit url;
  };

  libredirect = callPackage ../build-support/libredirect { };

  makeDesktopItem = callPackage ../build-support/make-desktopitem { };

  makeAutostartItem = callPackage ../build-support/make-startupitem { };

  makeInitrd = { contents, compressor ? "gzip -9n", prepend ? [ ] }:
    callPackage ../build-support/kernel/make-initrd.nix {
      inherit contents compressor prepend;
    };

  makeWrapper = makeSetupHook { } ../build-support/setup-hooks/make-wrapper.sh;

  makeModulesClosure = { kernel, rootModules, allowMissing ? false }:
    callPackage ../build-support/kernel/modules-closure.nix {
      inherit kernel rootModules allowMissing;
    };

  pathsFromGraph = ../build-support/kernel/paths-from-graph.pl;

  srcOnly = args: callPackage ../build-support/src-only args;

  substituteAll = callPackage ../build-support/substitute/substitute-all.nix { };

  substituteAllFiles = callPackage ../build-support/substitute-files/substitute-all-files.nix { };

  replaceDependency = callPackage ../build-support/replace-dependency.nix { };

  nukeReferences = callPackage ../build-support/nuke-references/default.nix { };

  vmTools = callPackage ../build-support/vm/default.nix { };

  releaseTools = callPackage ../build-support/release/default.nix { };

  composableDerivation = callPackage ../../lib/composable-derivation.nix { };

  platforms = import ./platforms.nix;

  setJavaClassPath = makeSetupHook { } ../build-support/setup-hooks/set-java-classpath.sh;

  fixDarwinDylibNames = makeSetupHook { } ../build-support/setup-hooks/fix-darwin-dylib-names.sh;

  keepBuildTree = makeSetupHook { } ../build-support/setup-hooks/keep-build-tree.sh;

  enableGCOVInstrumentation = makeSetupHook { } ../build-support/setup-hooks/enable-coverage-instrumentation.sh;

  makeGCOVReport = makeSetupHook
    { deps = [ pkgs.lcov pkgs.enableGCOVInstrumentation ]; }
    ../build-support/setup-hooks/make-coverage-analysis-report.sh;

  # intended to be used like nix-build -E 'with <nixpkgs> {}; enableDebugging fooPackage'
  enableDebugging = pkg: pkg.override { stdenv = stdenvAdapters.keepDebugInfo pkg.stdenv; };

  findXMLCatalogs = makeSetupHook { } ../build-support/setup-hooks/find-xml-catalogs.sh;

  wrapGAppsHook = makeSetupHook {
    deps = [ makeWrapper ];
  } ../build-support/setup-hooks/wrap-gapps-hook.sh;

  separateDebugInfo = makeSetupHook { } ../build-support/setup-hooks/separate-debug-info.sh;


  ### TOOLS

  "3dfsb" = callPackage ../applications/misc/3dfsb {
    glibc = glibc.override { debugSymbols = true; };
  };

  abduco = callPackage ../tools/misc/abduco { };

  acct = callPackage ../tools/system/acct { };

  acoustidFingerprinter = callPackage ../tools/audio/acoustid-fingerprinter {
    ffmpeg = ffmpeg_1;
  };

  actdiag = pythonPackages.actdiag;

  actkbd = callPackage ../tools/system/actkbd { };

  adom = callPackage ../games/adom { };

  advancecomp = callPackage ../tools/compression/advancecomp {};

  aefs = callPackage ../tools/filesystems/aefs { };

  aegisub = callPackage ../applications/video/aegisub {
    wxGTK = wxGTK30;
    spellcheckSupport = config.aegisub.spellcheckSupport or true;
    automationSupport = config.aegisub.automationSupport or true;
    openalSupport     = config.aegisub.openalSupport or false;
    alsaSupport       = config.aegisub.alsaSupport or true;
    pulseaudioSupport = config.aegisub.pulseaudioSupport or true;
    portaudioSupport  = config.aegisub.portaudioSupport or false;
  };

  aespipe = callPackage ../tools/security/aespipe { };

  aescrypt = callPackage ../tools/misc/aescrypt { };

  afl = callPackage ../tools/security/afl { };

  aha = callPackage ../tools/text/aha { };

  ahcpd = callPackage ../tools/networking/ahcpd { };

  aiccu = callPackage ../tools/networking/aiccu { };

  aide = callPackage ../tools/security/aide { };

  aircrackng = callPackage ../tools/networking/aircrack-ng { };

  airfield = callPackage ../tools/networking/airfield { };

  analog = callPackage ../tools/admin/analog {};

  apktool = callPackage ../development/tools/apktool {
    buildTools = androidenv.buildTools;
  };

  apt-offline = callPackage ../tools/misc/apt-offline { };

  apulse = callPackage ../misc/apulse { };

  archivemount = callPackage ../tools/filesystems/archivemount { };

  arandr = callPackage ../tools/X11/arandr { };

  arangodb = callPackage ../servers/nosql/arangodb {
    inherit (pythonPackages) gyp;
  };

  arcanist = callPackage ../development/tools/misc/arcanist {};

  arduino = arduino-core.override { withGui = true; };

  arduino-core = callPackage ../development/arduino/arduino-core {
    jdk = jdk;
    jre = jdk;
    withGui = false;
  };

  apitrace = callPackage ../applications/graphics/apitrace {};

  argyllcms = callPackage ../tools/graphics/argyllcms {};

  arp-scan = callPackage ../tools/misc/arp-scan { };

  artyFX = callPackage ../applications/audio/artyFX {};

  ascii = callPackage ../tools/text/ascii { };

  asciinema = goPackages.asciinema.bin // { outputs = [ "bin" ]; };

  asymptote = callPackage ../tools/graphics/asymptote {
    texLive = texLiveAggregationFun {
      paths = [ texLive texLiveExtra texLiveCMSuper ];
    };
  };

  atomicparsley = callPackage ../tools/video/atomicparsley { };

  attic = callPackage ../tools/backup/attic { };

  avfs = callPackage ../tools/filesystems/avfs { };

  awscli = callPackage ../tools/admin/awscli { };

  ec2_api_tools = callPackage ../tools/virtualization/ec2-api-tools { };

  ec2_ami_tools = callPackage ../tools/virtualization/ec2-ami-tools { };

  altermime = callPackage ../tools/networking/altermime {};

  amule = callPackage ../tools/networking/p2p/amule { };

  amuleDaemon = appendToName "daemon" (amule.override {
    monolithic = false;
    daemon = true;
  });

  amuleGui = appendToName "gui" (amule.override {
    monolithic = false;
    client = true;
  });

  androidenv = callPackage ../development/mobile/androidenv {
    pkgs_i686 = pkgsi686Linux;
  };

  apg = callPackage ../tools/security/apg { };

  grc = callPackage ../tools/misc/grc { };

  lastpass-cli = callPackage ../tools/security/lastpass-cli { };

  otool = callPackage ../os-specific/darwin/otool { };

  pass = callPackage ../tools/security/pass { };

  oracle-instantclient = callPackage ../development/libraries/oracle-instantclient { };

  derez = callPackage ../os-specific/darwin/derez { };
  rez = callPackage ../os-specific/darwin/rez { };

  reattach-to-user-namespace = callPackage ../os-specific/darwin/reattach-to-user-namespace {};

  setfile = callPackage ../os-specific/darwin/setfile { };

  install_name_tool = callPackage ../os-specific/darwin/install_name_tool { };

  xcodeenv = callPackage ../development/mobile/xcodeenv { };

  titaniumenv = callPackage ../development/mobile/titaniumenv {
    pkgs_i686 = pkgsi686Linux;
  };

  inherit (androidenv) androidsdk_4_4 androidndk;

  aria2 = callPackage ../tools/networking/aria2 { };
  aria = aria2;

  at = callPackage ../tools/system/at { };

  atftp = callPackage ../tools/networking/atftp {};

  autogen = callPackage ../development/tools/misc/autogen { };

  autojump = callPackage ../tools/misc/autojump { };

  autorandr = callPackage ../tools/misc/autorandr {};

  avahi = callPackage ../development/libraries/avahi {
    qt4Support = config.avahi.qt4Support or false;
  };

  aws = callPackage ../tools/virtualization/aws { };

  aws_mturk_clt = callPackage ../tools/misc/aws-mturk-clt { };

  axel = callPackage ../tools/networking/axel { };

  azureus = callPackage ../tools/networking/p2p/azureus { };

  basex = callPackage ../tools/text/xml/basex { };

  babeld = callPackage ../tools/networking/babeld { };

  badvpn = callPackage ../tools/networking/badvpn {};

  banner = callPackage ../games/banner {};

  barcode = callPackage ../tools/graphics/barcode {};

  bashmount = callPackage ../tools/filesystems/bashmount {};

  bastet = callPackage ../games/bastet {};

  bc = callPackage ../tools/misc/bc { };

  bdf2psf = callPackage ../tools/misc/bdf2psf { };

  bcache-tools = callPackage ../tools/filesystems/bcache-tools { };

  bchunk = callPackage ../tools/cd-dvd/bchunk { };

  bfr = callPackage ../tools/misc/bfr {
    perl = perl516; # Docs fail to build with newer versions
  };

  bibtool = callPackage ../tools/misc/bibtool { };

  bindfs = callPackage ../tools/filesystems/bindfs { };

  binwalk = callPackage ../tools/misc/binwalk {
    python = pythonFull;
    wrapPython = pythonPackages.wrapPython;
    curses = pythonPackages.curses;
  };

  binwalk-full = callPackage ../tools/misc/binwalk {
    python = pythonFull;
    wrapPython = pythonPackages.wrapPython;
    curses = pythonPackages.curses;
    visualizationSupport = true;
    pyqtgraph = pythonPackages.pyqtgraph;
  };

  bitbucket-cli = pythonPackages.bitbucket-cli;

  blink = callPackage ../applications/networking/instant-messengers/blink {
    gnutls = gnutls33;
  };

  blitz = callPackage ../development/libraries/blitz { };

  blockdiag = pythonPackages.blockdiag;

  bmon = callPackage ../tools/misc/bmon { };

  bochs = callPackage ../applications/virtualization/bochs { };

  borg = callPackage ../tools/backup/borg { };

  boomerang = callPackage ../development/tools/boomerang { };

  boost-build = callPackage ../development/tools/boost-build { };

  boot = callPackage ../development/tools/build-managers/boot { };

  bootchart = callPackage ../tools/system/bootchart { };

  boxfs = callPackage ../tools/filesystems/boxfs { };

  brasero = callPackage ../tools/cd-dvd/brasero { };

  brltty = callPackage ../tools/misc/brltty {
    alsaSupport = (!stdenv.isDarwin);
  };
  bro = callPackage ../applications/networking/ids/bro { };

  bsod = callPackage ../misc/emulators/bsod { };

  btrfsProgs = callPackage ../tools/filesystems/btrfsprogs { };

  bwm_ng = callPackage ../tools/networking/bwm-ng { };

  byobu = callPackage ../tools/misc/byobu { };

  bsh = fetchurl {
    url = http://www.beanshell.org/bsh-2.0b5.jar;
    sha256 = "0p2sxrpzd0vsk11zf3kb5h12yl1nq4yypb5mpjrm8ww0cfaijck2";
  };

  cabal2nix = haskellPackages.cabal2nix;

  capstone = callPackage ../development/libraries/capstone { };

  catch = callPackage ../development/libraries/catch { };

  catdoc = callPackage ../tools/text/catdoc { };

  cdemu-daemon = callPackage ../misc/emulators/cdemu/daemon.nix { };

  cdemu-client = callPackage ../misc/emulators/cdemu/client.nix { };

  ceres-solver = callPackage ../development/libraries/ceres-solver {
    google-gflags = null; # only required for examples/tests
  };

  gcdemu = callPackage ../misc/emulators/cdemu/gui.nix { };

  image-analyzer = callPackage ../misc/emulators/cdemu/analyzer.nix { };

  ccnet = callPackage ../tools/networking/ccnet { };

  ckbcomp = callPackage ../tools/X11/ckbcomp { };

  cli53 = callPackage ../tools/admin/cli53 { };

  cloud-init = callPackage ../tools/virtualization/cloud-init { };

  clib = callPackage ../tools/package-management/clib { };

  consul = goPackages.consul.bin // { outputs = [ "bin" ]; };

  consul-ui = callPackage ../servers/consul/ui.nix { };

  consul-alerts = goPackages.consul-alerts.bin // { outputs = [ "bin" ]; };

  consul-template = goPackages.consul-template.bin // { outputs = [ "bin" ]; };

  corosync = callPackage ../servers/corosync { };

  cherrytree = callPackage ../applications/misc/cherrytree { };

  chntpw = callPackage ../tools/security/chntpw { };

  coprthr = callPackage ../development/libraries/coprthr {
    flex = flex_2_5_35;
  };

  cpulimit = callPackage ../tools/misc/cpulimit { };

  crawlTiles = callPackage ../games/crawl { };

  crawl = callPackage ../games/crawl {
    tileMode = false;
  };

  contacts = callPackage ../tools/misc/contacts { };

  datamash = callPackage ../tools/misc/datamash { };

  ddate = callPackage ../tools/misc/ddate { };

  deis = goPackages.deis.bin // { outputs = [ "bin" ]; };

  dfilemanager = callPackage ../applications/misc/dfilemanager { };

  diagrams-builder = callPackage ../tools/graphics/diagrams-builder {
    inherit (haskellPackages) ghcWithPackages diagrams-builder;
  };

  dialog = callPackage ../development/tools/misc/dialog { };

  direnv = callPackage ../tools/misc/direnv { };

  discount = callPackage ../tools/text/discount { };

  ditaa = callPackage ../tools/graphics/ditaa { };

  dlx = callPackage ../misc/emulators/dlx { };

  dtrx = callPackage ../tools/compression/dtrx { };

  duperemove = callPackage ../tools/filesystems/duperemove {
    linuxHeaders = linuxHeaders_3_14;
  };

  edac-utils = callPackage ../os-specific/linux/edac-utils { };

  eggdrop = callPackage ../tools/networking/eggdrop { };

  enca = callPackage ../tools/text/enca { };

  ent = callPackage ../tools/misc/ent { };

  facter = callPackage ../tools/system/facter {};

  fasd = callPackage ../tools/misc/fasd { };

  fop = callPackage ../tools/typesetting/fop { };

  filter_audio = callPackage ../development/libraries/filter_audio { };

  fzf = goPackages.fzf.bin // { outputs = [ "bin" ]; };

  gist = callPackage ../tools/text/gist { };

  gmic = callPackage ../tools/graphics/gmic { };

  mathics = pythonPackages.mathics;

  mcrl = callPackage ../tools/misc/mcrl { };

  mcrl2 = callPackage ../tools/misc/mcrl2 { };

  mp3fs = callPackage ../tools/filesystems/mp3fs { };

  mpdcron = callPackage ../tools/audio/mpdcron { };

  mpdris2 = callPackage ../tools/audio/mpdris2 {
    python = pythonFull;
    wrapPython = pythonPackages.wrapPython;
    mpd = pythonPackages.mpd;
    pygtk = pythonPackages.pygtk;
    dbus = pythonPackages.dbus;
    pynotify = pythonPackages.notify;
  };

  syslogng = callPackage ../tools/system/syslog-ng { };

  syslogng_incubator = callPackage ../tools/system/syslog-ng-incubator { };

  rsyslog = callPackage ../tools/system/rsyslog {
    hadoop = null; # Currently Broken
  };

  rsyslog-light = callPackage ../tools/system/rsyslog {
    libkrb5 = null;
    systemd = null;
    jemalloc = null;
    libmysql = null;
    postgresql = null;
    libdbi = null;
    net_snmp = null;
    libuuid = null;
    curl = null;
    gnutls = null;
    libgcrypt = null;
    liblognorm = null;
    openssl = null;
    librelp = null;
    libgt = null;
    libksi = null;
    liblogging = null;
    libnet = null;
    hadoop = null;
    rdkafka = null;
    libmongo-client = null;
    czmq = null;
    rabbitmq-c = null;
    hiredis = null;
  };

  mcrypt = callPackage ../tools/misc/mcrypt { };

  mongodb-tools = goPackages.mongo-tools.bin // { outputs = [ "bin" ]; };

  mstflint = callPackage ../tools/misc/mstflint { };

  mcelog = callPackage ../os-specific/linux/mcelog { };

  apparix = callPackage ../tools/misc/apparix { };

  appdata-tools = callPackage ../tools/misc/appdata-tools { };

  asciidoc = callPackage ../tools/typesetting/asciidoc {
    inherit (pythonPackages) matplotlib numpy aafigure recursivePthLoader;
    enableStandardFeatures = false;
  };

  asciidoc-full = appendToName "full" (asciidoc.override {
    inherit (pythonPackages) pygments;
    enableStandardFeatures = true;
  });

  asciidoc-full-with-plugins = appendToName "full-with-plugins" (asciidoc.override {
    inherit (pythonPackages) pygments;
    enableStandardFeatures = true;
    enableExtraPlugins = true;
  });

  autossh = callPackage ../tools/networking/autossh { };

  asynk = callPackage ../tools/networking/asynk { };

  bacula = callPackage ../tools/backup/bacula { };

  bareos = callPackage ../tools/backup/bareos { };

  beanstalkd = callPackage ../servers/beanstalkd { };

  beets = callPackage ../tools/audio/beets { };

  bgs = callPackage ../tools/X11/bgs { };

  biber = callPackage ../tools/typesetting/biber {
    inherit (perlPackages)
      autovivification BusinessISBN BusinessISMN BusinessISSN ConfigAutoConf
      DataCompare DataDump DateSimple EncodeEUCJPASCII EncodeHanExtra EncodeJIS2K
      ExtUtilsLibBuilder FileSlurp IPCRun3 Log4Perl LWPProtocolHttps ListAllUtils
      ListMoreUtils ModuleBuild MozillaCA ReadonlyXS RegexpCommon TextBibTeX
      UnicodeCollate UnicodeLineBreak URI XMLLibXMLSimple XMLLibXSLT XMLWriter;
  };

  bibtextools = callPackage ../tools/typesetting/bibtex-tools {
    inherit (strategoPackages016) strategoxt sdf;
  };

  bittornado = callPackage ../tools/networking/p2p/bit-tornado { };

  blueman = callPackage ../tools/bluetooth/blueman {
    inherit (pythonPackages) notify;
  };

  bmrsa = builderDefsPackage (callPackage ../tools/security/bmrsa/11.nix) { };

  bogofilter = callPackage ../tools/misc/bogofilter { };

  bsdiff = callPackage ../tools/compression/bsdiff { };

  btar = callPackage ../tools/backup/btar {
    librsync = librsync_0_9;
  };

  bud = callPackage ../tools/networking/bud {
    inherit (pythonPackages) gyp;
  };

  bup = callPackage ../tools/backup/bup {
    inherit (pythonPackages) pyxattr pylibacl setuptools fuse;
    par2Support = (config.bup.par2Support or false);
  };

  byzanz = callPackage ../applications/video/byzanz {};

  ori = callPackage ../tools/backup/ori { };

  atool = callPackage ../tools/archivers/atool { };

  bzip2 = callPackage ../tools/compression/bzip2 { };

  cabextract = callPackage ../tools/archivers/cabextract { };

  cadaver = callPackage ../tools/networking/cadaver { };

  davix = callPackage ../tools/networking/davix { };

  cantata = callPackage ../applications/audio/cantata { };

  can-utils = callPackage ../os-specific/linux/can-utils { };

  caudec = callPackage ../applications/audio/caudec { };

  ccid = callPackage ../tools/security/ccid { };

  ccrypt = callPackage ../tools/security/ccrypt { };

  ccze = callPackage ../tools/misc/ccze { };

  cdecl = callPackage ../development/tools/cdecl { };

  cdrdao = callPackage ../tools/cd-dvd/cdrdao { };

  cdrkit = callPackage ../tools/cd-dvd/cdrkit { };

  # Only ever add ceph LTS releases
  # The default should always be symlinked to the latest LTS
  # Dev should always point to the latest versioned release
  libceph = ceph.lib;
  ceph-0_80 = callPackage ../tools/filesystems/ceph/0.80.nix { };
  ceph-0_94 = callPackage ../tools/filesystems/ceph/0.94.nix { };
  ceph = callPackage ../tools/filesystems/ceph { };
  ceph-dev = lowPrio (callPackage ../tools/filesystems/ceph/dev.nix { });
  ceph-git = lowPrio (callPackage ../tools/filesystems/ceph/git.nix { });

  cfdg = builderDefsPackage (callPackage ../tools/graphics/cfdg) {};

  checkinstall = callPackage ../tools/package-management/checkinstall { };

  chkrootkit = callPackage ../tools/security/chkrootkit { };

  chocolateDoom = callPackage ../games/chocolate-doom { };

  chrony = callPackage ../tools/networking/chrony { };

  chunkfs = callPackage ../tools/filesystems/chunkfs { };

  chunksync = callPackage ../tools/backup/chunksync { };

  cjdns = callPackage ../tools/networking/cjdns { };

  cksfv = callPackage ../tools/networking/cksfv { };

  clementine = callPackage ../applications/audio/clementine {
    boost = boost156;
    gst_plugins = [ gst_plugins_base gst_plugins_good gst_plugins_ugly gst_ffmpeg ];
  };

  clementineFree = clementine.free;

  ciopfs = callPackage ../tools/filesystems/ciopfs { };

  cmst = callPackage ../tools/networking/cmst { };

  colord = callPackage ../tools/misc/colord { };

  colord-gtk = callPackage ../tools/misc/colord-gtk { };

  colordiff = callPackage ../tools/text/colordiff { };

  concurrencykit = callPackage ../development/libraries/concurrencykit { };

  connect = callPackage ../tools/networking/connect { };

  conspy = callPackage ../os-specific/linux/conspy {};

  connman = callPackage ../tools/networking/connman { };

  connmanui = callPackage ../tools/networking/connmanui { };

  convertlit = callPackage ../tools/text/convertlit { };

  collectd = callPackage ../tools/system/collectd {
    rabbitmq-c = rabbitmq-c_0_4;
  };

  colormake = callPackage ../development/tools/build-managers/colormake { };

  cowsay = callPackage ../tools/misc/cowsay { };

  cpuminer = callPackage ../tools/misc/cpuminer { };

  cpuminer-multi = callPackage ../tools/misc/cpuminer-multi { };

  cuetools = callPackage ../tools/cd-dvd/cuetools { };

  unifdef = callPackage ../development/tools/misc/unifdef { };

  "unionfs-fuse" = callPackage ../tools/filesystems/unionfs-fuse { };

  usb_modeswitch = callPackage ../development/tools/misc/usb-modeswitch { };

  anthy = callPackage ../tools/inputmethods/anthy { };

  mozc = callPackage ../tools/inputmethods/mozc {
    inherit (pythonPackages) gyp;
  };

  ibus = callPackage ../tools/inputmethods/ibus { };

  ibus-qt = callPackage ../tools/inputmethods/ibus-qt { };

  ibus-anthy = callPackage ../tools/inputmethods/ibus-anthy { };

  ibus-table = callPackage ../tools/inputmethods/ibus-table { };

  ibus-table-others = callPackage ../tools/inputmethods/ibus-table-others { };

  biosdevname = callPackage ../tools/networking/biosdevname { };

  checkbashism = callPackage ../development/tools/misc/checkbashisms { };

  clamav = callPackage ../tools/security/clamav { };

  clex = callPackage ../tools/misc/clex { };

  cloc = callPackage ../tools/misc/cloc {
    inherit (perlPackages) perl AlgorithmDiff RegexpCommon;
  };

  cloog = callPackage ../development/libraries/cloog {
    isl = isl_0_14;
  };

  cloog_0_18_0 = callPackage ../development/libraries/cloog/0.18.0.nix {
    isl = isl_0_11;
  };

  cloogppl = callPackage ../development/libraries/cloog-ppl { };

  compass = callPackage ../development/tools/compass { };

  convmv = callPackage ../tools/misc/convmv { };

  cool-retro-term = callPackage ../applications/misc/cool-retro-term { };

  coreutils = callPackage ../tools/misc/coreutils {
    aclSupport = stdenv.isLinux;
  };

  cpio = callPackage ../tools/archivers/cpio { };

  crackxls = callPackage ../tools/security/crackxls { };

  cromfs = callPackage ../tools/archivers/cromfs { };

  cron = callPackage ../tools/system/cron { };

  cudatoolkit5 = callPackage ../development/compilers/cudatoolkit/5.5.nix {
    python = python26;
  };

  cudatoolkit6 = callPackage ../development/compilers/cudatoolkit/6.0.nix {
    python = python26;
  };

  cudatoolkit65 = callPackage ../development/compilers/cudatoolkit/6.5.nix { };

  cudatoolkit7 = callPackage ../development/compilers/cudatoolkit/7.0.nix { };

  cudatoolkit = cudatoolkit7;

  curlFull = curl.override {
    idnSupport = true;
    ldapSupport = true;
    gssSupport = true;
  };

  curl = callPackage ../tools/networking/curl rec {
    fetchurl = fetchurlBoot;
    zlibSupport = true;
    sslSupport = zlibSupport;
    scpSupport = zlibSupport && !stdenv.isSunOS && !stdenv.isCygwin;
  };

  curl3 = callPackage ../tools/networking/curl/7.15.nix rec {
    zlibSupport = true;
    sslSupport = zlibSupport;
  };

  curl_unix_socket = callPackage ../tools/networking/curl-unix-socket rec { };

  cunit = callPackage ../tools/misc/cunit { };

  curlftpfs = callPackage ../tools/filesystems/curlftpfs { };

  cutter = callPackage ../tools/networking/cutter { };

  cvs_fast_export = callPackage ../applications/version-management/cvs-fast-export { };

  dadadodo = callPackage ../tools/text/dadadodo { };

  daemonize = callPackage ../tools/system/daemonize { };

  daq = callPackage ../applications/networking/ids/daq { };

  dar = callPackage ../tools/archivers/dar { };

  darkstat = callPackage ../tools/networking/darkstat { };

  davfs2 = callPackage ../tools/filesystems/davfs2 { };

  dbench = callPackage ../development/tools/misc/dbench { };

  dclxvi = callPackage ../development/libraries/dclxvi { };

  dcraw = callPackage ../tools/graphics/dcraw { };

  dcfldd = callPackage ../tools/system/dcfldd { };

  debian_devscripts = callPackage ../tools/misc/debian-devscripts {
    inherit (perlPackages) CryptSSLeay LWP TimeDate DBFile FileDesktopEntry;
  };

  debootstrap = callPackage ../tools/misc/debootstrap { };

  detox = callPackage ../tools/misc/detox { };

  devilspie2 = callPackage ../applications/misc/devilspie2 {
    gtk = gtk3;
  };

  ddccontrol = callPackage ../tools/misc/ddccontrol { };

  ddccontrol-db = callPackage ../data/misc/ddccontrol-db { };

  ddclient = callPackage ../tools/networking/ddclient { };

  dd_rescue = callPackage ../tools/system/dd_rescue { };

  ddrescue = callPackage ../tools/system/ddrescue { };

  deluge = pythonPackages.deluge;

  desktop_file_utils = callPackage ../tools/misc/desktop-file-utils { };

  despotify = callPackage ../development/libraries/despotify { };

  dfc  = callPackage ../tools/system/dfc { };

  dev86 = callPackage ../development/compilers/dev86 { };

  dnscrypt-proxy = callPackage ../tools/networking/dnscrypt-proxy { };

  dnscrypt-wrapper = callPackage ../tools/networking/dnscrypt-wrapper { };

  dnsmasq = callPackage ../tools/networking/dnsmasq { };

  dnstop = callPackage ../tools/networking/dnstop { };

  dhcp = callPackage ../tools/networking/dhcp { };

  dhcpdump = callPackage ../tools/networking/dhcpdump { };

  dhcpcd = callPackage ../tools/networking/dhcpcd { };

  di = callPackage ../tools/system/di { };

  diffoscope = callPackage ../tools/misc/diffoscope { };

  diffstat = callPackage ../tools/text/diffstat { };

  diffutils = callPackage ../tools/text/diffutils { };

  dir2opus = callPackage ../tools/audio/dir2opus {
    inherit (pythonPackages) mutagen python wrapPython;
  };

  wgetpaste = callPackage ../tools/text/wgetpaste { };

  dirmngr = callPackage ../tools/security/dirmngr { };

  disper = callPackage ../tools/misc/disper { };

  dmd = callPackage ../development/compilers/dmd { };

  dmg2img = callPackage ../tools/misc/dmg2img { };

  docbook2odf = callPackage ../tools/typesetting/docbook2odf {
    inherit (perlPackages) PerlMagick;
  };

  docbook2x = callPackage ../tools/typesetting/docbook2x {
    inherit (perlPackages) XMLSAX XMLParser XMLNamespaceSupport;
  };

  dog = callPackage ../tools/system/dog { };

  dosfstools = callPackage ../tools/filesystems/dosfstools { };

  dotnetfx35 = callPackage ../development/libraries/dotnetfx35 { };

  dotnetfx40 = callPackage ../development/libraries/dotnetfx40 { };

  dolphinEmu = callPackage ../misc/emulators/dolphin-emu { };
  dolphinEmuMaster = callPackage ../misc/emulators/dolphin-emu/master.nix { };

  doomseeker = callPackage ../applications/misc/doomseeker { };

  drive = go14Packages.drive.bin // { outputs = [ "bin" ]; };

  driftnet = callPackage ../tools/networking/driftnet {};

  dropbear = callPackage ../tools/networking/dropbear { };

  dtach = callPackage ../tools/misc/dtach { };

  dtc = callPackage ../development/compilers/dtc { };

  dub = callPackage ../development/tools/build-managers/dub { };

  duff = callPackage ../tools/filesystems/duff { };

  duo-unix = callPackage ../tools/security/duo-unix { };

  duplicity = callPackage ../tools/backup/duplicity {
    inherit (pythonPackages) boto lockfile;
    gnupg = gnupg1;
  };

  duply = callPackage ../tools/backup/duply { };

  dvdisaster = callPackage ../tools/cd-dvd/dvdisaster { };

  dvdplusrwtools = callPackage ../tools/cd-dvd/dvd+rw-tools { };

  dvgrab = callPackage ../tools/video/dvgrab { };

  dvtm = callPackage ../tools/misc/dvtm { };

  e2fsprogs = callPackage ../tools/filesystems/e2fsprogs { };

  easyrsa = callPackage ../tools/networking/easyrsa { };

  ebook_tools = callPackage ../tools/text/ebook-tools { };

  ecryptfs = callPackage ../tools/security/ecryptfs { };

  editres = callPackage ../tools/graphics/editres { };

  edk2 = callPackage ../development/compilers/edk2 { };

  eid-mw = callPackage ../tools/security/eid-mw { };

  eid-viewer = callPackage ../tools/security/eid-viewer { };

  emscripten = callPackage ../development/compilers/emscripten { };

  emscriptenfastcomp = callPackage ../development/compilers/emscripten-fastcomp { };

  efibootmgr = callPackage ../tools/system/efibootmgr { };

  efivar = callPackage ../tools/system/efivar { };

  evemu = callPackage ../tools/system/evemu { };

  elasticsearch = callPackage ../servers/search/elasticsearch { };

  elasticsearchPlugins = recurseIntoAttrs (
    callPackage ../servers/search/elasticsearch/plugins.nix { }
  );

  emv = callPackage ../tools/misc/emv { };

  enblendenfuse = callPackage ../tools/graphics/enblend-enfuse { };

  encfs = callPackage ../tools/filesystems/encfs { };

  enscript = callPackage ../tools/text/enscript { };

  entr = callPackage ../tools/misc/entr { };

  eplot = callPackage ../tools/graphics/eplot { };

  ethtool = callPackage ../tools/misc/ethtool { };

  eternity = callPackage ../games/eternity-engine { };

  ettercap = callPackage ../applications/networking/sniffers/ettercap { };

  euca2ools = callPackage ../tools/virtualization/euca2ools { };

  evtest = callPackage ../applications/misc/evtest { };

  exempi = callPackage ../development/libraries/exempi { };

  execline = callPackage ../tools/misc/execline { };

  exercism = callPackage ../development/tools/exercism { };

  exif = callPackage ../tools/graphics/exif { };

  exiftags = callPackage ../tools/graphics/exiftags { };

  extundelete = callPackage ../tools/filesystems/extundelete { };

  expect = callPackage ../tools/misc/expect { };

  f2fs-tools = callPackage ../tools/filesystems/f2fs-tools { };

  fabric = pythonPackages.fabric;

  fail2ban = callPackage ../tools/security/fail2ban {
    systemd = systemd.override {
      pythonSupport = true;
    };
  };

  fakeroot = callPackage ../tools/system/fakeroot { };

  fakechroot = callPackage ../tools/system/fakechroot { };

  fatsort = callPackage ../tools/filesystems/fatsort { };

  fcitx = callPackage ../tools/inputmethods/fcitx { };

  fcitx-anthy = callPackage ../tools/inputmethods/fcitx/fcitx-anthy.nix { };

  fcitx-configtool = callPackage ../tools/inputmethods/fcitx/fcitx-configtool.nix { };

  fcitx-with-plugins = callPackage ../tools/inputmethods/fcitx/wrapper.nix {
    plugins = [ ];
  };

  fcppt = callPackage ../development/libraries/fcppt/default.nix { };

  fcron = callPackage ../tools/system/fcron { };

  fdm = callPackage ../tools/networking/fdm {};

  fgallery = callPackage ../tools/graphics/fgallery {
    inherit (perlPackages) ImageExifTool JSON;
  };

  flannel = goPackages.flannel.bin // { outputs = [ "bin" ]; };

  flashbench = callPackage ../os-specific/linux/flashbench { };

  figlet = callPackage ../tools/misc/figlet { };

  file = callPackage ../tools/misc/file { };

  filegive = callPackage ../tools/networking/filegive { };

  fileschanged = callPackage ../tools/misc/fileschanged { };

  findutils = callPackage ../tools/misc/findutils { };

  finger_bsd = callPackage ../tools/networking/bsd-finger { };

  fio = callPackage ../tools/system/fio { };

  flashtool = callPackage_i686 ../development/mobile/flashtool {
    platformTools = androidenv.platformTools;
  };

  flashrom = callPackage ../tools/misc/flashrom { };

  flpsed = callPackage ../applications/editors/flpsed { };

  fluentd = callPackage ../tools/misc/fluentd { };

  flvstreamer = callPackage ../tools/networking/flvstreamer { };

  libbsd = callPackage ../development/libraries/libbsd { };

  libbladeRF = callPackage ../development/libraries/libbladeRF { };

  lp_solve = callPackage ../applications/science/math/lp_solve { };

  lprof = callPackage ../tools/graphics/lprof { };

  fatresize = callPackage ../tools/filesystems/fatresize {};

  fdk_aac = callPackage ../development/libraries/fdk-aac { };

  flvtool2 = callPackage ../tools/video/flvtool2 { };

  fontforge = lowPrio (callPackage ../tools/misc/fontforge { });
  fontforge-gtk = callPackage ../tools/misc/fontforge {
    withGTK = true;
  };

  foremost = callPackage ../tools/system/foremost { };

  forktty = callPackage ../os-specific/linux/forktty {};

  fortune = callPackage ../tools/misc/fortune { };

  fox = callPackage ../development/libraries/fox/default.nix {
    libpng = libpng12;
  };

  fox_1_6 = callPackage ../development/libraries/fox/fox-1.6.nix { };

  fping = callPackage ../tools/networking/fping {};

  fprot = callPackage ../tools/security/fprot { };

  fprintd = callPackage ../tools/security/fprintd { };

  fprint_demo = callPackage ../tools/security/fprint_demo { };

  freeipmi = callPackage ../tools/system/freeipmi {};

  freetalk = callPackage ../applications/networking/instant-messengers/freetalk { };

  freetds = callPackage ../development/libraries/freetds { };

  frescobaldi = callPackage ../misc/frescobaldi {};

  frostwire = callPackage ../applications/networking/p2p/frostwire { };

  ftgl = callPackage ../development/libraries/ftgl { };

  ftgl212 = callPackage ../development/libraries/ftgl/2.1.2.nix { };

  ftop = callPackage ../os-specific/linux/ftop { };

  fuppes = callPackage ../tools/networking/fuppes { };

  fsfs = callPackage ../tools/filesystems/fsfs { };

  fuseiso = callPackage ../tools/filesystems/fuseiso { };

  fuse_zip = callPackage ../tools/filesystems/fuse-zip { };

  exfat = callPackage ../tools/filesystems/exfat { };

  dos2unix = callPackage ../tools/text/dos2unix { };

  uni2ascii = callPackage ../tools/text/uni2ascii { };

  g500-control = callPackage ../tools/misc/g500-control { };

  galculator = callPackage ../applications/misc/galculator {
    gtk = gtk3;
  };

  garmin-plugin = callPackage ../applications/misc/garmin-plugin {};

  garmintools = callPackage ../development/libraries/garmintools {};

  gawk = callPackage ../tools/text/gawk {
    locale = darwin.adv_cmds;
  };

  gawkInteractive = appendToName "interactive"
    (gawk.override { readlineSupport = true; });

  gawp = goPackages.gawp.bin // { outputs = [ "bin" ]; };

  gbdfed = callPackage ../tools/misc/gbdfed {
    gtk = gtk2;
  };

  gdmap = callPackage ../tools/system/gdmap { };

  genext2fs = callPackage ../tools/filesystems/genext2fs { };

  gengetopt = callPackage ../development/tools/misc/gengetopt { };

  getmail = callPackage ../tools/networking/getmail { };

  getopt = callPackage ../tools/misc/getopt { };

  gftp = callPackage ../tools/networking/gftp { };

  ggobi = callPackage ../tools/graphics/ggobi { };

  gifsicle = callPackage ../tools/graphics/gifsicle { };

  git-hub = callPackage ../applications/version-management/git-and-tools/git-hub { };

  gitfs = callPackage ../tools/filesystems/gitfs { };

  gitinspector = callPackage ../applications/version-management/gitinspector { };

  gitlab = callPackage ../applications/version-management/gitlab {
    ruby = ruby_2_1_3;
  };

  gitlab-shell = callPackage ../applications/version-management/gitlab-shell {
    ruby = ruby_2_1_3;
  };

  glusterfs = callPackage ../tools/filesystems/glusterfs { };

  glmark2 = callPackage ../tools/graphics/glmark2 { };

  glxinfo = callPackage ../tools/graphics/glxinfo { };

  gmvault = callPackage ../tools/networking/gmvault { };

  gnaural = callPackage ../applications/audio/gnaural { };

  gnokii = builderDefsPackage (callPackage ../tools/misc/gnokii) { };

  gnuapl = callPackage ../development/interpreters/gnu-apl { };

  gnufdisk = callPackage ../tools/system/fdisk {
    guile = guile_1_8;
  };

  gnugrep = callPackage ../tools/text/gnugrep { };

  gnulib = callPackage ../development/tools/gnulib { };

  gnupatch = callPackage ../tools/text/gnupatch { };

  gnupg1orig = callPackage ../tools/security/gnupg/1.nix { };

  gnupg1compat = callPackage ../tools/security/gnupg/1compat.nix { };

  # use config.packageOverrides if you prefer original gnupg1
  gnupg1 = gnupg1compat;

  gnupg20 = callPackage ../tools/security/gnupg/20.nix { };

  gnupg21 = callPackage ../tools/security/gnupg/21.nix { };

  gnupg = gnupg20;

  gnuplot = callPackage ../tools/graphics/gnuplot { qt = qt4; };

  gnuplot_qt = gnuplot.override { withQt = true; };

  # must have AquaTerm installed separately
  gnuplot_aquaterm = gnuplot.override { aquaterm = true; };

  gnused = callPackage ../tools/text/gnused { };

  gnutar = callPackage ../tools/archivers/gnutar { };

  gnuvd = callPackage ../tools/misc/gnuvd { };

  goaccess = callPackage ../tools/misc/goaccess { };

  go-mtpfs = goPackages.mtpfs.bin // { outputs = [ "bin" ]; };

  googleAuthenticator = callPackage ../os-specific/linux/google-authenticator { };

  google-cloud-sdk = callPackage ../tools/admin/google-cloud-sdk { };

  gource = callPackage ../applications/version-management/gource { };

  gparted = callPackage ../tools/misc/gparted { };

  gpodder = callPackage ../applications/audio/gpodder { };

  gptfdisk = callPackage ../tools/system/gptfdisk { };

  grafana-old = callPackage ../development/tools/misc/grafana { };
  grafana = pkgs.goPackages.grafana.bin // { outputs = [ "bin" ]; };

  grafx2 = callPackage ../applications/graphics/grafx2 {};

  grails = callPackage ../development/web/grails { jdk = null; };

  gprof2dot = callPackage ../development/tools/profiling/gprof2dot {
    # Using pypy provides significant performance improvements (~2x)
    pythonPackages = pypyPackages;
  };

  graphviz = callPackage ../tools/graphics/graphviz { };

  graphviz-nox = callPackage ../tools/graphics/graphviz {
    xorg = null;
    libdevil = libdevil-nox;
  };

  /* Readded by Michael Raskin. There are programs in the wild
   * that do want 2.0 but not 2.22. Please give a day's notice for
   * objections before removal. The feature is integer coordinates
   */
  graphviz_2_0 = callPackage ../tools/graphics/graphviz/2.0.nix { };

  /* Readded by Michael Raskin. There are programs in the wild
   * that do want 2.32 but not 2.0 or 2.36. Please give a day's notice for
   * objections before removal. The feature is libgraph.
   */
  graphviz_2_32 = callPackage ../tools/graphics/graphviz/2.32.nix { };

  grin = callPackage ../tools/text/grin { };

  grive = callPackage ../tools/filesystems/grive {
    json_c = json-c-0-11; # won't configure with 0.12; others are vulnerable
  };

  groff = callPackage ../tools/text/groff {
    ghostscript = null;
  };

  calamares = callPackage ../tools/misc/calamares rec {
    python = python3;
    boost = callPackage ../development/libraries/boost/1.57.nix { python=python3; };
    libyamlcpp = callPackage ../development/libraries/libyaml-cpp { makePIC=true; boost=boost; };
    inherit (kf5_stable) extra-cmake-modules kconfig ki18n kcoreaddons solid;
  };

  grub = callPackage_i686 ../tools/misc/grub {
    buggyBiosCDSupport = config.grub.buggyBiosCDSupport or true;
    automake = automake112x; # fails with 13 and 14
  };

  trustedGrub = callPackage_i686 ../tools/misc/grub/trusted.nix { };

  grub2 = grub2_full;

  grub2_full = callPackage ../tools/misc/grub/2.0x.nix { };

  grub2_efi = grub2_full.override {
    efiSupport = true;
  };

  grub2_light = grub2_full.override {
    zfsSupport = false;
  };

  sbsigntool = callPackage ../tools/security/sbsigntool { };

  gsmartcontrol = callPackage ../tools/misc/gsmartcontrol {
    inherit (gnome) libglademm;
  };

  gssdp = callPackage ../development/libraries/gssdp {
    inherit (gnome) libsoup;
  };

  gt5 = callPackage ../tools/system/gt5 { };

  gtest = callPackage ../development/libraries/gtest {};
  gmock = callPackage ../development/libraries/gmock {};

  gtkdatabox = callPackage ../development/libraries/gtkdatabox {};

  gtdialog = callPackage ../development/libraries/gtdialog {};

  gtkgnutella = callPackage ../tools/networking/p2p/gtk-gnutella { };

  gtkvnc = callPackage ../tools/admin/gtk-vnc {};

  gtmess = callPackage ../applications/networking/instant-messengers/gtmess { };

  gummiboot = callPackage ../tools/misc/gummiboot { };

  gup = callPackage ../development/tools/build-managers/gup {};

  gupnp = callPackage ../development/libraries/gupnp {
    inherit (gnome) libsoup;
  };

  gupnp_av = callPackage ../development/libraries/gupnp-av {};

  gupnp_igd = callPackage ../development/libraries/gupnp-igd {};

  gupnptools = callPackage ../tools/networking/gupnp-tools {};

  gvpe = builderDefsPackage (callPackage ../tools/networking/gvpe) {};

  gvolicon = callPackage ../tools/audio/gvolicon {};

  gzip = callPackage ../tools/compression/gzip { };

  gzrt = callPackage ../tools/compression/gzrt { };

  partclone = callPackage ../tools/backup/partclone { };

  partimage = callPackage ../tools/backup/partimage { };

  pgf_graphics = callPackage ../tools/graphics/pgf { };

  pigz = callPackage ../tools/compression/pigz { };

  pxz = callPackage ../tools/compression/pxz { };

  hans = callPackage ../tools/networking/hans { };

  haproxy = callPackage ../tools/networking/haproxy { };

  haveged = callPackage ../tools/security/haveged { };

  hawkthorne = callPackage ../games/hawkthorne { love = love_0_9; };

  hardlink = callPackage ../tools/system/hardlink { };

  hashcat = callPackage ../tools/security/hashcat { };

  hal-flash = callPackage ../os-specific/linux/hal-flash { };

  halibut = callPackage ../tools/typesetting/halibut { };

  hddtemp = callPackage ../tools/misc/hddtemp { };

  hdf5 = callPackage ../tools/misc/hdf5 {
    szip = null;
    mpi = null;
  };

  hdf5-mpi = hdf5.override {
    szip = null;
    mpi = pkgs.openmpi;
  };

  heimdall = callPackage ../tools/misc/heimdall { };

  hevea = callPackage ../tools/typesetting/hevea { };

  highlight = callPackage ../tools/text/highlight {
    lua = lua5;
  };

  honcho = callPackage ../tools/system/honcho { };

  horst = callPackage ../tools/networking/horst { };

  host = callPackage ../tools/networking/host { };

  hping = callPackage ../tools/networking/hping { };

  httpie = callPackage ../tools/networking/httpie { };

  httping = callPackage ../tools/networking/httping {};

  httpfs2 = callPackage ../tools/filesystems/httpfs { };

  httptunnel = callPackage ../tools/networking/httptunnel { };

  hubicfuse = callPackage ../tools/filesystems/hubicfuse { };

  hwinfo = callPackage ../tools/system/hwinfo { };

  i2c-tools = callPackage ../os-specific/linux/i2c-tools { };

  i2p = callPackage ../tools/networking/i2p {};

  i2pd = callPackage ../tools/networking/i2pd {};

  iasl = callPackage ../development/compilers/iasl { };

  icecast = callPackage ../servers/icecast { };

  darkice = callPackage ../tools/audio/darkice { };

  icoutils = callPackage ../tools/graphics/icoutils { };

  idutils = callPackage ../tools/misc/idutils { };

  idle3tools = callPackage ../tools/system/idle3tools { };

  iftop = callPackage ../tools/networking/iftop { };

  ifuse = callPackage ../tools/filesystems/ifuse/default.nix { };

  ihaskell = callPackage ../development/tools/haskell/ihaskell/wrapper.nix {
    inherit (pythonPackages) ipython;
    inherit (haskellPackages) ihaskell ghcWithPackages;
    packages = config.ihaskell.packages or (self: []);
  };

  imapproxy = callPackage ../tools/networking/imapproxy { };

  imapsync = callPackage ../tools/networking/imapsync { };

  imgurbash = callPackage ../tools/graphics/imgurbash { };

  inadyn = callPackage ../tools/networking/inadyn { };

  inetutils = callPackage ../tools/networking/inetutils { };

  innoextract = callPackage ../tools/archivers/innoextract { };

  ioping = callPackage ../tools/system/ioping { };

  iops = callPackage ../tools/system/iops { };

  iodine = callPackage ../tools/networking/iodine { };

  ip2location = callPackage ../tools/networking/ip2location { };

  ipad_charge = callPackage ../tools/misc/ipad_charge { };

  iperf2 = callPackage ../tools/networking/iperf/2.nix { };
  iperf3 = callPackage ../tools/networking/iperf/3.nix { };
  iperf = iperf3;

  ipmitool = callPackage ../tools/system/ipmitool {
    static = false;
  };

  ipmiutil = callPackage ../tools/system/ipmiutil {};

  ipcalc = callPackage ../tools/networking/ipcalc {};

  ipv6calc = callPackage ../tools/networking/ipv6calc {};

  ipxe = callPackage ../tools/misc/ipxe { };

  ised = callPackage ../tools/misc/ised {};

  isl = isl_0_15;
  isl_0_11 = callPackage ../development/libraries/isl/0.11.1.nix { };
  isl_0_12 = callPackage ../development/libraries/isl/0.12.2.nix { };
  isl_0_14 = callPackage ../development/libraries/isl/0.14.1.nix { };
  isl_0_15 = callPackage ../development/libraries/isl/0.15.0.nix { };

  isync = callPackage ../tools/networking/isync { };

  jaaa = callPackage ../applications/audio/jaaa { };

  jd-gui = callPackage_i686 ../tools/security/jd-gui { };

  jdiskreport = callPackage ../tools/misc/jdiskreport { };

  jekyll = callPackage ../applications/misc/jekyll { };

  jfsutils = callPackage ../tools/filesystems/jfsutils { };

  jhead = callPackage ../tools/graphics/jhead { };

  jing = callPackage ../tools/text/xml/jing { };

  jmtpfs = callPackage ../tools/filesystems/jmtpfs { };

  jnettop = callPackage ../tools/networking/jnettop { };

  john = callPackage ../tools/security/john { };

  jq = callPackage ../development/tools/jq {};

  jscoverage = callPackage ../development/tools/misc/jscoverage { };

  jwhois = callPackage ../tools/networking/jwhois { };

  k2pdfopt = callPackage ../applications/misc/k2pdfopt { };

  kazam = callPackage ../applications/video/kazam { };

  kalibrate-rtl = callPackage ../tools/misc/kalibrate-rtl { };

  kdbplus = callPackage_i686 ../applications/misc/kdbplus { };

  keepalived = callPackage ../tools/networking/keepalived { };

  kexectools = callPackage ../os-specific/linux/kexectools { };

  keybase = callPackage ../applications/misc/keybase { };

  keychain = callPackage ../tools/misc/keychain { };

  kibana = callPackage ../development/tools/misc/kibana { };

  kismet = callPackage ../applications/networking/sniffers/kismet { };

  knockknock = callPackage ../tools/security/knockknock { };

  kpcli = callPackage ../tools/security/kpcli { };

  kst = callPackage ../tools/graphics/kst { };

  leocad = callPackage ../applications/graphics/leocad { };

  less = callPackage ../tools/misc/less { };

  liquidsoap = callPackage ../tools/audio/liquidsoap/full.nix { };

  lockfileProgs = callPackage ../tools/misc/lockfile-progs { };

  logstash = callPackage ../tools/misc/logstash { };

  logstash-contrib = callPackage ../tools/misc/logstash/contrib.nix { };

  logstash-forwarder = callPackage ../tools/misc/logstash-forwarder { };

  lolcat = callPackage ../tools/misc/lolcat { };

  lsdvd = callPackage ../tools/cd-dvd/lsdvd {};

  kippo = callPackage ../servers/kippo { };

  klavaro = callPackage ../games/klavaro {};

  kzipmix = callPackage_i686 ../tools/compression/kzipmix { };

  makebootfat = callPackage ../tools/misc/makebootfat { };

  memtester = callPackage ../tools/system/memtester { };

  minidlna = callPackage ../tools/networking/minidlna { };

  minisign = callPackage ../tools/security/minisign { };

  mmv = callPackage ../tools/misc/mmv { };

  morituri = callPackage ../applications/audio/morituri { };

  most = callPackage ../tools/misc/most { };

  multitail = callPackage ../tools/misc/multitail { };

  netperf = callPackage ../applications/networking/netperf { };

  netsniff-ng = callPackage ../tools/networking/netsniff-ng { };

  ninka = callPackage ../development/tools/misc/ninka { };

  nodejs-0_12 = callPackage ../development/web/nodejs {
    libuv = libuvVersions.v1_6_1;
    libtool = darwin.cctools;
  };
  nodejs-0_10 = callPackage ../development/web/nodejs/v0_10.nix {
    libtool = darwin.cctools;
    inherit (darwin.apple_sdk.frameworks) CoreServices ApplicationServices Carbon Foundation;
  };

  nodejs = if stdenv.system == "armv5tel-linux" then
    nodejs-0_10
  else
    nodejs-0_12;

  nodePackages_0_12 = callPackage ./node-packages.nix { self = nodePackages_0_12; nodejs = nodejs-0_12; };

  nodePackages_0_10 = callPackage ./node-packages.nix { self = nodePackages_0_10; nodejs = nodejs-0_10; };

  nodePackages = if stdenv.system == "armv5tel-linux" then
    nodePackages_0_10
  else
    nodePackages_0_12;

  iojs = callPackage ../development/web/iojs { libuv = libuvVersions.v1_6_1; };

  iojsPackages = callPackage ./node-packages.nix { self = iojsPackages; nodejs = iojs; };

  npm2nix = nodePackages.npm2nix;

  ldapvi = callPackage ../tools/misc/ldapvi { };

  ldns = callPackage ../development/libraries/ldns { };

  leafpad = callPackage ../applications/editors/leafpad { };

  lftp = callPackage ../tools/networking/lftp { };

  libconfig = callPackage ../development/libraries/libconfig { };

  libcmis = callPackage ../development/libraries/libcmis { };

  libee = callPackage ../development/libraries/libee { };

  libestr = callPackage ../development/libraries/libestr { };

  libevdev = callPackage ../development/libraries/libevdev { };

  libevhtp = callPackage ../development/libraries/libevhtp { };

  liboauth = callPackage ../development/libraries/liboauth { };

  libtermkey = callPackage ../development/libraries/libtermkey { };

  libtirpc = callPackage ../development/libraries/ti-rpc { };

  libshout = callPackage ../development/libraries/libshout { };

  libqb = callPackage ../development/libraries/libqb { };

  libqmi = callPackage ../development/libraries/libqmi { };

  libmbim = callPackage ../development/libraries/libmbim { };

  libmongo-client = callPackage ../development/libraries/libmongo-client { };

  libtorrent = callPackage ../tools/networking/p2p/libtorrent { };

  libtorrent-git = callPackage ../tools/networking/p2p/libtorrent/git.nix { };

  libiberty = callPackage ../development/libraries/libiberty { };

  libibverbs = callPackage ../development/libraries/libibverbs { };

  libxcomp = callPackage ../development/libraries/libxcomp { };

  libx86emu = callPackage ../development/libraries/libx86emu { };

  librdmacm = callPackage ../development/libraries/librdmacm { };

  libwebsockets = callPackage ../development/libraries/libwebsockets { };

  limesurvey = callPackage ../servers/limesurvey { };

  logcheck = callPackage ../tools/system/logcheck {
    inherit (perlPackages) mimeConstruct;
  };

  logkeys = callPackage ../tools/security/logkeys { };

  logrotate = callPackage ../tools/system/logrotate { };

  logstalgia = callPackage ../tools/graphics/logstalgia {};

  lout = callPackage ../tools/typesetting/lout { };

  lrzip = callPackage ../tools/compression/lrzip { };

  # lsh installs `bin/nettle-lfib-stream' and so does Nettle.  Give the
  # former a lower priority than Nettle.
  lsh = lowPrio (callPackage ../tools/networking/lsh { });

  lshw = callPackage ../tools/system/lshw { };

  lxc = callPackage ../os-specific/linux/lxc { };
  lxd = goPackages.lxd.bin // { outputs = [ "bin" ]; };

  lzip = callPackage ../tools/compression/lzip { };

  lzma = xz;

  xz = callPackage ../tools/compression/xz { };

  lz4 = callPackage ../tools/compression/lz4 { };

  lzop = callPackage ../tools/compression/lzop { };

  macchanger = callPackage ../os-specific/linux/macchanger { };

  mailcheck = callPackage ../applications/networking/mailreaders/mailcheck { };

  maildrop = callPackage ../tools/networking/maildrop { };

  mailnag = callPackage ../applications/networking/mailreaders/mailnag { };

  mailsend = callPackage ../tools/networking/mailsend { };

  mailpile = callPackage ../applications/networking/mailreaders/mailpile { };

  mailutils = callPackage ../tools/networking/mailutils {
    guile = guile_1_8;
  };

  maim = callPackage ../tools/graphics/maim {};

  mairix = callPackage ../tools/text/mairix { };

  makemkv = callPackage ../applications/video/makemkv { };

  man = callPackage ../tools/misc/man { };

  man_db = callPackage ../tools/misc/man-db { };

  mawk = callPackage ../tools/text/mawk { };

  mbox = callPackage ../tools/security/mbox { };

  memtest86 = callPackage ../tools/misc/memtest86 { };

  memtest86plus = callPackage ../tools/misc/memtest86+ { };

  meo = callPackage ../tools/security/meo {
    boost = boost155;
  };

  mc = callPackage ../tools/misc/mc { };

  mcabber = callPackage ../applications/networking/instant-messengers/mcabber { };

  mcron = callPackage ../tools/system/mcron {
    guile = guile_1_8;
  };

  mdbtools = callPackage ../tools/misc/mdbtools { };

  mdbtools_git = callPackage ../tools/misc/mdbtools/git.nix {
    inherit (gnome) scrollkeeper;
  };

  mdp = callPackage ../applications/misc/mdp { };

  mednafen = callPackage ../misc/emulators/mednafen { };

  mednafen-server = callPackage ../misc/emulators/mednafen/server.nix { };

  megacli = callPackage ../tools/misc/megacli { };

  megatools = callPackage ../tools/networking/megatools { };

  mfcuk = callPackage ../tools/security/mfcuk { };

  mfoc = callPackage ../tools/security/mfoc { };

  mgba = callPackage ../misc/emulators/mgba { };

  minecraft = callPackage ../games/minecraft {
    useAlsa = config.minecraft.alsa or false;
  };

  minecraft-server = callPackage ../games/minecraft-server { };

  minetest = callPackage ../games/minetest {
    libpng = libpng12;
  };

  minissdpd = callPackage ../tools/networking/minissdpd { };

  miniupnpc = callPackage ../tools/networking/miniupnpc { };

  miniupnpd = callPackage ../tools/networking/miniupnpd { };

  minixml = callPackage ../development/libraries/minixml { };

  mjpegtools = callPackage ../tools/video/mjpegtools { };

  mkcue = callPackage ../tools/cd-dvd/mkcue { };

  mkpasswd = callPackage ../tools/security/mkpasswd { };

  mkrand = callPackage ../tools/security/mkrand { };

  mktemp = callPackage ../tools/security/mktemp { };

  mktorrent = callPackage ../tools/misc/mktorrent { };

  modemmanager = callPackage ../tools/networking/modemmanager {};

  monit = callPackage ../tools/system/monit { };

  moreutils = callPackage ../tools/misc/moreutils {
    inherit (perlPackages) IPCRun TimeDate TimeDuration;
    docbook-xsl = docbook_xsl;
  };

  mosh = callPackage ../tools/networking/mosh {
    inherit (perlPackages) IOTty;
  };

  motuclient = python27Packages.motuclient;

  mpage = callPackage ../tools/text/mpage { };

  mr = callPackage ../applications/version-management/mr { };

  mrtg = callPackage ../tools/misc/mrtg { };

  mscgen = callPackage ../tools/graphics/mscgen { };

  msf = builderDefsPackage (callPackage ../tools/security/metasploit/3.1.nix) { };

  mssys = callPackage ../tools/misc/mssys { };

  mtdutils = callPackage ../tools/filesystems/mtdutils { };

  mtools = callPackage ../tools/filesystems/mtools { };

  mtr = callPackage ../tools/networking/mtr {};

  multitran = recurseIntoAttrs (let callPackage = newScope pkgs.multitran; in rec {
    multitrandata = callPackage ../tools/text/multitran/data { };

    libbtree = callPackage ../tools/text/multitran/libbtree { };

    libmtsupport = callPackage ../tools/text/multitran/libmtsupport { };

    libfacet = callPackage ../tools/text/multitran/libfacet { };

    libmtquery = callPackage ../tools/text/multitran/libmtquery { };

    mtutils = callPackage ../tools/text/multitran/mtutils { };
  });

  munge = callPackage ../tools/security/munge { };

  muscleframework = callPackage ../tools/security/muscleframework { };

  muscletool = callPackage ../tools/security/muscletool { };

  mysql2pgsql = callPackage ../tools/misc/mysql2pgsql { };

  nabi = callPackage ../tools/inputmethods/nabi { };

  namazu = callPackage ../tools/text/namazu { };

  nbd = callPackage ../tools/networking/nbd { };

  ndjbdns = callPackage ../tools/networking/ndjbdns { };

  nestopia = callPackage ../misc/emulators/nestopia { };

  netatalk = callPackage ../tools/filesystems/netatalk { };

  netcdf = callPackage ../development/libraries/netcdf { };

  netcdfcxx4 = callPackage ../development/libraries/netcdf-cxx4 { };

  nc6 = callPackage ../tools/networking/nc6 { };

  ncat = callPackage ../tools/networking/ncat { };

  ncftp = callPackage ../tools/networking/ncftp { };

  ncompress = callPackage ../tools/compression/ncompress { };

  ndisc6 = callPackage ../tools/networking/ndisc6 { };

  netboot = callPackage ../tools/networking/netboot {};

  netcat = callPackage ../tools/networking/netcat { };

  netcat-openbsd = callPackage ../tools/networking/netcat-openbsd { };

  nethogs = callPackage ../tools/networking/nethogs { };

  netkittftp = callPackage ../tools/networking/netkit/tftp { };

  netpbm = callPackage ../tools/graphics/netpbm { };

  netrw = callPackage ../tools/networking/netrw { };

  netselect = callPackage ../tools/networking/netselect { };

  networkmanager = callPackage ../tools/networking/network-manager { };

  networkmanager_openvpn = callPackage ../tools/networking/network-manager/openvpn.nix { };

  networkmanager_pptp = callPackage ../tools/networking/network-manager/pptp.nix { };

  networkmanager_l2tp = callPackage ../tools/networking/network-manager/l2tp.nix { };

  networkmanager_vpnc = callPackage ../tools/networking/network-manager/vpnc.nix { };

  networkmanager_openconnect = callPackage ../tools/networking/network-manager/openconnect.nix { };

  networkmanagerapplet = newScope gnome ../tools/networking/network-manager-applet { };

  newsbeuter = callPackage ../applications/networking/feedreaders/newsbeuter { };

  newsbeuter-dev = callPackage ../applications/networking/feedreaders/newsbeuter/dev.nix { };

  ngrep = callPackage ../tools/networking/ngrep { };

  ngrok = goPackages.ngrok.bin // { outputs = [ "bin" ]; };

  noip = callPackage ../tools/networking/noip { };

  mpack = callPackage ../tools/networking/mpack { };

  pa_applet = callPackage ../tools/audio/pa-applet { };

  pasystray = callPackage ../tools/audio/pasystray { };

  pnmixer = callPackage ../tools/audio/pnmixer { };

  pwsafe = callPackage ../applications/misc/pwsafe {
    wxGTK = wxGTK30;
  };

  nifskope = callPackage ../tools/graphics/nifskope { };

  nilfs-utils = callPackage ../tools/filesystems/nilfs-utils {};
  nilfs_utils = nilfs-utils;

  nitrogen = callPackage ../tools/X11/nitrogen {};

  nkf = callPackage ../tools/text/nkf {};

  nlopt = callPackage ../development/libraries/nlopt {};

  npapi_sdk = callPackage ../development/libraries/npapi-sdk {};

  npth = callPackage ../development/libraries/npth {};

  nmap = callPackage ../tools/security/nmap { };

  nmap_graphical = callPackage ../tools/security/nmap {
    inherit (pythonPackages) pysqlite;
    graphicalSupport = true;
  };

  notbit = callPackage ../applications/networking/notbit { };

  notify-osd = callPackage ../applications/misc/notify-osd { };

  nox = callPackage ../tools/package-management/nox {
    pythonPackages = python3Packages;
  };

  nsjail = callPackage ../tools/security/nsjail {};

  nss_pam_ldapd = callPackage ../tools/networking/nss-pam-ldapd {};

  ntfs3g = callPackage ../tools/filesystems/ntfs-3g { };

  # ntfsprogs are merged into ntfs-3g
  ntfsprogs = pkgs.ntfs3g;

  ntop = callPackage ../tools/networking/ntop { };

  ntopng = callPackage ../tools/networking/ntopng { };

  ntp = callPackage ../tools/networking/ntp {
    libcap = if stdenv.isLinux then libcap else null;
  };

  numdiff = callPackage ../tools/text/numdiff { };

  nssmdns = callPackage ../tools/networking/nss-mdns { };

  nwdiag = pythonPackages.nwdiag;

  nylon = callPackage ../tools/networking/nylon { };

  nxproxy = callPackage ../tools/admin/nxproxy { };

  nzbget = callPackage ../tools/networking/nzbget { };

  oathToolkit = callPackage ../tools/security/oath-toolkit { };

  obex_data_server = callPackage ../tools/bluetooth/obex-data-server { };

  obexd = callPackage ../tools/bluetooth/obexd { };

  openfortivpn = callPackage ../tools/networking/openfortivpn { };

  obexfs = callPackage ../tools/bluetooth/obexfs { };

  obexftp = callPackage ../tools/bluetooth/obexftp { };

  objconv = callPackage ../development/tools/misc/objconv {};

  obnam = callPackage ../tools/backup/obnam { };

  odt2txt = callPackage ../tools/text/odt2txt { };

  odamex = callPackage ../games/odamex { };

  offlineimap = callPackage ../tools/networking/offlineimap {
    inherit (pythonPackages) sqlite3;
  };

  openarena = callPackage ../games/openarena { };

  opencryptoki = callPackage ../tools/security/opencryptoki { };

  onscripter-en = callPackage ../games/onscripter-en { };

  opendbx = callPackage ../development/libraries/opendbx { };

  opendkim = callPackage ../development/libraries/opendkim { };

  opendylan = callPackage ../development/compilers/opendylan {
    opendylan-bootstrap = opendylan_bin;
  };

  opendylan_bin = callPackage ../development/compilers/opendylan/bin.nix { };

  openjade = callPackage ../tools/text/sgml/openjade { };

  openntpd = callPackage ../tools/networking/openntpd { };

  openntpd_nixos = openntpd.override {
    privsepUser = "ntp";
    privsepPath = "/var/empty";
  };

  openobex = callPackage ../tools/bluetooth/openobex { };

  openopc = callPackage ../tools/misc/openopc {
    pythonFull = python27.buildEnv.override {
      extraLibs = [ python27Packages.pyro3 ];
    };
  };

  openresolv = callPackage ../tools/networking/openresolv { };

  opensc = callPackage ../tools/security/opensc { };

  opensc_dnie_wrapper = callPackage ../tools/security/opensc-dnie-wrapper { };

  openssh =
    callPackage ../tools/networking/openssh {
      hpnSupport = false;
      withKerberos = false;
      etcDir = "/etc/ssh";
      pam = if stdenv.isLinux then pam else null;
    };

  openssh_hpn = pkgs.appendToName "with-hpn" (openssh.override { hpnSupport = true; });

  openssh_with_kerberos = pkgs.appendToName "with-kerberos" (openssh.override { withKerberos = true; });

  opensp = callPackage ../tools/text/sgml/opensp { };

  spCompat = callPackage ../tools/text/sgml/opensp/compat.nix { };

  opentracker = callPackage ../applications/networking/p2p/opentracker { };

  opentsdb = callPackage ../tools/misc/opentsdb {};

  openvpn = callPackage ../tools/networking/openvpn { };

  openvpn_learnaddress = callPackage ../tools/networking/openvpn/openvpn_learnaddress.nix { };

  update-resolv-conf = callPackage ../tools/networking/openvpn/update-resolv-conf.nix { };

  open-pdf-presenter = callPackage ../applications/misc/open-pdf-presenter { };

  openvswitch = callPackage ../os-specific/linux/openvswitch { };

  optipng = callPackage ../tools/graphics/optipng {
    libpng = libpng12;
  };

  oslrd = callPackage ../tools/networking/oslrd { };

  ossec = callPackage ../tools/security/ossec {};

  ostree = callPackage ../tools/misc/ostree { };

  otpw = callPackage ../os-specific/linux/otpw { };

  owncloud = callPackage ../servers/owncloud { };

  owncloudclient = callPackage ../applications/networking/owncloud-client { };

  p2pvc = callPackage ../applications/video/p2pvc {};

  p7zip = callPackage ../tools/archivers/p7zip { };

  packagekit = callPackage ../tools/package-management/packagekit { };

  pal = callPackage ../tools/misc/pal { };

  pandoc = haskell.lib.overrideCabal haskellPackages.pandoc (drv: {
    configureFlags = drv.configureFlags or [] ++ ["-fembed_data_files"];
    buildTools = drv.buildTools or [] ++ [haskellPackages.hsb2hs];
    enableSharedExecutables = false;
    enableSharedLibraries = false;
    isLibrary = false;
    doHaddock = false;
    postFixup = "rm -rf $out/lib $out/nix-support $out/share";
  });

  panomatic = callPackage ../tools/graphics/panomatic { };

  par2cmdline = callPackage ../tools/networking/par2cmdline {
    automake = automake112x; # fails with 14
  };

  parallel = callPackage ../tools/misc/parallel { };

  parcellite = callPackage ../tools/misc/parcellite { };

  patchutils = callPackage ../tools/text/patchutils { };

  parted = callPackage ../tools/misc/parted { hurd = null; };

  pitivi = callPackage ../applications/video/pitivi {
    gst = gst_all_1;
    clutter-gtk = clutter_gtk;
  };

  p0f = callPackage ../tools/security/p0f { };

  pngout = callPackage ../tools/graphics/pngout { };

  hurdPartedCross =
    if crossSystem != null && crossSystem.config == "i586-pc-gnu"
    then (makeOverridable
            ({ hurd }:
              (parted.override {
                # Needs the Hurd's libstore.
                inherit hurd;

                # The Hurd wants a libparted.a.
                enableStatic = true;

                gettext = null;
                readline = null;
                devicemapper = null;
              }).crossDrv)
           { hurd = gnu.hurdCrossIntermediate; })
    else null;

  ipsecTools = callPackage ../os-specific/linux/ipsec-tools { flex = flex_2_5_35; };

  patch = gnupatch;

  pbzip2 = callPackage ../tools/compression/pbzip2 { };

  pciutils = callPackage ../tools/system/pciutils { };

  pcsclite = callPackage ../tools/security/pcsclite { };

  pcsctools = callPackage ../tools/security/pcsctools { };

  pdf2djvu = callPackage ../tools/typesetting/pdf2djvu { };

  pdf2svg = callPackage ../tools/graphics/pdf2svg { };

  pdfjam = callPackage ../tools/typesetting/pdfjam { };

  jbig2enc = callPackage ../tools/graphics/jbig2enc { };

  pdfread = callPackage ../tools/graphics/pdfread { };

  briss = callPackage ../tools/graphics/briss { };

  brickd = callPackage ../servers/brickd {
    libusb = libusb1;
  };

  bully = callPackage ../tools/networking/bully { };

  pdnsd = callPackage ../tools/networking/pdnsd { };

  peco = callPackage ../tools/text/peco { };

  pg_top = callPackage ../tools/misc/pg_top { };

  pdsh = callPackage ../tools/networking/pdsh {
    rsh = true;          # enable internal rsh implementation
    ssh = openssh;
  };

  pfstools = callPackage ../tools/graphics/pfstools { };

  philter = callPackage ../tools/networking/philter { };

  pinentry = callPackage ../tools/security/pinentry {
    libcap = if stdenv.isDarwin then null else libcap;
    qt4 = null;
  };

  pius = callPackage ../tools/security/pius { };

  pk2cmd = callPackage ../tools/misc/pk2cmd { };

  plantuml = callPackage ../tools/misc/plantuml { };

  plan9port = callPackage ../tools/system/plan9port { };

  plex = callPackage ../servers/plex { };

  ploticus = callPackage ../tools/graphics/ploticus {
    libpng = libpng12;
  };

  plotutils = callPackage ../tools/graphics/plotutils { };

  plowshare = callPackage ../tools/misc/plowshare { };

  pngcheck = callPackage ../tools/graphics/pngcheck { };

  pngcrush = callPackage ../tools/graphics/pngcrush { };

  pngnq = callPackage ../tools/graphics/pngnq { };

  pngtoico = callPackage ../tools/graphics/pngtoico {
    libpng = libpng12;
  };

  pngquant = callPackage ../tools/graphics/pngquant { };

  podiff = callPackage ../tools/text/podiff { };

  poedit = callPackage ../tools/text/poedit { };

  polipo = callPackage ../servers/polipo { };

  polkit_gnome = callPackage ../tools/security/polkit-gnome { };

  popcorntime = callPackage ../applications/video/popcorntime { nwjs = nwjs_0_12; };

  ponysay = callPackage ../tools/misc/ponysay { };

  povray = callPackage ../tools/graphics/povray {
    automake = automake113x; # fails with 14
  };

  ppl = callPackage ../development/libraries/ppl { };

  ppp = callPackage ../tools/networking/ppp { };

  pptp = callPackage ../tools/networking/pptp {};

  prey-bash-client = callPackage ../tools/security/prey { };

  profile-cleaner = callPackage ../tools/misc/profile-cleaner { };

  profile-sync-daemon = callPackage ../tools/misc/profile-sync-daemon { };

  projectm = callPackage ../applications/audio/projectm { };

  proot = callPackage ../tools/system/proot { };

  proxychains = callPackage ../tools/networking/proxychains { };

  proxytunnel = callPackage ../tools/misc/proxytunnel { };

  cntlm = callPackage ../tools/networking/cntlm { };

  pastebinit = callPackage ../tools/misc/pastebinit { };

  polygraph = callPackage ../tools/networking/polygraph { };

  progress = callPackage ../tools/misc/progress { };

  psmisc = callPackage ../os-specific/linux/psmisc { };

  pstoedit = callPackage ../tools/graphics/pstoedit { };

  pv = callPackage ../tools/misc/pv { };

  pwgen = callPackage ../tools/security/pwgen { };

  pwnat = callPackage ../tools/networking/pwnat { };

  pyatspi = callPackage ../development/python-modules/pyatspi { };

  pycangjie = callPackage ../development/python-modules/pycangjie { };

  pydb = callPackage ../development/tools/pydb { };

  pystringtemplate = callPackage ../development/python-modules/stringtemplate { };

  pythonDBus = dbus_python;

  pythonIRClib = builderDefsPackage (callPackage ../development/python-modules/irclib) { };

  pythonSexy = builderDefsPackage (callPackage ../development/python-modules/libsexy) { };

  pytrainer = callPackage ../applications/misc/pytrainer { };

  openmpi = callPackage ../development/libraries/openmpi { };

  openmodelica = callPackage ../applications/science/misc/openmodelica { };

  qarte = callPackage ../applications/video/qarte {
    sip = pythonPackages.sip_4_16;
  };

  ocz-ssd-guru = callPackage ../tools/misc/ocz-ssd-guru { };

  qalculate-gtk = callPackage ../applications/science/math/qalculate-gtk { };

  qastools = callPackage ../tools/audio/qastools {
    qt = qt4;
  };

  qhull = callPackage ../development/libraries/qhull { };

  qjoypad = callPackage ../tools/misc/qjoypad { };

  qpdf = callPackage ../development/libraries/qpdf { };

  qprint = callPackage ../tools/text/qprint { };

  qscintilla = callPackage ../development/libraries/qscintilla {
    qt = qt4;
  };

  qshowdiff = callPackage ../tools/text/qshowdiff { };

  quilt = callPackage ../development/tools/quilt { };

  radvd = callPackage ../tools/networking/radvd { };

  ranger = callPackage ../applications/misc/ranger { };

  rawdog = callPackage ../applications/networking/feedreaders/rawdog { };

  privateer = callPackage ../games/privateer { };

  read-edid = callPackage ../os-specific/linux/read-edid { };

  redmine = callPackage ../applications/version-management/redmine { };

  rtmpdump = callPackage ../tools/video/rtmpdump { };
  rtmpdump_gnutls = rtmpdump.override { gnutlsSupport = true; opensslSupport = false; };

  reaverwps = callPackage ../tools/networking/reaver-wps {};

  recutils = callPackage ../tools/misc/recutils { };

  recoll = callPackage ../applications/search/recoll { };

  reiser4progs = callPackage ../tools/filesystems/reiser4progs { };

  reiserfsprogs = callPackage ../tools/filesystems/reiserfsprogs { };

  relfs = callPackage ../tools/filesystems/relfs {
    inherit (gnome) gnome_vfs GConf;
  };

  remarkjs = callPackage ../development/web/remarkjs { };

  remind = callPackage ../tools/misc/remind { };

  remmina = callPackage ../applications/networking/remote/remmina {};

  renameutils = callPackage ../tools/misc/renameutils { };

  replace = callPackage ../tools/text/replace { };

  reposurgeon = callPackage ../applications/version-management/reposurgeon { };

  reptyr = callPackage ../os-specific/linux/reptyr {};

  rescuetime = callPackage ../applications/misc/rescuetime { };

  rdiff-backup = callPackage ../tools/backup/rdiff-backup { };

  rdfind = callPackage ../tools/filesystems/rdfind { };

  rdmd = callPackage ../development/compilers/rdmd { };

  rhash = callPackage ../tools/security/rhash { };

  riemann_c_client = callPackage ../tools/misc/riemann-c-client { };
  riemann-tools = callPackage ../tools/misc/riemann-tools { };

  ripmime = callPackage ../tools/networking/ripmime {};

  rkflashtool = callPackage ../tools/misc/rkflashtool { };

  rkrlv2 = callPackage ../applications/audio/rkrlv2 {};

  rmlint = callPackage ../tools/misc/rmlint {
    inherit (pythonPackages) sphinx;
  };

  rng_tools = callPackage ../tools/security/rng-tools { };

  rsnapshot = callPackage ../tools/backup/rsnapshot {
    perl = perl516; # fails to create docs: POD document had syntax errors
    # For the `logger' command, we can use either `utillinux' or
    # GNU Inetutils.  The latter is more portable.
    logger = inetutils;
  };
  rsnapshotGit = lowPrio (callPackage ../tools/backup/rsnapshot/git.nix {
    # For the `logger' command, we can use either `utillinux' or
    # GNU Inetutils.  The latter is more portable.
    logger = inetutils;
  });

  rlwrap = callPackage ../tools/misc/rlwrap { };

  rockbox_utility = callPackage ../tools/misc/rockbox-utility { };

  rosegarden = callPackage ../applications/audio/rosegarden { };

  rpPPPoE = builderDefsPackage (callPackage ../tools/networking/rp-pppoe) { };

  rpm = callPackage ../tools/package-management/rpm { };

  rpmextract = callPackage ../tools/archivers/rpmextract { };

  rrdtool = callPackage ../tools/misc/rrdtool { };

  rsstail = callPackage ../applications/networking/feedreaders/rsstail { };

  rtorrent = callPackage ../tools/networking/p2p/rtorrent { };

  rtorrent-git = callPackage ../tools/networking/p2p/rtorrent/git.nix { };

  rubber = callPackage ../tools/typesetting/rubber { };

  rxp = callPackage ../tools/text/xml/rxp { };

  rzip = callPackage ../tools/compression/rzip { };

  s3backer = callPackage ../tools/filesystems/s3backer { };

  s3fs = callPackage ../tools/filesystems/s3fs { };

  s3cmd = callPackage ../tools/networking/s3cmd { };

  s3sync = callPackage ../tools/networking/s3sync {
    ruby = ruby_1_8;
  };

  s6Dns = callPackage ../tools/networking/s6-dns { };

  s6LinuxUtils = callPackage ../os-specific/linux/s6-linux-utils { };

  s6Networking = callPackage ../tools/networking/s6-networking { };

  s6PortableUtils = callPackage ../tools/misc/s6-portable-utils { };

  sablotron = callPackage ../tools/text/xml/sablotron { };

  safecopy = callPackage ../tools/system/safecopy { };

  safe-rm = callPackage ../tools/system/safe-rm { };

  salut_a_toi = callPackage ../applications/networking/instant-messengers/salut-a-toi {};

  samplicator = callPackage ../tools/networking/samplicator { };

  screen = callPackage ../tools/misc/screen { };

  screen-message = callPackage ../tools/X11/screen-message { };

  screencloud = callPackage ../applications/graphics/screencloud {
    quazip = quazip.override { qt = qt4; };
  };

  scrot = callPackage ../tools/graphics/scrot { };

  scrolls = callPackage ../games/scrolls { };

  scrypt = callPackage ../tools/security/scrypt { };

  sdcv = callPackage ../applications/misc/sdcv { };

  sdl-jstest = callPackage ../tools/misc/sdl-jstest { };

  sec = callPackage ../tools/admin/sec { };

  seccure = callPackage ../tools/security/seccure { };

  setserial = builderDefsPackage (callPackage ../tools/system/setserial) { };

  seqdiag = pythonPackages.seqdiag;

  screenfetch = callPackage ../tools/misc/screenfetch { };

  sg3_utils = callPackage ../tools/system/sg3_utils { };

  sharutils = callPackage ../tools/archivers/sharutils { };

  shotwell = callPackage ../applications/graphics/shotwell { };

  shout = callPackage ../applications/networking/irc/shout { };

  shellinabox = callPackage ../servers/shellinabox { };

  sic = callPackage ../applications/networking/irc/sic { };

  siege = callPackage ../tools/networking/siege {};

  sigil = callPackage ../applications/editors/sigil { };

  # aka., gpg-tools
  signing-party = callPackage ../tools/security/signing-party { };

  silc_client = callPackage ../applications/networking/instant-messengers/silc-client { };

  silc_server = callPackage ../servers/silc-server { };

  silver-searcher = callPackage ../tools/text/silver-searcher { };

  simplescreenrecorder = callPackage ../applications/video/simplescreenrecorder { };

  skippy-xd = callPackage ../tools/X11/skippy-xd {};

  skydns = goPackages.skydns.bin // { outputs = [ "bin" ]; };

  sipcalc = callPackage ../tools/networking/sipcalc { };

  sleuthkit = callPackage ../tools/system/sleuthkit {};

  slimrat = callPackage ../tools/networking/slimrat {
    inherit (perlPackages) WWWMechanize LWP;
  };

  slsnif = callPackage ../tools/misc/slsnif { };

  smartmontools = callPackage ../tools/system/smartmontools { };

  smbldaptools = callPackage ../tools/networking/smbldaptools {
    inherit (perlPackages) NetLDAP CryptSmbHash DigestSHA1;
  };

  smbnetfs = callPackage ../tools/filesystems/smbnetfs {};

  snort = callPackage ../applications/networking/ids/snort { };

  solr = callPackage ../servers/search/solr { };

  solvespace = callPackage ../applications/graphics/solvespace { };

  sparsehash = callPackage ../development/libraries/sparsehash { };

  spiped = callPackage ../tools/networking/spiped { };

  sqliteman = callPackage ../applications/misc/sqliteman { };

  stardict = callPackage ../applications/misc/stardict/stardict.nix {
    inherit (gnome) libgnomeui scrollkeeper;
  };

  stdman = callPackage ../data/documentation/stdman { };

  storebrowse = callPackage ../tools/system/storebrowse { };

  fusesmb = callPackage ../tools/filesystems/fusesmb { samba = samba3; };

  sl = callPackage ../tools/misc/sl { };

  socat = callPackage ../tools/networking/socat { };

  socat2pre = lowPrio (callPackage ../tools/networking/socat/2.x.nix { });

  softether_4_18 = callPackage ../servers/softether/4.18.nix { };
  softether = softether_4_18;

  sourceHighlight = callPackage ../tools/text/source-highlight { };

  spaceFM = callPackage ../applications/misc/spacefm { adwaita-icon-theme = gnome3.adwaita-icon-theme; };

  squashfsTools = callPackage ../tools/filesystems/squashfs { };

  sshfsFuse = callPackage ../tools/filesystems/sshfs-fuse { };

  sshuttle = callPackage ../tools/security/sshuttle { };

  sstp = callPackage ../tools/networking/sstp {};

  sudo = callPackage ../tools/security/sudo { };

  suidChroot = callPackage ../tools/system/suid-chroot { };

  sundtek = callPackage ../misc/drivers/sundtek { };

  super = callPackage ../tools/security/super { };

  supertux-editor = callPackage ../applications/editors/supertux-editor { };

  super-user-spark = haskellPackages.callPackage ../applications/misc/super_user_spark { };

  ssdeep = callPackage ../tools/security/ssdeep { };

  sshpass = callPackage ../tools/networking/sshpass { };

  ssmtp = callPackage ../tools/networking/ssmtp {
    tlsSupport = true;
  };

  ssss = callPackage ../tools/security/ssss { };

  stress = callPackage ../tools/system/stress { };

  stress-ng = callPackage ../tools/system/stress-ng { };

  stoken = callPackage ../tools/security/stoken {
    withGTK3 = config.stoken.withGTK3 or true;
  };

  storeBackup = callPackage ../tools/backup/store-backup { };

  stow = callPackage ../tools/misc/stow { };

  stun = callPackage ../tools/networking/stun { };

  stunnel = callPackage ../tools/networking/stunnel { };

  strongswan = callPackage ../tools/networking/strongswan { };

  strongswanTNC = callPackage ../tools/networking/strongswan { enableTNC=true; };

  su = shadow.su;

  subsonic = callPackage ../servers/misc/subsonic { };

  surfraw = callPackage ../tools/networking/surfraw { };

  swec = callPackage ../tools/networking/swec {
    inherit (perlPackages) LWP URI HTMLParser HTTPServerSimple Parent;
  };

  svnfs = callPackage ../tools/filesystems/svnfs { };

  svtplay-dl = callPackage ../tools/misc/svtplay-dl {
    inherit (pythonPackages) nose mock requests2;
  };

  sysbench = callPackage ../development/tools/misc/sysbench {};

  system_config_printer = callPackage ../tools/misc/system-config-printer {
    libxml2 = libxml2Python;
   };

  sitecopy = callPackage ../tools/networking/sitecopy { };

  stricat = callPackage ../tools/security/stricat { };

  privoxy = callPackage ../tools/networking/privoxy { };

  swaks = callPackage ../tools/networking/swaks { };

  t = callPackage ../tools/misc/t { };

  t1utils = callPackage ../tools/misc/t1utils { };

  talkfilters = callPackage ../misc/talkfilters {};

  tarsnap = callPackage ../tools/backup/tarsnap { };

  tcpcrypt = callPackage ../tools/security/tcpcrypt { };

  tboot = callPackage ../tools/security/tboot { };

  tcl2048 = callPackage ../games/tcl2048 { };

  tcpdump = callPackage ../tools/networking/tcpdump { };

  tcpflow = callPackage ../tools/networking/tcpflow { };

  teamviewer = callPackage_i686 ../applications/networking/remote/teamviewer/10.nix { };

  teamviewer8 = lowPrio (callPackage_i686 ../applications/networking/remote/teamviewer/8.nix { });

  teamviewer9 = lowPrio (callPackage_i686 ../applications/networking/remote/teamviewer/9.nix { });

  telnet = callPackage ../tools/networking/telnet { };

  texmacs = callPackage ../applications/editors/texmacs {
    tex = texlive.combined.scheme-small;
    extraFonts = true;
  };

  texmaker = callPackage ../applications/editors/texmaker { };

  texstudio = callPackage ../applications/editors/texstudio { };

  textadept = callPackage ../applications/editors/textadept { };

  thc-hydra = callPackage ../tools/security/thc-hydra { };

  tiled = callPackage ../applications/editors/tiled { };

  tinc = callPackage ../tools/networking/tinc { };

  tinc_pre = callPackage ../tools/networking/tinc/pre.nix { };

  tiny8086 = callPackage ../applications/virtualization/8086tiny { };

  tlsdate = callPackage ../tools/networking/tlsdate { };

  tmate = callPackage ../tools/misc/tmate { };

  tmpwatch = callPackage ../tools/misc/tmpwatch  { };

  tmux = callPackage ../tools/misc/tmux { };

  tmuxinator = callPackage ../tools/misc/tmuxinator { };

  tmin = callPackage ../tools/security/tmin { };

  tmsu = callPackage ../tools/filesystems/tmsu { };

  tor = callPackage ../tools/security/tor { };

  tor-arm = callPackage ../tools/security/tor/tor-arm.nix { };

  torbutton = callPackage ../tools/security/torbutton { };

  torbrowser = callPackage ../tools/security/tor/torbrowser.nix { };

  touchegg = callPackage ../tools/inputmethods/touchegg { };

  torsocks = callPackage ../tools/security/tor/torsocks.nix { };

  tpmmanager = callPackage ../applications/misc/tpmmanager { };

  tpm-quote-tools = callPackage ../tools/security/tpm-quote-tools { };

  tpm-tools = callPackage ../tools/security/tpm-tools { };

  tpm-luks = callPackage ../tools/security/tpm-luks { };

  tthsum = callPackage ../applications/misc/tthsum { };

  chaps = callPackage ../tools/security/chaps { };

  trace-cmd = callPackage ../os-specific/linux/trace-cmd { };

  traceroute = callPackage ../tools/networking/traceroute { };

  tracebox = callPackage ../tools/networking/tracebox { };

  trash-cli = callPackage ../tools/misc/trash-cli { };

  trickle = callPackage ../tools/networking/trickle {};

  trousers = callPackage ../tools/security/trousers { };

  omapd = callPackage ../tools/security/omapd { };

  ttf2pt1 = callPackage ../tools/misc/ttf2pt1 { };

  ttfautohint = callPackage ../tools/misc/ttfautohint { };

  tty-clock = callPackage ../tools/misc/tty-clock { };

  ttysnoop = callPackage ../os-specific/linux/ttysnoop {};

  ttylog = callPackage ../tools/misc/ttylog { };

  twitterBootstrap = callPackage ../development/web/twitter-bootstrap {};

  txt2man = callPackage ../tools/misc/txt2man { };

  txt2tags = callPackage ../tools/text/txt2tags { };

  u9fs = callPackage ../servers/u9fs { };

  ucl = callPackage ../development/libraries/ucl { };

  ucspi-tcp = callPackage ../tools/networking/ucspi-tcp { };

  udftools = callPackage ../tools/filesystems/udftools {};

  udptunnel = callPackage ../tools/networking/udptunnel { };

  ufraw = callPackage ../applications/graphics/ufraw { };

  umlet = callPackage ../tools/misc/umlet { };

  unetbootin = callPackage ../tools/cd-dvd/unetbootin { };

  unfs3 = callPackage ../servers/unfs3 { };

  unoconv = callPackage ../tools/text/unoconv { };

  unrtf = callPackage ../tools/text/unrtf { };

  untex = callPackage ../tools/text/untex { };

  upx = callPackage ../tools/compression/upx { };

  uriparser = callPackage ../development/libraries/uriparser {};

  urlview = callPackage ../applications/misc/urlview {};

  usbmuxd = callPackage ../tools/misc/usbmuxd {};

  uwsgi = callPackage ../servers/uwsgi {
    plugins = [];
  };

  vacuum = callPackage ../applications/networking/instant-messengers/vacuum {};

  volatility = callPackage ../tools/security/volatility { };

  vidalia = callPackage ../tools/security/vidalia { };

  vbetool = builderDefsPackage (callPackage ../tools/system/vbetool) { };

  vde2 = callPackage ../tools/networking/vde2 { };

  vboot_reference = callPackage ../tools/system/vboot_reference { };

  vcsh = callPackage ../applications/version-management/vcsh { };

  verilator = callPackage ../applications/science/electronics/verilator {};

  verilog = callPackage ../applications/science/electronics/verilog {};

  vfdecrypt = callPackage ../tools/misc/vfdecrypt { };

  vifm = callPackage ../applications/misc/vifm { };

  viking = callPackage ../applications/misc/viking {
    inherit (gnome) scrollkeeper;
    inherit (gnome3) gexiv2;
  };

  vit = callPackage ../applications/misc/vit { };

  vnc2flv = callPackage ../tools/video/vnc2flv {};

  vncrec = builderDefsPackage (callPackage ../tools/video/vncrec) {};

  vobcopy = callPackage ../tools/cd-dvd/vobcopy { };

  vobsub2srt = callPackage ../tools/cd-dvd/vobsub2srt { };

  vorbisgain = callPackage ../tools/misc/vorbisgain { };

  vpnc = callPackage ../tools/networking/vpnc { };

  openconnect = openconnect_openssl;

  openconnect_openssl = callPackage ../tools/networking/openconnect.nix {
    gnutls = null;
  };

  openconnect_gnutls = lowPrio (openconnect.override {
    openssl = null;
    gnutls = gnutls;
  });

  vtun = callPackage ../tools/networking/vtun { };

  wal_e = callPackage ../tools/backup/wal-e { };

  watchman = callPackage ../development/tools/watchman { };

  wbox = callPackage ../tools/networking/wbox {};

  welkin = callPackage ../tools/graphics/welkin {};

  wsmancli = callPackage ../tools/system/wsmancli {};

  wolfebin = callPackage ../tools/networking/wolfebin {
    python = python2;
  };

  xl2tpd = callPackage ../tools/networking/xl2tpd { };

  testdisk = callPackage ../tools/misc/testdisk { };

  html2text = callPackage ../tools/text/html2text { };

  html-tidy = callPackage ../tools/text/html-tidy { };

  html-xml-utils = callPackage ../tools/text/xml/html-xml-utils { };

  rcm = callPackage ../tools/misc/rcm {};

  tftp_hpa = callPackage ../tools/networking/tftp-hpa {};

  tidy-html5 = callPackage ../tools/text/tidy-html5 { };

  tigervnc = callPackage ../tools/admin/tigervnc {
    fontDirectories = [ xorg.fontadobe75dpi xorg.fontmiscmisc xorg.fontcursormisc
      xorg.fontbhlucidatypewriter75dpi ];
    fltk = fltk13;
  };

  tightvnc = callPackage ../tools/admin/tightvnc {
    fontDirectories = [ xorg.fontadobe75dpi xorg.fontmiscmisc xorg.fontcursormisc
      xorg.fontbhlucidatypewriter75dpi ];
  };

  time = callPackage ../tools/misc/time { };

  tkabber = callPackage ../applications/networking/instant-messengers/tkabber { };

  qfsm = callPackage ../applications/science/electronics/qfsm { };

  tkgate = callPackage ../applications/science/electronics/tkgate/1.x.nix { };

  # The newer package is low-priority because it segfaults at startup.
  tkgate2 = lowPrio (callPackage ../applications/science/electronics/tkgate/2.x.nix { });

  tm = callPackage ../tools/system/tm { };

  tradcpp = callPackage ../development/tools/tradcpp { };

  trang = callPackage ../tools/text/xml/trang { };

  tre = callPackage ../development/libraries/tre { };

  ts = callPackage ../tools/system/ts { };

  transfig = callPackage ../tools/graphics/transfig {
    libpng = libpng12;
  };

  truecrypt = callPackage ../applications/misc/truecrypt {
    wxGUI = config.truecrypt.wxGUI or true;
  };

  ttmkfdir = callPackage ../tools/misc/ttmkfdir { };

  udunits = callPackage ../development/libraries/udunits { };

  uim = callPackage ../tools/inputmethods/uim {
    inherit (pkgs.kde4) kdelibs;
  };

  uhub = callPackage ../servers/uhub { };

  unclutter = callPackage ../tools/misc/unclutter { };

  unbound = callPackage ../tools/networking/unbound { };

  units = callPackage ../tools/misc/units { };

  unrar = callPackage ../tools/archivers/unrar { };

  xar = callPackage ../tools/compression/xar { };

  xarchive = callPackage ../tools/archivers/xarchive { };

  xarchiver = callPackage ../tools/archivers/xarchiver { };

  xbrightness = callPackage ../tools/X11/xbrightness { };

  xsettingsd = callPackage ../tools/X11/xsettingsd { };

  xsensors = callPackage ../os-specific/linux/xsensors { };

  xcruiser = callPackage ../applications/misc/xcruiser { };

  unarj = callPackage ../tools/archivers/unarj { };

  unshield = callPackage ../tools/archivers/unshield { };

  unzip = callPackage ../tools/archivers/unzip { };

  unzipNLS = lowPrio (unzip.override { enableNLS = true; });

  uptimed = callPackage ../tools/system/uptimed { };

  urjtag = callPackage ../tools/misc/urjtag {
    jedecSupport = true;
    pythonBindings = true;
  };

  urlwatch = callPackage ../tools/networking/urlwatch { };

  varnish = callPackage ../servers/varnish { };

  venus = callPackage ../tools/misc/venus {
    python = python27;
  };

  vlan = callPackage ../tools/networking/vlan { };

  vmtouch = callPackage ../tools/misc/vmtouch { };

  volumeicon = callPackage ../tools/audio/volumeicon { };

  wakelan = callPackage ../tools/networking/wakelan { };

  wavemon = callPackage ../tools/networking/wavemon { };

  wdfs = callPackage ../tools/filesystems/wdfs { };

  wdiff = callPackage ../tools/text/wdiff { };

  webalizer = callPackage ../tools/networking/webalizer { };

  webdruid = builderDefsPackage (callPackage ../tools/admin/webdruid) {};

  weighttp = callPackage ../tools/networking/weighttp { };

  wget = callPackage ../tools/networking/wget {
    inherit (perlPackages) LWP;
  };

  which = callPackage ../tools/system/which { };

  wicd = callPackage ../tools/networking/wicd { };

  wipe = callPackage ../tools/security/wipe { };

  wkhtmltopdf = callPackage ../tools/graphics/wkhtmltopdf {
    overrideDerivation = lib.overrideDerivation;
  };

  wml = callPackage ../development/web/wml { };

  wrk = callPackage ../tools/networking/wrk { };

  wv = callPackage ../tools/misc/wv { };

  wv2 = callPackage ../tools/misc/wv2 { };

  wyrd = callPackage ../tools/misc/wyrd {
    inherit (ocamlPackages) camlp4;
  };

  x86info = callPackage ../os-specific/linux/x86info { };

  x11_ssh_askpass = callPackage ../tools/networking/x11-ssh-askpass { };

  xbursttools = assert stdenv ? glibc; callPackage ../tools/misc/xburst-tools {
    # It needs a cross compiler for mipsel to build the firmware it will
    # load into the Ben Nanonote
    gccCross =
      let
        pkgsCross = (import ./all-packages.nix) {
          inherit system;
          inherit bootStdenv noSysDirs gccWithCC gccWithProfiling config;
          # Ben Nanonote system
          crossSystem = {
            config = "mipsel-unknown-linux";
            bigEndian = true;
            arch = "mips";
            float = "soft";
            withTLS = true;
            libc = "uclibc";
            platform = {
              name = "ben_nanonote";
              kernelMajor = "2.6";
              # It's not a bcm47xx processor, but for the headers this should work
              kernelHeadersBaseConfig = "bcm47xx_defconfig";
              kernelArch = "mips";
            };
            gcc = {
              arch = "mips32";
            };
          };
        };
      in
        pkgsCross.gccCrossStageStatic;
  };

  xclip = callPackage ../tools/misc/xclip { };

  xtitle = callPackage ../tools/misc/xtitle { };

  xdelta = callPackage ../tools/compression/xdelta { };

  xdummy = callPackage ../tools/misc/xdummy { };

  xflux = callPackage ../tools/misc/xflux { };

  xfsprogs = callPackage ../tools/filesystems/xfsprogs { };
  libxfs = xfsprogs.lib;

  xml2 = callPackage ../tools/text/xml/xml2 { };

  xmlroff = callPackage ../tools/typesetting/xmlroff { };

  xmlstarlet = callPackage ../tools/text/xml/xmlstarlet { };

  xmlto = callPackage ../tools/typesetting/xmlto {
    w3m = w3m.override { graphicsSupport = false; };
  };

  xmltv = callPackage ../tools/misc/xmltv { };

  xmpppy = builderDefsPackage (callPackage ../development/python-modules/xmpppy) {};

  xorriso = callPackage ../tools/cd-dvd/xorriso { };

  xpf = callPackage ../tools/text/xml/xpf {
    libxml2 = libxml2Python;
  };

  xsel = callPackage ../tools/misc/xsel { };

  xtreemfs = callPackage ../tools/filesystems/xtreemfs {};

  xurls = callPackage ../tools/text/xurls {};

  xvfb_run = callPackage ../tools/misc/xvfb-run { inherit (texFunctions) fontsConf; };

  xvkbd = callPackage ../tools/X11/xvkbd {};

  xwinmosaic = callPackage ../tools/X11/xwinmosaic {};

  # To expose more packages for Yi, override the extraPackages arg.
  yi = callPackage ../applications/editors/yi/wrapper.nix { };

  zbar = callPackage ../tools/graphics/zbar {
    pygtk = lib.overrideDerivation pygtk (x: {
      gtk = gtk2;
    });
  };

  zdelta = callPackage ../tools/compression/zdelta { };

  zerotierone = callPackage ../tools/networking/zerotierone { };

  zerofree = callPackage ../tools/filesystems/zerofree { };

  zfstools = callPackage ../tools/filesystems/zfstools { };

  zile = callPackage ../applications/editors/zile { };

  zinnia = callPackage ../tools/inputmethods/zinnia { };
  tegaki-zinnia-japanese = callPackage ../tools/inputmethods/tegaki-zinnia-japanese { };

  zimreader = callPackage ../tools/text/zimreader { };

  zimwriterfs = callPackage ../tools/text/zimwriterfs { };

  zip = callPackage ../tools/archivers/zip { };

  zpaq = callPackage ../tools/archivers/zpaq { };
  zpaqd = callPackage ../tools/archivers/zpaq/zpaqd.nix { };

  zsh-navigation-tools = callPackage ../tools/misc/zsh-navigation-tools { };

  zsync = callPackage ../tools/compression/zsync { };

  zxing = callPackage ../tools/graphics/zxing {};


  ### SHELLS

  bash = lowPrio (callPackage ../shells/bash {
    texinfo = null;
    interactive = stdenv.isCygwin; # patch for cygwin requires readline support
  });

  bashInteractive = appendToName "interactive" (callPackage ../shells/bash {
    interactive = true;
  });

  bashCompletion = callPackage ../shells/bash-completion { };

  dash = callPackage ../shells/dash { };

  es = callPackage ../shells/es { };

  fish = callPackage ../shells/fish {
    python = python27Full;
  };

  mksh = callPackage ../shells/mksh { };

  tcsh = callPackage ../shells/tcsh { };

  rush = callPackage ../shells/rush { };

  xonsh = callPackage ../shells/xonsh { };

  zsh = callPackage ../shells/zsh { };


  ### DEVELOPMENT / COMPILERS

  abc =
    abcPatchable [];

  abcPatchable = patches :
    callPackage ../development/compilers/abc/default.nix {
      inherit patches;
      javaCup = callPackage ../development/libraries/java/cup { };
    };

  aldor = callPackage ../development/compilers/aldor { };

  aliceml = callPackage ../development/compilers/aliceml { };

  aspectj = callPackage ../development/compilers/aspectj { };

  ats = callPackage ../development/compilers/ats { };
  ats2 = callPackage ../development/compilers/ats2 { };

  avra = callPackage ../development/compilers/avra { };

  bigloo = callPackage ../development/compilers/bigloo { };

  colm = callPackage ../development/compilers/colm { };

  fetchegg = callPackage ../build-support/fetchegg { };

  eggDerivation = callPackage ../development/compilers/chicken/eggDerivation.nix { };

  chicken = callPackage ../development/compilers/chicken {
    bootstrap-chicken = chicken.override { bootstrap-chicken = null; };
  };

  egg2nix = callPackage ../development/tools/egg2nix {
    chickenEggs = callPackage ../development/tools/egg2nix/chicken-eggs.nix { };
  };

  ccl = callPackage ../development/compilers/ccl { };

  clang = llvmPackages.clang;

  clang_37 = llvmPackages_37.clang;
  clang_36 = llvmPackages_36.clang;
  clang_35 = wrapCC llvmPackages_35.clang;
  clang_34 = wrapCC llvmPackages_34.clang;
  clang_33 = wrapCC (clangUnwrapped llvm_33 ../development/compilers/llvm/3.3/clang.nix);

  clang-analyzer = callPackage ../development/tools/analysis/clang-analyzer {
    clang = clang_34;
    llvmPackages = llvmPackages_34;
  };

  clangUnwrapped = llvm: pkg: callPackage pkg { inherit llvm; };

  clangSelf = clangWrapSelf llvmPackagesSelf.clang;

  clangWrapSelf = build: callPackage ../build-support/cc-wrapper {
    cc = build;
    isClang = true;
    stdenv = clangStdenv;
    libc = glibc;
    extraPackages = [ libcxx libcxxabi ];
    nativeTools = false;
    nativeLibc = false;
  };

  #Use this instead of stdenv to build with clang
  clangStdenv = if stdenv.isDarwin then stdenv else lowPrio llvmPackages.stdenv;
  libcxxStdenv = stdenvAdapters.overrideCC stdenv (clangWrapSelf llvmPackages.clang-unwrapped);

  clean = callPackage ../development/compilers/clean { };

  closurecompiler = callPackage ../development/compilers/closure { };

  cmucl_binary = callPackage ../development/compilers/cmucl/binary.nix { };

  compcert = callPackage ../development/compilers/compcert (
    if system == "x86_64-linux"
    then { tools = pkgsi686Linux.stdenv.cc; }
    else {}
  );

  cryptol = haskellPackages.cryptol;

  cython = pythonPackages.cython;
  cython3 = python3Packages.cython;

  ecl = callPackage ../development/compilers/ecl { };

  eql = callPackage ../development/compilers/eql {};

  elmPackages = callPackage ../development/compilers/elm { };

  adobe_flex_sdk = callPackage ../development/compilers/adobe-flex-sdk { };

  fpc = callPackage ../development/compilers/fpc { };

  gambit = callPackage ../development/compilers/gambit { };

  gcc = gcc49;

  gcc_multi =
    if system == "x86_64-linux" then lowPrio (
      let
        extraBuildCommands = ''
          echo "dontMoveLib64=1" >> $out/nix-support/setup-hook
        '';
      in wrapCCWith (callPackage ../build-support/cc-wrapper) glibc_multi extraBuildCommands (gcc.cc.override {
        stdenv = overrideCC stdenv (wrapCCWith (callPackage ../build-support/cc-wrapper) glibc_multi "" gcc.cc);
        profiledCompiler = false;
        enableMultilib = true;
      }))
    else throw "Multilib gcc not supported on ‘${system}’";

  gcc_debug = lowPrio (wrapCC (gcc.cc.override {
    stripped = false;
  }));

  gccApple = throw "gccApple is no longer supported";

  gccCrossStageStatic = let
    libcCross1 =
      if stdenv.cross.libc == "msvcrt" then windows.mingw_w64_headers
      else if stdenv.cross.libc == "libSystem" then darwin.xcode
      else null;
    in wrapGCCCross {
      gcc = forceNativeDrv (gcc.cc.override {
        cross = crossSystem;
        crossStageStatic = true;
        langCC = false;
        libcCross = libcCross1;
        enableShared = false;
      });
      libc = libcCross1;
      binutils = binutilsCross;
      cross = crossSystem;
  };

  # Only needed for mingw builds
  gccCrossMingw2 = wrapGCCCross {
    gcc = gccCrossStageStatic.gcc;
    libc = windows.mingw_headers2;
    binutils = binutilsCross;
    cross = assert crossSystem != null; crossSystem;
  };

  gccCrossStageFinal = wrapGCCCross {
    gcc = forceNativeDrv (gcc.cc.override {
      cross = crossSystem;
      crossStageStatic = false;

      # XXX: We have troubles cross-compiling libstdc++ on MinGW (see
      # <http://hydra.nixos.org/build/4268232>), so don't even try.
      langCC = crossSystem.config != "i686-pc-mingw32";
    });
    libc = libcCross;
    binutils = binutilsCross;
    cross = crossSystem;
  };

  gcc44 = lowPrio (wrapCC (makeOverridable (import ../development/compilers/gcc/4.4) {
    inherit fetchurl stdenv gmp mpfr /* ppl cloogppl */
      gettext which noSysDirs;
    texinfo = texinfo4;
    profiledCompiler = true;
  }));

  gcc45 = lowPrio (wrapCC (callPackage ../development/compilers/gcc/4.5 {
    inherit noSysDirs;
    texinfo = texinfo4;

    ppl = null;
    cloogppl = null;

    # bootstrapping a profiled compiler does not work in the sheevaplug:
    # http://gcc.gnu.org/bugzilla/show_bug.cgi?id=43944
    profiledCompiler = !stdenv.isArm;

    # When building `gcc.crossDrv' (a "Canadian cross", with host == target
    # and host != build), `cross' must be null but the cross-libc must still
    # be passed.
    cross = null;
    libcCross = if crossSystem != null then libcCross else null;
  }));

  gcc46 = lowPrio (wrapCC (callPackage ../development/compilers/gcc/4.6 {
    inherit noSysDirs;

    ppl = null;
    cloog = null;

    # bootstrapping a profiled compiler does not work in the sheevaplug:
    # http://gcc.gnu.org/bugzilla/show_bug.cgi?id=43944
    profiledCompiler = false;

    # When building `gcc.crossDrv' (a "Canadian cross", with host == target
    # and host != build), `cross' must be null but the cross-libc must still
    # be passed.
    cross = null;
    libcCross = if crossSystem != null then libcCross else null;
    texinfo = texinfo413;
  }));

  gcc48 = lowPrio (wrapCC (callPackage ../development/compilers/gcc/4.8 {
    inherit noSysDirs;

    # PGO seems to speed up compilation by gcc by ~10%, see #445 discussion
    profiledCompiler = with stdenv; (!isDarwin && (isi686 || isx86_64));

    # When building `gcc.crossDrv' (a "Canadian cross", with host == target
    # and host != build), `cross' must be null but the cross-libc must still
    # be passed.
    cross = null;
    libcCross = if crossSystem != null then libcCross else null;

    isl = isl_0_14;
  }));

  gcc49 = lowPrio (wrapCC (callPackage ../development/compilers/gcc/4.9 {
    inherit noSysDirs;

    # PGO seems to speed up compilation by gcc by ~10%, see #445 discussion
    profiledCompiler = with stdenv; (!isDarwin && (isi686 || isx86_64));

    # When building `gcc.crossDrv' (a "Canadian cross", with host == target
    # and host != build), `cross' must be null but the cross-libc must still
    # be passed.
    cross = null;
    libcCross = if crossSystem != null then libcCross else null;

    isl = isl_0_11;

    cloog = cloog_0_18_0;
  }));

  gcc5 = lowPrio (wrapCC (callPackage ../development/compilers/gcc/5 {
    inherit noSysDirs;

    # PGO seems to speed up compilation by gcc by ~10%, see #445 discussion
    profiledCompiler = with stdenv; (!isDarwin && (isi686 || isx86_64));

    # When building `gcc.crossDrv' (a "Canadian cross", with host == target
    # and host != build), `cross' must be null but the cross-libc must still
    # be passed.
    cross = null;
    libcCross = if crossSystem != null then libcCross else null;

    isl = isl_0_14;
  }));

  gfortran = if !stdenv.isDarwin then gfortran49
             else callPackage ../development/compilers/gcc/gfortran-darwin.nix {};

  gfortran48 = wrapCC (gcc48.cc.override {
    name = "gfortran";
    langFortran = true;
    langCC = false;
    langC = false;
    profiledCompiler = false;
  });

  gfortran49 = wrapCC (gcc49.cc.override {
    name = "gfortran";
    langFortran = true;
    langCC = false;
    langC = false;
    profiledCompiler = false;
  });

  gcj = gcj49;
  gcj49 = wrapCC (gcc49.cc.override {
    name = "gcj";
    langJava = true;
    langFortran = false;
    langCC = false;
    langC = false;
    profiledCompiler = false;
    inherit zip unzip zlib boehmgc gettext pkgconfig perl;
    inherit gtk;
    inherit (gnome) libart_lgpl;
    inherit (xorg) libX11 libXt libSM libICE libXtst libXi libXrender
      libXrandr xproto renderproto xextproto inputproto randrproto;
  });

  gnat = gnat45; # failed to make 4.6 or 4.8 build

  gnat45 = wrapCC (gcc45.cc.override {
    name = "gnat";
    langCC = false;
    langC = true;
    langAda = true;
    profiledCompiler = false;
    inherit gnatboot;
    # We can't use the ppl stuff, because we would have
    # libstdc++ problems.
    cloogppl = null;
    ppl = null;
  });

  gnatboot = wrapGCC-old (callPackage ../development/compilers/gnatboot {});

  gnu-smalltalk = callPackage ../development/compilers/gnu-smalltalk {
    emacsSupport = config.emacsSupport or false;
  };

  gccgo = gccgo49;

  gccgo48 = wrapCC (gcc48.cc.override {
    name = "gccgo";
    langCC = true; #required for go.
    langC = true;
    langGo = true;
  });

  gccgo49 = wrapCC (gcc49.cc.override {
    name = "gccgo49";
    langCC = true; #required for go.
    langC = true;
    langGo = true;
    profiledCompiler = false;
  });

  ghdl = wrapCC (import ../development/compilers/gcc/4.3 {
    inherit stdenv fetchurl gmp mpfr noSysDirs gnat;
    texinfo = texinfo4;
    name = "ghdl";
    langVhdl = true;
    langCC = false;
    langC = false;
    profiledCompiler = false;
    enableMultilib = false;
  });

  ghdl_mcode = callPackage ../development/compilers/ghdl { };

  gcl = builderDefsPackage (callPackage ../development/compilers/gcl) {
    gmp = gmp4;
  };

  gcc-arm-embedded-4_7 = callPackage_i686 ../development/compilers/gcc-arm-embedded {
    version = "4.7-2013q3-20130916";
    releaseType = "update";
    sha256 = "1bd9bi9q80xn2rpy0rn1vvj70rh15kb7dmah0qs4q2rv78fqj40d";
  };
  gcc-arm-embedded-4_8 = callPackage_i686 ../development/compilers/gcc-arm-embedded {
    version = "4.8-2014q1-20140314";
    releaseType = "update";
    sha256 = "ce92859550819d4a3d1a6e2672ea64882b30afa2c08cf67fa8e1d93788c2c577";
  };
  gcc-arm-embedded-4_9 = callPackage_i686 ../development/compilers/gcc-arm-embedded {
    version = "4.9-2015q1-20150306";
    releaseType = "update";
    sha256 = "c5e0025b065750bbd76b5357b4fc8606d88afbac9ff55b8a82927b4b96178154";
  };
  gcc-arm-embedded = gcc-arm-embedded-4_9;

  gforth = callPackage ../development/compilers/gforth {};

  # Haskell and GHC

  haskell = callPackage ./haskell-packages.nix { };

  haskellPackages = haskell.packages.ghc7102.override {
    overrides = config.haskellPackageOverrides or (self: super: {});
  };

  haxe = callPackage ../development/compilers/haxe {
    inherit (ocamlPackages) camlp4;
  };
  hxcpp = callPackage ../development/compilers/haxe/hxcpp.nix { };

  hhvm = callPackage ../development/compilers/hhvm { };
  hiphopvm = hhvm; /* Compatibility alias */

  hop = callPackage ../development/compilers/hop { };

  falcon = callPackage ../development/interpreters/falcon { };

  fsharp = callPackage ../development/compilers/fsharp {};

  dotnetPackages = recurseIntoAttrs (callPackage ./dotnet-packages.nix {});

  go_1_4 = callPackage ../development/compilers/go/1.4.nix {
    inherit (darwin.apple_sdk.frameworks) Security;
  };

  go_1_5 = callPackage ../development/compilers/go/1.5.nix {
    inherit (darwin.apple_sdk.frameworks) Security;
  };

  go = if stdenv.isDarwin
    then go_1_4 # missing DWARF files during go-1.5 build
    else go_1_5;

  go-repo-root = goPackages.go-repo-root.bin // { outputs = [ "bin" ]; };

  gox = goPackages.gox.bin // { outputs = [ "bin" ]; };

  gprolog = callPackage ../development/compilers/gprolog { };

  gwt240 = callPackage ../development/compilers/gwt/2.4.0.nix { };

  icedtea7_web = callPackage ../development/compilers/icedtea-web {
    jdk = jdk7;
    xulrunner = firefox;
  };

  icedtea8_web = callPackage ../development/compilers/icedtea-web {
    jdk = jdk8;
    xulrunner = firefox;
  };

  icedtea_web = icedtea8_web;

  ikarus = callPackage ../development/compilers/ikarus { };

  intercal = callPackage ../development/compilers/intercal { };

  hugs = callPackage ../development/interpreters/hugs { };

  path64 = callPackage ../development/compilers/path64 { };

  openjdk7 =
    if stdenv.isDarwin then
      callPackage ../development/compilers/openjdk-darwin { }
    else
      callPackage ../development/compilers/openjdk/7.nix {
        bootjdk = callPackage ../development/compilers/openjdk/bootstrap.nix { version = "7"; };
      };

  openjdk8 = callPackage ../development/compilers/openjdk/8.nix {
    bootjdk = callPackage ../development/compilers/openjdk/bootstrap.nix { version = "8"; };
  };

  openjdk = if stdenv.isDarwin then openjdk7 else openjdk8;

  jdk7 = openjdk7 // { outputs = [ "out" ]; };
  jre7 = lib.setName "openjre-${lib.getVersion pkgs.openjdk7.jre}" (openjdk7.jre // { outputs = [ "jre" ]; });

  jdk8 = openjdk8 // { outputs = [ "out" ]; };
  jre8 = lib.setName "openjre-${lib.getVersion pkgs.openjdk8.jre}" (openjdk8.jre // { outputs = [ "jre" ]; });

  jdk = if stdenv.isDarwin then jdk7 else jdk8;
  jre = if stdenv.isDarwin then jre7 else jre8;

  oraclejdk = pkgs.jdkdistro true false;

  oraclejdk7 = pkgs.oraclejdk7distro true false;

  oraclejdk7psu = pkgs.oraclejdk7psu_distro true false;

  oraclejdk8 = pkgs.oraclejdk8distro true false;

  oraclejre = lowPrio (pkgs.jdkdistro false false);

  oraclejre7 = lowPrio (pkgs.oraclejdk7distro false false);

  oraclejre7psu = lowPrio (pkgs.oraclejdk7psu_distro false false);

  oraclejre8 = lowPrio (pkgs.oraclejdk8distro false false);

  jrePlugin = lowPrio (pkgs.jdkdistro false true);

  supportsJDK =
    system == "i686-linux" ||
    system == "x86_64-linux";

  jdkdistro = installjdk: pluginSupport:
    assert supportsJDK;
    (if pluginSupport then appendToName "with-plugin" else x: x)
      (callPackage ../development/compilers/oraclejdk/jdk6-linux.nix { });

  oraclejdk7distro = installjdk: pluginSupport:
    assert supportsJDK;
    (if pluginSupport then appendToName "with-plugin" else x: x)
      (callPackage ../development/compilers/oraclejdk/jdk7-linux.nix { inherit installjdk; });

  oraclejdk7psu_distro = installjdk: pluginSupport:
    assert supportsJDK;
    (if pluginSupport then appendToName "with-plugin" else x: x)
      (callPackage ../development/compilers/oraclejdk/jdk7psu-linux.nix { inherit installjdk; });

  oraclejdk8distro = installjdk: pluginSupport:
    assert supportsJDK;
    (if pluginSupport then appendToName "with-plugin" else x: x)
      (callPackage ../development/compilers/oraclejdk/jdk8-linux.nix { inherit installjdk; });

  jikes = callPackage ../development/compilers/jikes { };

  julia02 = callPackage ../development/compilers/julia/0.2.nix {
    llvm = llvm_33;
    suitesparse = suitesparse_4_2;
  };

  julia03 = callPackage ../development/compilers/julia/0.3.nix {
    llvm = llvm_33;
  };
  julia = julia03;

  lazarus = callPackage ../development/compilers/fpc/lazarus.nix {
    fpc = fpc;
  };

  lessc = callPackage ../development/compilers/lessc { };

  llvm = llvmPackages.llvm;

  llvm_37 = llvmPackages_37.llvm;
  llvm_36 = llvmPackages_36.llvm;
  llvm_35 = llvmPackages_35.llvm;
  llvm_34 = llvmPackages_34.llvm;
  llvm_33 = callPackage ../development/compilers/llvm/3.3/llvm.nix { };

  llvmPackages = recurseIntoAttrs llvmPackages_36;

  llvmPackagesSelf = llvmPackages_34.override {
    stdenv = libcxxStdenv;
  };

  llvmPackages_34 = callPackage ../development/compilers/llvm/3.4 {
    isl = isl_0_12;
  };

  llvmPackages_35 = callPackage ../development/compilers/llvm/3.5 {
    isl = isl_0_14;
  };

  llvmPackages_36 = callPackage ../development/compilers/llvm/3.6 {
    inherit (stdenvAdapters) overrideCC;
  };

  llvmPackages_37 = callPackage ../development/compilers/llvm/3.7 {
    inherit (stdenvAdapters) overrideCC;
  };

  manticore = callPackage ../development/compilers/manticore { };

  mentorToolchains = recurseIntoAttrs (
    callPackage_i686 ../development/compilers/mentor {}
  );

  mercury = callPackage ../development/compilers/mercury { };

  microscheme = callPackage ../development/compilers/microscheme { };

  mitscheme = callPackage ../development/compilers/mit-scheme { };

  mkcl = callPackage ../development/compilers/mkcl {};

  mlton = callPackage ../development/compilers/mlton { };

  mono = callPackage ../development/compilers/mono {};

  monoDLLFixer = callPackage ../build-support/mono-dll-fixer { };

  mozart-binary = callPackage ../development/compilers/mozart/binary.nix { };
  mozart = mozart-binary;

  nim = callPackage ../development/compilers/nim { };

  neko = callPackage ../development/compilers/neko { };

  nasm = callPackage ../development/compilers/nasm { };

  nvidia_cg_toolkit = callPackage ../development/compilers/nvidia-cg-toolkit { };

  ocaml = ocamlPackages.ocaml;

  ocaml_3_08_0 = callPackage ../development/compilers/ocaml/3.08.0.nix { };

  ocaml_3_10_0 = callPackage ../development/compilers/ocaml/3.10.0.nix { };

  ocaml_3_11_2 = callPackage ../development/compilers/ocaml/3.11.2.nix { };

  ocaml_3_12_1 = callPackage ../development/compilers/ocaml/3.12.1.nix { };

  ocaml_4_00_1 = callPackage ../development/compilers/ocaml/4.00.1.nix { };

  ocaml_4_01_0 = callPackage ../development/compilers/ocaml/4.01.0.nix { };

  ocaml_4_02_1 = callPackage ../development/compilers/ocaml/4.02.1.nix { };

  orc = callPackage ../development/compilers/orc { };

  metaocaml_3_09 = callPackage ../development/compilers/ocaml/metaocaml-3.09.nix { };

  ber_metaocaml_003 = callPackage ../development/compilers/ocaml/ber-metaocaml-003.nix { };

  mkOcamlPackages = ocaml: self:
    let
      callPackage = newScope self;
      ocaml_version = (builtins.parseDrvName ocaml.name).version;
    in rec {
    inherit ocaml;
    buildOcaml = callPackage ../build-support/ocaml { };

    acgtk = callPackage ../applications/science/logic/acgtk { };

    alcotest = callPackage ../development/ocaml-modules/alcotest {};

    ansiterminal = callPackage ../development/ocaml-modules/ansiterminal { };

    asn1-combinators = callPackage ../development/ocaml-modules/asn1-combinators { };

    async_extra = callPackage ../development/ocaml-modules/async_extra { };

    async_find = callPackage ../development/ocaml-modules/async_find { };

    async_kernel = callPackage ../development/ocaml-modules/async_kernel { };

    async_shell = callPackage ../development/ocaml-modules/async_shell { };

    async_ssl = callPackage ../development/ocaml-modules/async_ssl { };

    async_unix = callPackage ../development/ocaml-modules/async_unix { };

    async =
      if lib.versionOlder "4.02" ocaml_version
      then callPackage ../development/ocaml-modules/async { }
      else null;

    atd = callPackage ../development/ocaml-modules/atd { };

    atdgen = callPackage ../development/ocaml-modules/atdgen { };

    base64 = callPackage ../development/ocaml-modules/base64 { };

    bolt = callPackage ../development/ocaml-modules/bolt { };

    bitstring_2_0_4 = callPackage ../development/ocaml-modules/bitstring/2.0.4.nix { };
    bitstring_git   = callPackage ../development/ocaml-modules/bitstring { };

    bitstring =
      if lib.versionOlder "4.02" ocaml_version
      then bitstring_git
      else bitstring_2_0_4;

    camlidl = callPackage ../development/tools/ocaml/camlidl { };

    camlp4 =
      if lib.versionOlder "4.02" ocaml_version
      then callPackage ../development/tools/ocaml/camlp4 { }
      else null;

    camlp5_old_strict =
      if lib.versionOlder "4.00" ocaml_version
      then camlp5_6_strict
      else callPackage ../development/tools/ocaml/camlp5/5.15.nix { };

    camlp5_old_transitional =
      if lib.versionOlder "4.00" ocaml_version
      then camlp5_6_transitional
      else callPackage ../development/tools/ocaml/camlp5/5.15.nix {
        transitional = true;
      };

    camlp5_6_strict = callPackage ../development/tools/ocaml/camlp5 { };

    camlp5_6_transitional = callPackage ../development/tools/ocaml/camlp5 {
      transitional = true;
    };

    camlp5_strict = camlp5_6_strict;

    camlp5_transitional = camlp5_6_transitional;

    camlpdf = callPackage ../development/ocaml-modules/camlpdf { };

    calendar = callPackage ../development/ocaml-modules/calendar { };

    camlzip = callPackage ../development/ocaml-modules/camlzip { };

    camomile_0_8_2 = callPackage ../development/ocaml-modules/camomile/0.8.2.nix { };
    camomile = callPackage ../development/ocaml-modules/camomile { };

    camlimages_4_0 = callPackage ../development/ocaml-modules/camlimages/4.0.nix {
      libpng = libpng12;
      giflib = giflib_4_1;
    };
    camlimages_4_1 = callPackage ../development/ocaml-modules/camlimages/4.1.nix {
      giflib = giflib_4_1;
    };
    camlimages = camlimages_4_1;

    conduit = callPackage ../development/ocaml-modules/conduit {
       lwt = ocaml_lwt;
    };

    biniou = callPackage ../development/ocaml-modules/biniou { };

    bin_prot = callPackage ../development/ocaml-modules/bin_prot { };

    ocaml_cairo = callPackage ../development/ocaml-modules/ocaml-cairo { };

    ocaml_cairo2 = callPackage ../development/ocaml-modules/ocaml-cairo2 { };

    cil = callPackage ../development/ocaml-modules/cil { };

    cmdliner = callPackage ../development/ocaml-modules/cmdliner { };

    cohttp = callPackage ../development/ocaml-modules/cohttp {
      lwt = ocaml_lwt;
    };

    config-file = callPackage ../development/ocaml-modules/config-file { };

    cpdf = callPackage ../development/ocaml-modules/cpdf { };

    cppo = callPackage ../development/tools/ocaml/cppo { };

    cryptokit = callPackage ../development/ocaml-modules/cryptokit { };

    cstruct = callPackage ../development/ocaml-modules/cstruct {
      lwt = ocaml_lwt;
    };

    csv = callPackage ../development/ocaml-modules/csv { };

    custom_printf = callPackage ../development/ocaml-modules/custom_printf { };

    ctypes = callPackage ../development/ocaml-modules/ctypes { };

    deriving = callPackage ../development/tools/ocaml/deriving { };

    dolog = callPackage ../development/ocaml-modules/dolog { };

    easy-format = callPackage ../development/ocaml-modules/easy-format { };

    eff = callPackage ../development/interpreters/eff { };

    eliom = callPackage ../development/ocaml-modules/eliom { };

    enumerate = callPackage ../development/ocaml-modules/enumerate { };

    erm_xml = callPackage ../development/ocaml-modules/erm_xml { };

    erm_xmpp = callPackage ../development/ocaml-modules/erm_xmpp { };

    ezjsonm = callPackage ../development/ocaml-modules/ezjsonm {
      lwt = ocaml_lwt;
    };

    faillib = callPackage ../development/ocaml-modules/faillib { };

    fieldslib = callPackage ../development/ocaml-modules/fieldslib { };

    fileutils = callPackage ../development/ocaml-modules/fileutils { };

    findlib = callPackage ../development/tools/ocaml/findlib { };

    fix = callPackage ../development/ocaml-modules/fix { };

    fontconfig = callPackage ../development/ocaml-modules/fontconfig {
      inherit (pkgs) fontconfig;
    };

    functory = callPackage ../development/ocaml-modules/functory { };

    herelib = callPackage ../development/ocaml-modules/herelib { };

    io-page = callPackage ../development/ocaml-modules/io-page { };

    ipaddr = callPackage ../development/ocaml-modules/ipaddr { };

    javalib = callPackage ../development/ocaml-modules/javalib {
      extlib = ocaml_extlib_maximal;
    };

    dypgen = callPackage ../development/ocaml-modules/dypgen { };

    patoline = callPackage ../tools/typesetting/patoline { };

    gapi_ocaml = callPackage ../development/ocaml-modules/gapi-ocaml { };

    gg = callPackage ../development/ocaml-modules/gg { };

    gmetadom = callPackage ../development/ocaml-modules/gmetadom { };

    gtktop = callPackage ../development/ocaml-modules/gtktop { };

    hex = callPackage ../development/ocaml-modules/hex { };

    jingoo = callPackage ../development/ocaml-modules/jingoo {
      batteries = ocaml_batteries;
      pcre = ocaml_pcre;
    };

    js_of_ocaml = callPackage ../development/tools/ocaml/js_of_ocaml { };

    jsonm = callPackage ../development/ocaml-modules/jsonm { };

    lablgl = callPackage ../development/ocaml-modules/lablgl { };

    lablgtk_2_14 = callPackage ../development/ocaml-modules/lablgtk/2.14.0.nix {
      inherit (gnome) libgnomecanvas libglade gtksourceview;
    };
    lablgtk = callPackage ../development/ocaml-modules/lablgtk {
      inherit (gnome) libgnomecanvas libglade gtksourceview;
    };

    lablgtk-extras =
      if lib.versionOlder "4.02" ocaml_version
      then callPackage ../development/ocaml-modules/lablgtk-extras { }
      else callPackage ../development/ocaml-modules/lablgtk-extras/1.4.nix { };

    lablgtkmathview = callPackage ../development/ocaml-modules/lablgtkmathview {
      gtkmathview = callPackage ../development/libraries/gtkmathview { };
    };

    lambdaTerm-1_6 = callPackage ../development/ocaml-modules/lambda-term/1.6.nix { };
    lambdaTerm =
      if lib.versionOlder "4.01" ocaml_version
      then callPackage ../development/ocaml-modules/lambda-term { }
      else lambdaTerm-1_6;

    macaque = callPackage ../development/ocaml-modules/macaque { };

    magic-mime = callPackage ../development/ocaml-modules/magic-mime { };

    magick = callPackage ../development/ocaml-modules/magick { };

    menhir = callPackage ../development/ocaml-modules/menhir { };

    merlin = callPackage ../development/tools/ocaml/merlin { };

    mezzo = callPackage ../development/compilers/mezzo { };

    mlgmp =  callPackage ../development/ocaml-modules/mlgmp { };

    ocaml_batteries = callPackage ../development/ocaml-modules/batteries { };

    comparelib = callPackage ../development/ocaml-modules/comparelib { };

    core_extended = callPackage ../development/ocaml-modules/core_extended { };

    core_kernel = callPackage ../development/ocaml-modules/core_kernel { };

    core = callPackage ../development/ocaml-modules/core { };

    ocaml_cryptgps = callPackage ../development/ocaml-modules/cryptgps { };

    ocaml_data_notation = callPackage ../development/ocaml-modules/odn { };

    ocaml_expat = callPackage ../development/ocaml-modules/expat { };

    ocamlfuse = callPackage ../development/ocaml-modules/ocamlfuse { };

    ocamlgraph = callPackage ../development/ocaml-modules/ocamlgraph { };

    ocaml_http = callPackage ../development/ocaml-modules/http { };

    ocamlify = callPackage ../development/tools/ocaml/ocamlify { };

    ocaml_lwt = callPackage ../development/ocaml-modules/lwt { };

    ocamlmod = callPackage ../development/tools/ocaml/ocamlmod { };

    ocaml_mysql = callPackage ../development/ocaml-modules/mysql { };

    ocamlnet = callPackage ../development/ocaml-modules/ocamlnet { };

    ocaml_oasis = callPackage ../development/tools/ocaml/oasis { };

    ocaml_optcomp = callPackage ../development/ocaml-modules/optcomp { };

    ocaml_pcre = callPackage ../development/ocaml-modules/pcre {};

    pgocaml = callPackage ../development/ocaml-modules/pgocaml {};

    ocaml_react = callPackage ../development/ocaml-modules/react { };
    reactivedata = callPackage ../development/ocaml-modules/reactivedata {};

    ocamlscript = callPackage ../development/tools/ocaml/ocamlscript { };

    ocamlsdl= callPackage ../development/ocaml-modules/ocamlsdl { };

    ocaml_sqlite3 = callPackage ../development/ocaml-modules/sqlite3 { };

    ocaml_ssl = callPackage ../development/ocaml-modules/ssl { };

    ocaml_text = callPackage ../development/ocaml-modules/ocaml-text { };

    ocpBuild = callPackage ../development/tools/ocaml/ocp-build { };

    ocpIndent = callPackage ../development/tools/ocaml/ocp-indent { };

    ocp-index = callPackage ../development/tools/ocaml/ocp-index { };

    ocplib-endian = callPackage ../development/ocaml-modules/ocplib-endian { };

    ocsigen_server = callPackage ../development/ocaml-modules/ocsigen-server { };

    ojquery = callPackage ../development/ocaml-modules/ojquery { };

    otfm = callPackage ../development/ocaml-modules/otfm { };

    ounit = callPackage ../development/ocaml-modules/ounit { };

    piqi = callPackage ../development/ocaml-modules/piqi { };
    piqi-ocaml = callPackage ../development/ocaml-modules/piqi-ocaml { };

    re2 = callPackage ../development/ocaml-modules/re2 { };

    tyxml = callPackage ../development/ocaml-modules/tyxml { };

    ulex = callPackage ../development/ocaml-modules/ulex { };

    ulex08 = callPackage ../development/ocaml-modules/ulex/0.8 {
      camlp5 = camlp5_transitional;
    };

    textutils = callPackage ../development/ocaml-modules/textutils { };

    type_conv_108_08_00 = callPackage ../development/ocaml-modules/type_conv/108.08.00.nix { };
    type_conv_109_60_01 = callPackage ../development/ocaml-modules/type_conv/109.60.01.nix { };
    type_conv_112_01_01 = callPackage ../development/ocaml-modules/type_conv/112.01.01.nix { };
    type_conv =
      if lib.versionOlder "4.02" ocaml_version
      then type_conv_112_01_01
      else if lib.versionOlder "4.00" ocaml_version
      then type_conv_109_60_01
      else if lib.versionOlder "3.12" ocaml_version
      then type_conv_108_08_00
      else null;

    sexplib_108_08_00 = callPackage ../development/ocaml-modules/sexplib/108.08.00.nix { };
    sexplib_111_25_00 = callPackage ../development/ocaml-modules/sexplib/111.25.00.nix { };
    sexplib_112_24_01 = callPackage ../development/ocaml-modules/sexplib/112.24.01.nix { };

    sexplib =
      if lib.versionOlder "4.02" ocaml_version
      then sexplib_112_24_01
      else if lib.versionOlder "4.00" ocaml_version
      then sexplib_111_25_00
      else if lib.versionOlder "3.12" ocaml_version
      then sexplib_108_08_00
      else null;

    ocaml_extlib = callPackage ../development/ocaml-modules/extlib { };
    ocaml_extlib_maximal = callPackage ../development/ocaml-modules/extlib {
      minimal = false;
    };

    ocurl = callPackage ../development/ocaml-modules/ocurl { };

    pa_ounit = callPackage ../development/ocaml-modules/pa_ounit { };

    pa_bench = callPackage ../development/ocaml-modules/pa_bench { };

    pa_test = callPackage ../development/ocaml-modules/pa_test { };

    pipebang = callPackage ../development/ocaml-modules/pipebang { };

    pprint = callPackage ../development/ocaml-modules/pprint { };

    pycaml = callPackage ../development/ocaml-modules/pycaml { };

    qcheck = callPackage ../development/ocaml-modules/qcheck {
      oasis = ocaml_oasis;
    };

    qtest = callPackage ../development/ocaml-modules/qtest {
      oasis = ocaml_oasis;
    };

    re = callPackage ../development/ocaml-modules/re { };

    safepass = callPackage ../development/ocaml-modules/safepass { };

    sqlite3EZ = callPackage ../development/ocaml-modules/sqlite3EZ { };

    stringext = callPackage ../development/ocaml-modules/stringext { };

    twt = callPackage ../development/ocaml-modules/twt { };

    typerep = callPackage ../development/ocaml-modules/typerep { };

    utop = callPackage ../development/tools/ocaml/utop { };

    uuidm = callPackage ../development/ocaml-modules/uuidm { };

    sawja = callPackage ../development/ocaml-modules/sawja { };

    uucd = callPackage ../development/ocaml-modules/uucd { };
    uucp = callPackage ../development/ocaml-modules/uucp { };
    uunf = callPackage ../development/ocaml-modules/uunf { };

    uri = callPackage ../development/ocaml-modules/uri { };

    uuseg = callPackage ../development/ocaml-modules/uuseg { };
    uutf = callPackage ../development/ocaml-modules/uutf { };

    variantslib = callPackage ../development/ocaml-modules/variantslib { };

    vg = callPackage ../development/ocaml-modules/vg { };

    xmlm = callPackage ../development/ocaml-modules/xmlm { };

    xml-light = callPackage ../development/ocaml-modules/xml-light { };

    yojson = callPackage ../development/ocaml-modules/yojson { };

    zarith = callPackage ../development/ocaml-modules/zarith { };

    zed = callPackage ../development/ocaml-modules/zed { };

    ocsigen_deriving = callPackage ../development/ocaml-modules/ocsigen-deriving {
      oasis = ocaml_oasis;
    };

  };

  ocamlPackages = recurseIntoAttrs ocamlPackages_4_01_0;
  ocamlPackages_3_10_0 = (mkOcamlPackages ocaml_3_10_0 pkgs.ocamlPackages_3_10_0)
  // { lablgtk = ocamlPackages_3_10_0.lablgtk_2_14; };
  ocamlPackages_3_11_2 = (mkOcamlPackages ocaml_3_11_2 pkgs.ocamlPackages_3_11_2)
  // { lablgtk = ocamlPackages_3_11_2.lablgtk_2_14; };
  ocamlPackages_3_12_1 = (mkOcamlPackages ocaml_3_12_1 pkgs.ocamlPackages_3_12_1)
  // { camlimages = ocamlPackages_3_12_1.camlimages_4_0; };
  ocamlPackages_4_00_1 = mkOcamlPackages ocaml_4_00_1 pkgs.ocamlPackages_4_00_1;
  ocamlPackages_4_01_0 = mkOcamlPackages ocaml_4_01_0 pkgs.ocamlPackages_4_01_0;
  ocamlPackages_4_02_1 = mkOcamlPackages ocaml_4_02_1 pkgs.ocamlPackages_4_02_1;
  ocamlPackages_latest = ocamlPackages_4_02_1;

  ocaml_make = callPackage ../development/ocaml-modules/ocamlmake { };

  ocaml-top = callPackage ../development/tools/ocaml/ocaml-top { };

  opa = callPackage ../development/compilers/opa {
    ocamlPackages = ocamlPackages_4_00_1;
  };

  opam_1_0_0 = callPackage ../development/tools/ocaml/opam/1.0.0.nix { };
  opam_1_1 = callPackage ../development/tools/ocaml/opam/1.1.nix {
    inherit (ocamlPackages_4_01_0) ocaml;
  };
  opam = callPackage ../development/tools/ocaml/opam { };

  ocamlnat = newScope pkgs.ocamlPackages_3_12_1 ../development/ocaml-modules/ocamlnat { };

  qcmm = callPackage ../development/compilers/qcmm {
    lua   = lua4;
    ocaml = ocaml_3_08_0;
  };

  rustcMaster = callPackage ../development/compilers/rustc/head.nix {};
  rustc = callPackage ../development/compilers/rustc {};

  rustPlatform = rustStable;

  rustStable = recurseIntoAttrs (makeRustPlatform rustc cargo rustStable);
  rustUnstable = recurseIntoAttrs (makeRustPlatform rustcMaster cargo rustUnstable);

  # rust platform to build cargo itself (with cargoSnapshot)
  rustCargoPlatform = makeRustPlatform rustc cargoSnapshot.cargo rustCargoPlatform;

  makeRustPlatform = rustc: cargo: self:
    let
      callPackage = newScope self;
    in {
      inherit rustc cargo;

      rustRegistry = callPackage ./rust-packages.nix { };

      buildRustPackage = callPackage ../build-support/rust { };
    };

  rustfmt = callPackage ../development/tools/rust/rustfmt { };

  sbclBootstrap = callPackage ../development/compilers/sbcl/bootstrap.nix {};
  sbcl = callPackage ../development/compilers/sbcl {
    clisp = clisp;
  };
  # For StumpWM
  sbcl_1_2_5 = callPackage ../development/compilers/sbcl/1.2.5.nix {
    clisp = clisp;
  };
  # For ACL2
  sbcl_1_2_0 = callPackage ../development/compilers/sbcl/1.2.0.nix {
    clisp = clisp;
  };

  scala_2_9 = callPackage ../development/compilers/scala/2.9.nix { };
  scala_2_10 = callPackage ../development/compilers/scala/2.10.nix { };
  scala_2_11 = callPackage ../development/compilers/scala { };
  scala = scala_2_11;

  sdcc = callPackage ../development/compilers/sdcc { };

  smlnjBootstrap = callPackage ../development/compilers/smlnj/bootstrap.nix { };
  smlnj = if stdenv.isDarwin
            then callPackage ../development/compilers/smlnj { }
            else callPackage_i686 ../development/compilers/smlnj { };

  sqldeveloper = callPackage ../development/tools/database/sqldeveloper { };

  squeak = callPackage ../development/compilers/squeak { };

  stalin = callPackage ../development/compilers/stalin { };

  strategoPackages = recurseIntoAttrs strategoPackages018;

  strategoPackages016 = callPackage ../development/compilers/strategoxt/0.16.nix {
    stdenv = overrideInStdenv stdenv [gnumake380];
  };

  strategoPackages017 = callPackage ../development/compilers/strategoxt/0.17.nix {
    readline = readline5;
  };

  strategoPackages018 = callPackage ../development/compilers/strategoxt/0.18.nix {
    readline = readline5;
  };

  metaBuildEnv = callPackage ../development/compilers/meta-environment/meta-build-env { };

  swiProlog = callPackage ../development/compilers/swi-prolog { };

  tbb = callPackage ../development/libraries/tbb { };

  teyjus = callPackage ../development/compilers/teyjus {
    omake = omake_rc1;
  };

  thrust = callPackage ../development/tools/thrust {
    gconf = pkgs.gnome.GConf;
  };

  tinycc = callPackage ../development/compilers/tinycc { };

  urweb = callPackage ../development/compilers/urweb { };

  vala = callPackage ../development/compilers/vala/default.nix { };

  vala_0_26 = callPackage ../development/compilers/vala/0.26.nix { };

  vala_0_28 = callPackage ../development/compilers/vala/0.28.nix { };

  visualcpp = callPackage ../development/compilers/visual-c++ { };

  vs90wrapper = callPackage ../development/compilers/vs90wrapper { };

  webdsl = callPackage ../development/compilers/webdsl { };

  win32hello = callPackage ../development/compilers/visual-c++/test { };

  wrapCCWith = ccWrapper: libc: extraBuildCommands: baseCC: ccWrapper {
    nativeTools = stdenv.cc.nativeTools or false;
    nativeLibc = stdenv.cc.nativeLibc or false;
    nativePrefix = stdenv.cc.nativePrefix or "";
    cc = baseCC;
    dyld = if stdenv.isDarwin then darwin.dyld else null;
    isGNU = baseCC.isGNU or false;
    isClang = baseCC.isClang or false;
    inherit libc extraBuildCommands;
  };

  wrapCC = wrapCCWith (callPackage ../build-support/cc-wrapper) stdenv.cc.libc "";
  # legacy version, used for gnat bootstrapping
  wrapGCC-old = baseGCC: callPackage ../build-support/gcc-wrapper-old {
    nativeTools = stdenv.cc.nativeTools or false;
    nativeLibc = stdenv.cc.nativeLibc or false;
    nativePrefix = stdenv.cc.nativePrefix or "";
    gcc = baseGCC;
    libc = glibc;
  };

  wrapGCCCross =
    {gcc, libc, binutils, cross, shell ? "", name ? "gcc-cross-wrapper"}:

    forceNativeDrv (callPackage ../build-support/gcc-cross-wrapper {
      nativeTools = false;
      nativeLibc = false;
      noLibc = (libc == null);
      inherit gcc binutils libc shell name cross;
    });

  # prolog
  yap = callPackage ../development/compilers/yap { };

  yasm = callPackage ../development/compilers/yasm { };


  ### DEVELOPMENT / INTERPRETERS

  acl2 = builderDefsPackage (callPackage ../development/interpreters/acl2) {
    sbcl = sbcl_1_2_0;
  };

  angelscript = callPackage ../development/interpreters/angelscript {};

  chibi = callPackage ../development/interpreters/chibi { };

  ceptre = callPackage ../development/interpreters/ceptre { };

  clisp = callPackage ../development/interpreters/clisp { };

  # compatibility issues in 2.47 - at list 2.44.1 is known good
  # for sbcl bootstrap.
  # SBCL page recommends 2.33.2, though. Not sure when was it last tested
  clisp_2_44_1 = callPackage ../development/interpreters/clisp/2.44.1.nix {
    libsigsegv = libsigsegv_25;
  };

  clojure = callPackage ../development/interpreters/clojure { };

  clooj = callPackage ../development/interpreters/clojure/clooj.nix { };

  erlangR14 = callPackage ../development/interpreters/erlang/R14.nix { };
  erlangR15 = callPackage ../development/interpreters/erlang/R15.nix { };
  erlangR16 = callPackage ../development/interpreters/erlang/R16.nix { };
  erlangR16_odbc = callPackage ../development/interpreters/erlang/R16.nix { odbcSupport = true; };
  erlangR17 = callPackage ../development/interpreters/erlang/R17.nix { };
  erlangR17_odbc = callPackage ../development/interpreters/erlang/R17.nix { odbcSupport = true; };
  erlangR17_javac = callPackage ../development/interpreters/erlang/R17.nix { javacSupport = true; };
  erlangR17_odbc_javac = callPackage ../development/interpreters/erlang/R17.nix { javacSupport = true; odbcSupport = true; };
  erlangR18 = callPackage ../development/interpreters/erlang/R18.nix { };
  erlangR18_odbc = callPackage ../development/interpreters/erlang/R18.nix { odbcSupport = true; };
  erlangR18_javac = callPackage ../development/interpreters/erlang/R18.nix { javacSupport = true; };
  erlangR18_odbc_javac = callPackage ../development/interpreters/erlang/R18.nix { javacSupport = true; odbcSupport = true; };
  erlang = erlangR18;
  erlang_odbc = erlangR18_odbc;
  erlang_javac = erlangR18_javac;
  erlang_odbc_javac = erlangR18_odbc_javac;

  rebar = callPackage ../development/tools/build-managers/rebar { };

  elixir = callPackage ../development/interpreters/elixir { };

  groovy = callPackage ../development/interpreters/groovy { };

  guile_1_8 = callPackage ../development/interpreters/guile/1.8.nix { };

  guile_2_0 = callPackage ../development/interpreters/guile { };

  guile = guile_2_0;

  hadoop = callPackage ../applications/networking/cluster/hadoop { };

  io = callPackage ../development/interpreters/io { };

  j = callPackage ../development/interpreters/j {};

  jimtcl = callPackage ../development/interpreters/jimtcl {};

  jmeter = callPackage ../applications/networking/jmeter {};

  davmail = callPackage ../applications/networking/davmail {};

  lxappearance = callPackage ../applications/misc/lxappearance {};

  kona = callPackage ../development/interpreters/kona {};

  lolcode = callPackage ../development/interpreters/lolcode { };

  love = callPackage ../development/interpreters/love {lua=lua5_1;};
  love_luajit = callPackage ../development/interpreters/love {lua=luajit;};
  love_0_9 = callPackage ../development/interpreters/love/0.9.nix { };

  ### LUA MODULES

  lua4 = callPackage ../development/interpreters/lua-4 { };
  lua5_0 = callPackage ../development/interpreters/lua-5/5.0.3.nix { };
  lua5_1 = callPackage ../development/interpreters/lua-5/5.1.nix { };
  lua5_2 = callPackage ../development/interpreters/lua-5/5.2.nix { };
  lua5_2_compat = callPackage ../development/interpreters/lua-5/5.2.nix {
    compat = true;
  };
  lua5_3 = callPackage ../development/interpreters/lua-5/5.3.nix { };
  lua5_3_compat = callPackage ../development/interpreters/lua-5/5.3.nix {
    compat = true;
  };
  lua5 = lua5_2_compat;
  lua = lua5;

  lua51Packages = recurseIntoAttrs (callPackage ./lua-packages.nix { lua = lua5_1; });
  lua52Packages = recurseIntoAttrs (callPackage ./lua-packages.nix { lua = lua5_2; });

  luaPackages = lua52Packages;

  lua5_1_sockets = lua51Packages.luasocket;

  lua5_expat = callPackage ../development/interpreters/lua-5/expat.nix {};
  lua5_sec = callPackage ../development/interpreters/lua-5/sec.nix { };

  luajit = callPackage ../development/interpreters/luajit {};

  luarocks = luaPackages.luarocks;

  toluapp = callPackage ../development/tools/toluapp {
    lua = lua5_1; # doesn't work with any other :(
  };

  ### END OF LUA

  lush2 = callPackage ../development/interpreters/lush {};

  maude = callPackage ../development/interpreters/maude {
    bison = bison2;
    flex = flex_2_5_35;
  };

  mesos = callPackage ../applications/networking/cluster/mesos {
    sasl = cyrus_sasl;
    inherit (pythonPackages) python boto setuptools distutils-cfg wrapPython;
    pythonProtobuf = pythonPackages.protobuf2_5;
    perf = linuxPackages.perf;
  };

  mesos-dns = goPackages.mesos-dns.bin // { outputs = [ "bin" ]; };

  mujs = callPackage ../development/interpreters/mujs { };

  nix-exec = callPackage ../development/interpreters/nix-exec {
    git = gitMinimal;

    nix = nixUnstable;
  };

  octave = callPackage ../development/interpreters/octave {
    fltk = fltk13.override { cfg.xftSupport = true; };
    qt = null;
    ghostscript = null;
    llvm = null;
    hdf5 = null;
    glpk = null;
    suitesparse = null;
    jdk = null;
    openblas = openblasCompat;
  };
  octaveFull = (lowPrio (callPackage ../development/interpreters/octave {
    fltk = fltk13.override { cfg.xftSupport = true; };
    qt = qt4;
  }));

  # mercurial (hg) bleeding edge version
  octaveHG = callPackage ../development/interpreters/octave/hg.nix { };

  ocropus = callPackage ../applications/misc/ocropus { };

  perl516 = callPackage ../development/interpreters/perl/5.16 { };

  perl520 = callPackage ../development/interpreters/perl/5.20 {
    fetchurl = fetchurlBoot;
  };

  perl522 = callPackage ../development/interpreters/perl/5.22 {
    fetchurl = fetchurlBoot;
  };

  # Make perl522 the default once gnulib is updated to support it.
  perl = perl520;

  php = php56;

  phpPackages = recurseIntoAttrs (callPackage ./php-packages.nix {});

  php55Packages = recurseIntoAttrs (callPackage ./php-packages.nix {
    php = php55;
  });

  inherit (callPackages ../development/interpreters/php { })
    php54
    php55
    php56
    php70;

  picoc = callPackage ../development/interpreters/picoc {};

  picolisp = callPackage ../development/interpreters/picolisp {};

  pltScheme = racket; # just to be sure

  polyml = callPackage ../development/compilers/polyml { };

  pure = callPackage ../development/interpreters/pure {
    llvm = llvm_35;
  };
  purePackages = recurseIntoAttrs (callPackage ./pure-packages.nix {});

  python = python2;
  python2 = python27;
  python3 = python34;

  # pythonPackages further below, but assigned here because they need to be in sync
  pythonPackages = python2Packages;
  python2Packages = python27Packages;
  python3Packages = python34Packages;

  python26 = callPackage ../development/interpreters/python/2.6 {
    db = db47;
    self = python26;
  };
  python27 = callPackage ../development/interpreters/python/2.7 {
    self = python27;
    inherit (darwin) CF configd;
  };
  python32 = callPackage ../development/interpreters/python/3.2 {
    self = python32;
  };
  python33 = callPackage ../development/interpreters/python/3.3 {
    self = python33;
  };
  python34 = hiPrio (callPackage ../development/interpreters/python/3.4 {
    self = python34;
  });
  python35 = hiPrio (callPackage ../development/interpreters/python/3.5 {
    self = python35;
  });
  pypy = callPackage ../development/interpreters/pypy {
    self = pypy;
  };

  pythonFull = python2Full;
  python2Full = python27Full;
  python26Full = python26.override {
    includeModules = true;
    self = python26Full;
  };
  python27Full = python27.override {
    includeModules = true;
    self = python27Full;
  };

  python2nix = callPackage ../tools/package-management/python2nix { };

  pythonDocs = recurseIntoAttrs (callPackage ../development/interpreters/python/docs {});

  pypi2nix = python27Packages.pypi2nix;

  svg2tikz = python27Packages.svg2tikz;

  pyrex = pyrex095;

  pyrex095 = callPackage ../development/interpreters/pyrex/0.9.5.nix { };

  pyrex096 = callPackage ../development/interpreters/pyrex/0.9.6.nix { };

  racket = callPackage ../development/interpreters/racket { };

  rakudo = callPackage ../development/interpreters/rakudo { };

  rascal = callPackage ../development/interpreters/rascal { };

  regina = callPackage ../development/interpreters/regina { };

  renpy = callPackage ../development/interpreters/renpy {
    wrapPython = pythonPackages.wrapPython;
  };

  bundix = callPackage ../development/interpreters/ruby/bundix {
    ruby = ruby_2_1_3;
  };
  bundler = callPackage ../development/interpreters/ruby/bundler.nix { };
  bundler_HEAD = import ../development/interpreters/ruby/bundler-head.nix {
    inherit buildRubyGem coreutils fetchgit;
  };
  defaultGemConfig = callPackage ../development/interpreters/ruby/bundler-env/default-gem-config.nix { };
  buildRubyGem = callPackage ../development/interpreters/ruby/gem.nix { };
  bundlerEnv = callPackage ../development/interpreters/ruby/bundler-env { };

  ruby_1_8_7 = callPackage ../development/interpreters/ruby/ruby-1.8.7.nix { };
  ruby_1_9_3 = callPackage ../development/interpreters/ruby/ruby-1.9.3.nix {
    inherit (darwin) libobjc;
  };
  ruby_2_0_0 = callPackage ../development/interpreters/ruby/ruby-2.0.0.nix { };
  ruby_2_1_0 = callPackage ../development/interpreters/ruby/ruby-2.1.0.nix { };
  ruby_2_1_1 = callPackage ../development/interpreters/ruby/ruby-2.1.1.nix { };
  ruby_2_1_2 = callPackage ../development/interpreters/ruby/ruby-2.1.2.nix { };
  ruby_2_1_3 = callPackage ../development/interpreters/ruby/ruby-2.1.3.nix { };
  ruby_2_1_6 = callPackage ../development/interpreters/ruby/ruby-2.1.6.nix {
    inherit (darwin) libobjc libunwind;
  };
  ruby_2_2_0 = callPackage ../development/interpreters/ruby/ruby-2.2.0.nix {
    inherit (darwin) libobjc libunwind;
  };
  ruby_2_2_2 = callPackage ../development/interpreters/ruby/ruby-2.2.2.nix {
    inherit (darwin) libobjc libunwind;
  };

  # Ruby aliases
  ruby = ruby_2_2;
  ruby_1_8 = ruby_1_8_7;
  ruby_1_9 = ruby_1_9_3;
  ruby_2_0 = ruby_2_0_0;
  ruby_2_1 = ruby_2_1_6;
  ruby_2_2 = ruby_2_2_2;

  rubygemsFun = ruby: builderDefsPackage (callPackage ../development/interpreters/ruby/rubygems.nix) {
    inherit ruby;
  };
  rubygems = hiPrio (rubygemsFun ruby);

  rq = callPackage ../applications/networking/cluster/rq { };

  scsh = callPackage ../development/interpreters/scsh { };

  scheme48 = callPackage ../development/interpreters/scheme48 { };

  self = callPackage_i686 ../development/interpreters/self { };

  spark = callPackage ../applications/networking/cluster/spark { };

  spidermonkey = callPackage ../development/interpreters/spidermonkey { };
  spidermonkey_1_8_0rc1 = callPackage ../development/interpreters/spidermonkey/1.8.0-rc1.nix { };
  spidermonkey_185 = callPackage ../development/interpreters/spidermonkey/185-1.0.0.nix { };
  spidermonkey_17 = callPackage ../development/interpreters/spidermonkey/17.0.nix { };
  spidermonkey_24 = callPackage ../development/interpreters/spidermonkey/24.2.nix { };
  spidermonkey_31 = callPackage ../development/interpreters/spidermonkey/31.5.nix { };

  supercollider = callPackage ../development/interpreters/supercollider {
    gcc = gcc48; # doesn't build with gcc49
    qt = qt4;
    fftw = fftwSinglePrec;
  };

  supercollider_scel = supercollider.override { useSCEL = true; };

  tcl = tcl-8_6;
  tcl-8_5 = callPackage ../development/interpreters/tcl/8.5.nix { };
  tcl-8_6 = callPackage ../development/interpreters/tcl/8.6.nix { };

  xulrunner = callPackage ../development/interpreters/xulrunner {
    inherit (gnome) libIDL;
    inherit (pythonPackages) pysqlite;
  };


  ### DEVELOPMENT / MISC

  amdadlsdk = callPackage ../development/misc/amdadl-sdk { };

  amdappsdk26 = callPackage ../development/misc/amdapp-sdk {
    version = "2.6";
  };

  amdappsdk27 = callPackage ../development/misc/amdapp-sdk {
    version = "2.7";
  };

  amdappsdk28 = callPackage ../development/misc/amdapp-sdk {
    version = "2.8";
  };

  amdappsdk = amdappsdk28;

  amdappsdkFull = callPackage ../development/misc/amdapp-sdk {
    version = "2.8";
    samples = true;
  };

  avrgcclibc = callPackage ../development/misc/avr-gcc-with-avr-libc {};

  avr8burnomat = callPackage ../development/misc/avr8-burn-omat { };

  sourceFromHead = callPackage ../build-support/source-from-head-fun.nix {};

  ecj = callPackage ../development/eclipse/ecj { };

  jdtsdk = callPackage ../development/eclipse/jdt-sdk { };

  jruby = callPackage ../development/interpreters/jruby { };

  jython = callPackage ../development/interpreters/jython {};

  guileCairo = callPackage ../development/guile-modules/guile-cairo { };

  guileGnome = callPackage ../development/guile-modules/guile-gnome {
    gconf = gnome.GConf;
    inherit (gnome) gnome_vfs libglade libgnome libgnomecanvas libgnomeui;
  };

  guile_lib = callPackage ../development/guile-modules/guile-lib { };

  guile_ncurses = callPackage ../development/guile-modules/guile-ncurses { };

  guile-opengl = callPackage ../development/guile-modules/guile-opengl { };

  guile-sdl = callPackage ../development/guile-modules/guile-sdl { };

  guile-xcb = callPackage ../development/guile-modules/guile-xcb { };

  pharo-vm = callPackage_i686 ../development/pharo/vm { };
  pharo-launcher = callPackage ../development/pharo/launcher { };

  srecord = callPackage ../development/tools/misc/srecord { };

  windowssdk = (
    callPackage ../development/misc/windows-sdk {});

  xidel = callPackage ../tools/text/xidel { };

  ### DEVELOPMENT / TOOLS

  activator = callPackage ../development/tools/activator { };

  alloy = callPackage ../development/tools/alloy { };

  augeas = callPackage ../tools/system/augeas { };

  ansible = callPackage ../tools/system/ansible { };

  antlr = callPackage ../development/tools/parsing/antlr/2.7.7.nix { };

  antlr3 = callPackage ../development/tools/parsing/antlr { };

  ant = apacheAnt;

  apacheAnt = callPackage ../development/tools/build-managers/apache-ant { };

  apacheKafka = callPackage ../servers/apache-kafka { };

  astyle = callPackage ../development/tools/misc/astyle { };

  electron = callPackage ../development/tools/electron {
    gconf = pkgs.gnome.GConf;
  };


  autobuild = callPackage ../development/tools/misc/autobuild { };

  autoconf = callPackage ../development/tools/misc/autoconf { };

  autoconf-archive = callPackage ../development/tools/misc/autoconf-archive { };

  autoconf213 = callPackage ../development/tools/misc/autoconf/2.13.nix { };

  autocutsel = callPackage ../tools/X11/autocutsel{ };

  automake = automake115x;

  automake110x = callPackage ../development/tools/misc/automake/automake-1.10.x.nix { };

  automake111x = callPackage ../development/tools/misc/automake/automake-1.11.x.nix { };

  automake112x = callPackage ../development/tools/misc/automake/automake-1.12.x.nix { };

  automake113x = callPackage ../development/tools/misc/automake/automake-1.13.x.nix { };

  automake114x = callPackage ../development/tools/misc/automake/automake-1.14.x.nix { };

  automake115x = callPackage ../development/tools/misc/automake/automake-1.15.x.nix { };

  automoc4 = callPackage ../development/tools/misc/automoc4 { };

  avrdude = callPackage ../development/tools/misc/avrdude { };

  avarice = callPackage ../development/tools/misc/avarice { };

  babeltrace = callPackage ../development/tools/misc/babeltrace { };

  bam = callPackage ../development/tools/build-managers/bam {};

  bazel = callPackage ../development/tools/build-managers/bazel { jdk = openjdk8; };

  bin_replace_string = callPackage ../development/tools/misc/bin_replace_string { };

  binutils = if stdenv.isDarwin then darwin.binutils else binutils-raw;

  binutils-raw = callPackage ../development/tools/misc/binutils { inherit noSysDirs; };

  binutils_nogold = lowPrio (callPackage ../development/tools/misc/binutils {
    inherit noSysDirs;
    gold = false;
  });

  binutilsCross = assert crossSystem != null; lowPrio (forceNativeDrv (
    if crossSystem.libc == "libSystem" then darwin.cctools_cross
    else binutils.override {
      noSysDirs = true;
      cross = crossSystem;
    }));

  bison2 = callPackage ../development/tools/parsing/bison/2.x.nix { };
  bison3 = callPackage ../development/tools/parsing/bison/3.x.nix { };
  bison = bison3;

  bossa = callPackage ../development/tools/misc/bossa {
    wxGTK = wxGTK30;
  };

  buildbot = callPackage ../development/tools/build-managers/buildbot {
    inherit (pythonPackages) twisted jinja2 sqlalchemy sqlalchemy_migrate;
    dateutil = pythonPackages.dateutil_1_5;
  };

  buildbot-slave = callPackage ../development/tools/build-managers/buildbot-slave {
    inherit (pythonPackages) twisted;
  };

  byacc = callPackage ../development/tools/parsing/byacc { };

  cargo = callPackage ../development/tools/build-managers/cargo {
    # cargo needs to be built with rustCargoPlatform, which uses cargoSnapshot
    rustPlatform = rustCargoPlatform;
  };

  cargoSnapshot = {
    cargo = callPackage ../development/tools/build-managers/cargo/snapshot.nix { };
  };

  casperjs = callPackage ../development/tools/casperjs { };

  cbrowser = callPackage ../development/tools/misc/cbrowser { };

  ccache = callPackage ../development/tools/misc/ccache { };

  # Wrapper that works as gcc or g++
  # It can be used by setting in nixpkgs config like this, for example:
  #    replaceStdenv = { pkgs }: pkgs.ccacheStdenv;
  # But if you build in chroot, you should have that path in chroot
  # If instantiated directly, it will use the HOME/.ccache as cache directory.
  # You can use an override in packageOverrides to set extraConfig:
  #    packageOverrides = pkgs: {
  #     ccacheWrapper = pkgs.ccacheWrapper.override {
  #       extraConfig = ''
  #         CCACHE_COMPRESS=1
  #         CCACHE_DIR=/bin/.ccache
  #       '';
  #     };
  #
  ccacheWrapper = makeOverridable ({ extraConfig ? "" }:
     wrapCC (ccache.links extraConfig)) {};
  ccacheStdenv = lowPrio (overrideCC stdenv ccacheWrapper);

  cccc = callPackage ../development/tools/analysis/cccc { };

  cgdb = callPackage ../development/tools/misc/cgdb { };

  chefdk = callPackage ../development/tools/chefdk {
    ruby = ruby_2_0_0;
  };

  cfr = callPackage ../development/tools/java/cfr { };

  chromedriver = callPackage ../development/tools/selenium/chromedriver { gconf = gnome.GConf; };

  chrpath = callPackage ../development/tools/misc/chrpath { };

  chruby = callPackage ../development/tools/misc/chruby { rubies = null; };

  "cl-launch" = callPackage ../development/tools/misc/cl-launch {};

  coan = callPackage ../development/tools/analysis/coan { };

  complexity = callPackage ../development/tools/misc/complexity { };

  ctags = callPackage ../development/tools/misc/ctags { };

  ctagsWrapped = callPackage ../development/tools/misc/ctags/wrapped.nix {};

  ctodo = callPackage ../applications/misc/ctodo { };

  cmake-2_8 = callPackage ../development/tools/build-managers/cmake/2.8.nix {
    wantPS = stdenv.isDarwin;
    ps     = if stdenv.isDarwin then darwin.adv_cmds else null;
  };

  cmake = callPackage ../development/tools/build-managers/cmake {
    wantPS = stdenv.isDarwin;
    ps     = if stdenv.isDarwin then darwin.adv_cmds else null;
  };

  cmakeCurses = cmake.override { useNcurses = true; };

  cmakeWithGui = cmakeCurses.override { useQt4 = true; };

  coccinelle = callPackage ../development/tools/misc/coccinelle { };

  framac = callPackage ../development/tools/analysis/frama-c { };

  cpptest = callPackage ../development/libraries/cpptest { };

  cppi = callPackage ../development/tools/misc/cppi { };

  cproto = callPackage ../development/tools/misc/cproto { };

  cflow = callPackage ../development/tools/misc/cflow { };

  cov-build = callPackage ../development/tools/analysis/cov-build {};

  cppcheck = callPackage ../development/tools/analysis/cppcheck { };

  cscope = callPackage ../development/tools/misc/cscope { };

  csslint = callPackage ../development/web/csslint { };

  libcxx = llvmPackages.libcxx;
  libcxxabi = llvmPackages.libcxxabi;

  libsigrok = callPackage ../development/tools/libsigrok { };

  libsigrokdecode = callPackage ../development/tools/libsigrokdecode { };

  dejagnu = callPackage ../development/tools/misc/dejagnu { };

  dfeet = callPackage ../development/tools/misc/d-feet {
    inherit (pythonPackages) pep8;
  };

  dfu-programmer = callPackage ../development/tools/misc/dfu-programmer { };

  dfu-util = callPackage ../development/tools/misc/dfu-util { };

  ddd = callPackage ../development/tools/misc/ddd { };

  distcc = callPackage ../development/tools/misc/distcc { };

  # distccWrapper: wrapper that works as gcc or g++
  # It can be used by setting in nixpkgs config like this, for example:
  #    replaceStdenv = { pkgs }: pkgs.distccStdenv;
  # But if you build in chroot, a default 'nix' will create
  # a new net namespace, and won't have network access.
  # You can use an override in packageOverrides to set extraConfig:
  #    packageOverrides = pkgs: {
  #     distccWrapper = pkgs.distccWrapper.override {
  #       extraConfig = ''
  #         DISTCC_HOSTS="myhost1 myhost2"
  #       '';
  #     };
  #
  distccWrapper = makeOverridable ({ extraConfig ? "" }:
     wrapCC (distcc.links extraConfig)) {};
  distccStdenv = lowPrio (overrideCC stdenv distccWrapper);

  distccMasquerade = if stdenv.isDarwin
    then null
    else callPackage ../development/tools/misc/distcc/masq.nix {
      gccRaw = gcc.cc;
      binutils = binutils;
    };

  doclifter = callPackage ../development/tools/misc/doclifter { };

  docutils = pythonPackages.docutils;

  dot2tex = pythonPackages.dot2tex;

  doxygen = callPackage ../development/tools/documentation/doxygen {
    qt4 = null;
  };

  doxygen_gui = lowPrio (doxygen.override { inherit qt4; });

  drush = callPackage ../development/tools/misc/drush { };

  eggdbus = callPackage ../development/tools/misc/eggdbus { };

  egypt = callPackage ../development/tools/analysis/egypt { };

  elfutils = callPackage ../development/tools/misc/elfutils { };

  epm = callPackage ../development/tools/misc/epm { };

  emma = callPackage ../development/tools/analysis/emma { };

  eztrace = callPackage ../development/tools/profiling/EZTrace { };

  findbugs = callPackage ../development/tools/analysis/findbugs { };

  flow = callPackage ../development/tools/analysis/flow { };

  fswatch = callPackage ../development/tools/misc/fswatch { };

  frame = callPackage ../development/libraries/frame { };

  pmd = callPackage ../development/tools/analysis/pmd { };

  jdepend = callPackage ../development/tools/analysis/jdepend { };

  checkstyle = callPackage ../development/tools/analysis/checkstyle { };

  flex_2_5_35 = callPackage ../development/tools/parsing/flex/2.5.35.nix { };
  flex_2_5_39 = callPackage ../development/tools/parsing/flex/2.5.39.nix { };
  flex = flex_2_5_39;

  flexcpp = callPackage ../development/tools/parsing/flexc++ { };

  m4 = gnum4;

  geis = callPackage ../development/libraries/geis { };

  global = callPackage ../development/tools/misc/global { };

  gnome_doc_utils = callPackage ../development/tools/documentation/gnome-doc-utils {};

  gnum4 = callPackage ../development/tools/misc/gnum4 { };

  gnumake380 = callPackage ../development/tools/build-managers/gnumake/3.80 { };
  gnumake381 = callPackage ../development/tools/build-managers/gnumake/3.81 { };
  gnumake382 = callPackage ../development/tools/build-managers/gnumake/3.82 { };
  gnumake3 = gnumake382;
  gnumake40 = callPackage ../development/tools/build-managers/gnumake/4.0 { };
  gnumake41 = callPackage ../development/tools/build-managers/gnumake/4.1 { };
  gnumake = gnumake41;

  gob2 = callPackage ../development/tools/misc/gob2 { };

  gradle = callPackage ../development/tools/build-managers/gradle { };

  gperf = callPackage ../development/tools/misc/gperf { };

  grail = callPackage ../development/libraries/grail { };

  gtk_doc = callPackage ../development/tools/documentation/gtk-doc { };

  gtkdialog = callPackage ../development/tools/misc/gtkdialog { };

  guileLint = callPackage ../development/tools/guile/guile-lint { };

  gwrap = callPackage ../development/tools/guile/g-wrap { };

  help2man = callPackage ../development/tools/misc/help2man {
    inherit (perlPackages) LocaleGettext;
  };

  heroku = callPackage ../development/tools/heroku { };

  hyenae = callPackage ../tools/networking/hyenae { };

  icmake = callPackage ../development/tools/build-managers/icmake { };

  iconnamingutils = callPackage ../development/tools/misc/icon-naming-utils {
    inherit (perlPackages) XMLSimple;
  };

  include-what-you-use = callPackage ../development/tools/analysis/include-what-you-use { };

  indent = callPackage ../development/tools/misc/indent { };

  ino = callPackage ../development/arduino/ino { };

  inotify-tools = callPackage ../development/tools/misc/inotify-tools { };

  intel-gpu-tools = callPackage ../development/tools/misc/intel-gpu-tools {};

  ired = callPackage ../development/tools/analysis/radare/ired.nix { };

  itstool = callPackage ../development/tools/misc/itstool { };

  jam = callPackage ../development/tools/build-managers/jam { };

  jikespg = callPackage ../development/tools/parsing/jikespg { };

  jenkins = callPackage ../development/tools/continuous-integration/jenkins { };

  jenkins-job-builder = callPackage ../development/tools/continuous-integration/jenkins-job-builder { };

  lcov = callPackage ../development/tools/analysis/lcov { };

  leiningen = callPackage ../development/tools/build-managers/leiningen { };

  lemon = callPackage ../development/tools/parsing/lemon { };

  libtool = libtool_2;

  libtool_1_5 = callPackage ../development/tools/misc/libtool { };

  libtool_2 = callPackage ../development/tools/misc/libtool/libtool2.nix { };

  lsof = callPackage ../development/tools/misc/lsof { };

  ltrace = callPackage ../development/tools/misc/ltrace { };

  lttng-tools = callPackage ../development/tools/misc/lttng-tools { };

  lttng-ust = callPackage ../development/tools/misc/lttng-ust { };

  lttv = callPackage ../development/tools/misc/lttv { };

  maven = maven3;
  maven3 = callPackage ../development/tools/build-managers/apache-maven { };

  mk = callPackage ../development/tools/build-managers/mk { };

  neoload = callPackage ../development/tools/neoload {
    licenseAccepted = (config.neoload.accept_license or false);
    fontsConf = makeFontsConf {
      fontDirectories = [
        xorg.fontbhttf
      ];
    };
  };

  ninja = callPackage ../development/tools/build-managers/ninja { };

  nixbang = callPackage ../development/tools/misc/nixbang {
      pythonPackages = python3Packages;
  };

  node_webkit = node_webkit_0_9;

  nwjs_0_12 = callPackage ../development/tools/node-webkit/nw12.nix {
    gconf = pkgs.gnome.GConf;
  };

  node_webkit_0_11 = callPackage ../development/tools/node-webkit/nw11.nix {
    gconf = pkgs.gnome.GConf;
  };

  node_webkit_0_9 = callPackage ../development/tools/node-webkit/nw9.nix {
    gconf = pkgs.gnome.GConf;
  };

  noweb = callPackage ../development/tools/literate-programming/noweb { };

  omake = callPackage ../development/tools/ocaml/omake { };
  omake_rc1 = callPackage ../development/tools/ocaml/omake/0.9.8.6-rc1.nix { };

  omniorb = callPackage ../development/tools/omniorb { };

  opengrok = callPackage ../development/tools/misc/opengrok { };

  openocd = callPackage ../development/tools/misc/openocd { };

  oprofile = callPackage ../development/tools/profiling/oprofile { };

  patchelf = callPackage ../development/tools/misc/patchelf { };

  peg = callPackage ../development/tools/parsing/peg { };

  phantomjs = callPackage ../development/tools/phantomjs { };

  phantomjs2 = callPackage ../development/tools/phantomjs2 { };

  pmccabe = callPackage ../development/tools/misc/pmccabe { };

  /* Make pkgconfig always return a nativeDrv, never a proper crossDrv,
     because most usage of pkgconfig as buildInput (inheritance of
     pre-cross nixpkgs) means using it using as nativeBuildInput
     cross_renaming: we should make all programs use pkgconfig as
     nativeBuildInput after the renaming.
     */
  pkgconfig = forceNativeDrv (callPackage ../development/tools/misc/pkgconfig {
    fetchurl = fetchurlBoot;
  });
  pkgconfigUpstream = lowPrio (pkgconfig.override { vanilla = true; });

  prelink = callPackage ../development/tools/misc/prelink { };

  premake3 = callPackage ../development/tools/misc/premake/3.nix { };

  premake4 = callPackage ../development/tools/misc/premake { };

  premake = premake4;

  racerRust = callPackage ../development/tools/rust/racer { };

  radare = callPackage ../development/tools/analysis/radare {
    inherit (gnome) vte;
    lua = lua5;
    useX11 = config.radare.useX11 or false;
    pythonBindings = config.radare.pythonBindings or false;
    rubyBindings = config.radare.rubyBindings or false;
    luaBindings = config.radare.luaBindings or false;
  };
  radare2 = callPackage ../development/tools/analysis/radare2 {
    inherit (gnome) vte;
    lua = lua5;
    useX11 = config.radare.useX11 or false;
    pythonBindings = config.radare.pythonBindings or false;
    rubyBindings = config.radare.rubyBindings or false;
    luaBindings = config.radare.luaBindings or false;
  };


  ragel = callPackage ../development/tools/parsing/ragel { };

  hammer = callPackage ../development/tools/parsing/hammer { };

  re2c = callPackage ../development/tools/parsing/re2c { };

  remake = callPackage ../development/tools/build-managers/remake { };

  rhc = callPackage ../development/tools/rhc { };

  rman = callPackage ../development/tools/misc/rman { };

  rr = callPackage ../development/tools/analysis/rr { };

  saleae-logic = callPackage ../development/tools/misc/saleae-logic { };

  sauce-connect = callPackage ../development/tools/sauce-connect { };

  # couldn't find the source yet
  seleniumRCBin = callPackage ../development/tools/selenium/remote-control {
    jre = jdk;
  };

  selenium-server-standalone = callPackage ../development/tools/selenium/server { };

  selendroid = callPackage ../development/tools/selenium/selendroid { };

  scons = callPackage ../development/tools/build-managers/scons { };

  sbt = callPackage ../development/tools/build-managers/sbt { };
  simpleBuildTool = sbt;

  sigrok-cli = callPackage ../development/tools/sigrok-cli { };

  simpleTpmPk11 = callPackage ../tools/security/simple-tpm-pk11 { };

  slimerjs = callPackage ../development/tools/slimerjs {};

  sloccount = callPackage ../development/tools/misc/sloccount { };

  sloc = nodePackages.sloc;

  smatch = callPackage ../development/tools/analysis/smatch {
    buildllvmsparse = false;
    buildc2xml = false;
  };

  smc = callPackage ../tools/misc/smc { };

  sparse = callPackage ../development/tools/analysis/sparse { };

  speedtest-cli = callPackage ../tools/networking/speedtest-cli { };

  spin = callPackage ../development/tools/analysis/spin { };

  splint = callPackage ../development/tools/analysis/splint {
    flex = flex_2_5_35;
  };

  sqlitebrowser = callPackage ../development/tools/database/sqlitebrowser { };

  sselp = callPackage ../tools/X11/sselp{ };

  stm32flash = callPackage ../development/tools/misc/stm32flash { };

  strace = callPackage ../development/tools/misc/strace { };

  swig1 = callPackage ../development/tools/misc/swig { };
  swig2 = callPackage ../development/tools/misc/swig/2.x.nix { };
  swig3 = callPackage ../development/tools/misc/swig/3.x.nix { };
  swig = swig3;
  swigWithJava = swig;

  swfmill = callPackage ../tools/video/swfmill { };

  swftools = callPackage ../tools/video/swftools { };

  tcptrack = callPackage ../development/tools/misc/tcptrack { };

  teensy-loader-cli = callPackage ../development/tools/misc/teensy-loader-cli { };

  texinfo413 = callPackage ../development/tools/misc/texinfo/4.13a.nix { };
  texinfo4 = texinfo413;
  texinfo5 = callPackage ../development/tools/misc/texinfo/5.2.nix { };
  texinfo6 = callPackage ../development/tools/misc/texinfo/6.0.nix { };
  texinfo = texinfo6;
  texinfoInteractive = appendToName "interactive" (
    texinfo.override { interactive = true; }
  );

  texi2html = callPackage ../development/tools/misc/texi2html { };

  uhd = callPackage ../development/tools/misc/uhd {
    boost = boost157;
  };

  uisp = callPackage ../development/tools/misc/uisp { };

  uncrustify = callPackage ../development/tools/misc/uncrustify { };

  vagrant = callPackage ../development/tools/vagrant {
    ruby = ruby_2_0_0;
  };

  gdb = callPackage ../development/tools/misc/gdb {
    guile = null;
    hurd = gnu.hurdCross;
    inherit (gnu) mig;
  };

  gdbGuile = lowPrio (gdb.override { inherit guile; });

  gdbCross = lowPrio (callPackage ../development/tools/misc/gdb {
    target = crossSystem;
  });

  valgrind = callPackage ../development/tools/analysis/valgrind { };

  valkyrie = callPackage ../development/tools/analysis/valkyrie { };

  xc3sprog = callPackage ../development/tools/misc/xc3sprog { };

  xmlindent = callPackage ../development/web/xmlindent {};

  xpwn = callPackage ../development/mobile/xpwn {};

  xxdiff = callPackage ../development/tools/misc/xxdiff {
    bison = bison2;
  };

  yacc = bison;

  yodl = callPackage ../development/tools/misc/yodl { };

  winpdb = callPackage ../development/tools/winpdb { };

  grabserial = callPackage ../development/tools/grabserial { };


  ### DEVELOPMENT / LIBRARIES

  a52dec = callPackage ../development/libraries/a52dec { };

  aacskeys = callPackage ../development/libraries/aacskeys { };

  aalib = callPackage ../development/libraries/aalib { };

  accelio = callPackage ../development/libraries/accelio { stdenv = overrideCC stdenv gcc5; };

  accounts-qt = callPackage ../development/libraries/accounts-qt { };

  accountsservice = callPackage ../development/libraries/accountsservice { };

  acl = callPackage ../development/libraries/acl { };

  activemq = callPackage ../development/libraries/apache-activemq { };

  adns = callPackage ../development/libraries/adns { };

  afflib = callPackage ../development/libraries/afflib { };

  agg = callPackage ../development/libraries/agg { };

  allegro = callPackage ../development/libraries/allegro {};
  allegro5 = callPackage ../development/libraries/allegro/5.nix {};
  allegro5unstable = callPackage
    ../development/libraries/allegro/5-unstable.nix {};

  amrnb = callPackage ../development/libraries/amrnb { };

  amrwb = callPackage ../development/libraries/amrwb { };

  appstream = callPackage ../development/libraries/appstream { };

  appstream-glib = callPackage ../development/libraries/appstream-glib { };

  apr = callPackage ../development/libraries/apr { };

  aprutil = callPackage ../development/libraries/apr-util {
    bdbSupport = true;
  };

  assimp = callPackage ../development/libraries/assimp { };

  asio = callPackage ../development/libraries/asio { };

  aspell = callPackage ../development/libraries/aspell { };

  aspellDicts = recurseIntoAttrs (callPackages ../development/libraries/aspell/dictionaries.nix {});

  aterm = aterm25;

  aterm25 = callPackage ../development/libraries/aterm/2.5.nix { };

  aterm28 = lowPrio (callPackage ../development/libraries/aterm/2.8.nix { });

  attica = callPackage ../development/libraries/attica { };

  attr = callPackage ../development/libraries/attr { };

  at_spi2_core = callPackage ../development/libraries/at-spi2-core { };

  at_spi2_atk = callPackage ../development/libraries/at-spi2-atk { };

  aqbanking = callPackage ../development/libraries/aqbanking { };

  aubio = callPackage ../development/libraries/aubio { };

  audiofile = callPackage ../development/libraries/audiofile { };

  babl = callPackage ../development/libraries/babl { };

  beecrypt = callPackage ../development/libraries/beecrypt { };

  belle-sip = callPackage ../development/libraries/belle-sip { };

  bobcat = callPackage ../development/libraries/bobcat { };

  boehmgc = callPackage ../development/libraries/boehm-gc { };

  boolstuff = callPackage ../development/libraries/boolstuff { };

  boost155 = callPackage ../development/libraries/boost/1.55.nix { };
  boost156 = callPackage ../development/libraries/boost/1.56.nix { };
  boost157 = callPackage ../development/libraries/boost/1.57.nix { };
  boost158 = callPackage ../development/libraries/boost/1.58.nix { };
  boost159 = callPackage ../development/libraries/boost/1.59.nix { };
  boost = boost159;

  boost_process = callPackage ../development/libraries/boost-process { };

  botan = callPackage ../development/libraries/botan { };
  botanUnstable = callPackage ../development/libraries/botan/unstable.nix { };

  box2d = callPackage ../development/libraries/box2d { };
  box2d_2_0_1 = callPackage ../development/libraries/box2d/2.0.1.nix { };

  buddy = callPackage ../development/libraries/buddy { };

  bwidget = callPackage ../development/libraries/bwidget { };

  c-ares = callPackage ../development/libraries/c-ares {
    fetchurl = fetchurlBoot;
  };

  caelum = callPackage ../development/libraries/caelum { };

  capnproto = callPackage ../development/libraries/capnproto { };

  ccnx = callPackage ../development/libraries/ccnx { };

  ndn-cxx = callPackage ../development/libraries/ndn-cxx { };

  cdk = callPackage ../development/libraries/cdk {};

  cimg = callPackage  ../development/libraries/cimg { };

  scmccid = callPackage ../development/libraries/scmccid { };

  ccrtp = callPackage ../development/libraries/ccrtp { };

  ccrtp_1_8 = callPackage ../development/libraries/ccrtp/1.8.nix { };

  celt = callPackage ../development/libraries/celt {};
  celt_0_7 = callPackage ../development/libraries/celt/0.7.nix {};
  celt_0_5_1 = callPackage ../development/libraries/celt/0.5.1.nix {};

  cgal = callPackage ../development/libraries/CGAL {};

  cgui = callPackage ../development/libraries/cgui {};

  check = callPackage ../development/libraries/check { };

  chipmunk = callPackage ../development/libraries/chipmunk {};

  chmlib = callPackage ../development/libraries/chmlib { };

  chromaprint = callPackage ../development/libraries/chromaprint { };

  cilaterm = callPackage ../development/libraries/cil-aterm {
    stdenv = overrideInStdenv stdenv [gnumake380];
  };

  clanlib = callPackage ../development/libraries/clanlib { };

  classads = callPackage ../development/libraries/classads { };

  classpath = callPackage ../development/libraries/java/classpath {
    javac = gcj;
    jvm = gcj;
    gconf = gnome.GConf;
  };

  clearsilver = callPackage ../development/libraries/clearsilver { };

  cln = callPackage ../development/libraries/cln { };

  clucene_core_2 = callPackage ../development/libraries/clucene-core/2.x.nix { };

  clucene_core_1 = callPackage ../development/libraries/clucene-core { };

  clucene_core = clucene_core_1;

  clutter = callPackage ../development/libraries/clutter { };

  clutter_1_22 = callPackage ../development/libraries/clutter/1.22.nix {
    cogl = cogl_1_20;
  };

  clutter-gst = callPackage ../development/libraries/clutter-gst { };

  clutter-gst_3_0 = callPackage ../development/libraries/clutter-gst/3.0.nix {
    clutter = clutter_1_22;
  };

  clutter_gtk = callPackage ../development/libraries/clutter-gtk { };
  clutter_gtk_0_10 = callPackage ../development/libraries/clutter-gtk/0.10.8.nix { };
  clutter_gtk_1_6 = callPackage ../development/libraries/clutter-gtk/1.6.nix {
    clutter = clutter_1_22;
  };

  cminpack = callPackage ../development/libraries/cminpack { };

  cogl = callPackage ../development/libraries/cogl { };

  cogl_1_20 = callPackage ../development/libraries/cogl/1.20.nix { };

  coin3d = callPackage ../development/libraries/coin3d { };

  CoinMP = callPackage ../development/libraries/CoinMP { };

  commoncpp2 = callPackage ../development/libraries/commoncpp2 { };

  confuse = callPackage ../development/libraries/confuse { };

  coredumper = callPackage ../development/libraries/coredumper { };

  ctl = callPackage ../development/libraries/ctl { };

  ctpp2 = callPackage ../development/libraries/ctpp2 { };

  cpp-netlib = callPackage ../development/libraries/cpp-netlib { };

  cppunit = callPackage ../development/libraries/cppunit { };

  cracklib = callPackage ../development/libraries/cracklib { };

  cryptopp = callPackage ../development/libraries/crypto++ { };

  cwiid = callPackage ../development/libraries/cwiid { };

  cyrus_sasl = callPackage ../development/libraries/cyrus-sasl { };

  # Make bdb5 the default as it is the last release under the custom
  # bsd-like license
  db = db5;
  db4 = db48;
  db44 = callPackage ../development/libraries/db/db-4.4.nix { };
  db45 = callPackage ../development/libraries/db/db-4.5.nix { };
  db47 = callPackage ../development/libraries/db/db-4.7.nix { };
  db48 = callPackage ../development/libraries/db/db-4.8.nix { };
  db5 = db53;
  db53 = callPackage ../development/libraries/db/db-5.3.nix { };
  db6 = db60;
  db60 = callPackage ../development/libraries/db/db-6.0.nix { };

  dbus = callPackage ../development/libraries/dbus { };
  dbus_cplusplus  = callPackage ../development/libraries/dbus-cplusplus { };
  dbus_glib       = callPackage ../development/libraries/dbus-glib { };
  dbus_java       = callPackage ../development/libraries/java/dbus-java { };
  dbus_python     = callPackage ../development/python-modules/dbus {
    isPyPy = python.executable == "pypy";
  };

  # Should we deprecate these? Currently there are many references.
  dbus_tools = pkgs.dbus.tools;
  dbus_libs = pkgs.dbus.libs;
  dbus_daemon = pkgs.dbus.daemon;

  dhex = callPackage ../applications/editors/dhex { };

  double_conversion = callPackage ../development/libraries/double-conversion { };

  dclib = callPackage ../development/libraries/dclib { };

  dillo = callPackage ../applications/networking/browsers/dillo {
    fltk = fltk13;
  };

  directfb = callPackage ../development/libraries/directfb { };

  dlib = callPackage ../development/libraries/dlib { };

  dotconf = callPackage ../development/libraries/dotconf { };

  dssi = callPackage ../development/libraries/dssi {};

  dxflib = callPackage ../development/libraries/dxflib {};

  eigen = callPackage ../development/libraries/eigen {};

  eigen2 = callPackage ../development/libraries/eigen/2.0.nix {};

  enchant = callPackage ../development/libraries/enchant { };

  enet = callPackage ../development/libraries/enet { };

  enginepkcs11 = callPackage ../development/libraries/enginepkcs11 { };

  epoxy = callPackage ../development/libraries/epoxy {};

  esdl = callPackage ../development/libraries/esdl { };

  exiv2 = callPackage ../development/libraries/exiv2 { };

  expat = callPackage ../development/libraries/expat { };

  extremetuxracer = callPackage ../games/extremetuxracer {
    libpng = libpng12;
  };

  eventlog = callPackage ../development/libraries/eventlog { };

  facile = callPackage ../development/libraries/facile { };

  faac = callPackage ../development/libraries/faac { };

  faad2 = callPackage ../development/libraries/faad2 { };

  farsight2 = callPackage ../development/libraries/farsight2 { };

  farstream = callPackage ../development/libraries/farstream {
    inherit (gst_all_1)
      gstreamer gst-plugins-base gst-plugins-good gst-plugins-bad
      gst-libav;
    inherit (pythonPackages) gst-python;
  };

  fcgi = callPackage ../development/libraries/fcgi { };

  ffmpeg_0_10 = callPackage ../development/libraries/ffmpeg/0.10.nix { };
  ffmpeg_1_2 = callPackage ../development/libraries/ffmpeg/1.2.nix { };
  ffmpeg_2_2 = callPackage ../development/libraries/ffmpeg/2.2.nix { };
  ffmpeg_2_6 = callPackage ../development/libraries/ffmpeg/2.6.nix { };
  ffmpeg_2_7 = callPackage ../development/libraries/ffmpeg/2.7.nix { };
  # Aliases
  ffmpeg_0 = ffmpeg_0_10;
  ffmpeg_1 = ffmpeg_1_2;
  ffmpeg_2 = ffmpeg_2_7;
  ffmpeg = ffmpeg_2;

  ffmpeg-full = callPackage ../development/libraries/ffmpeg-full {
    # The following need to be fixed on Darwin
    frei0r = if stdenv.isDarwin then null else frei0r;
    game-music-emu = if stdenv.isDarwin then null else game-music-emu;
    gsm = if stdenv.isDarwin then null else gsm;
    libjack2 = if stdenv.isDarwin then null else libjack2;
    libmodplug = if stdenv.isDarwin then null else libmodplug;
    libssh = if stdenv.isDarwin then null else libssh;
    libvpx = if stdenv.isDarwin then null else libvpx;
    openal = if stdenv.isDarwin then null else openal;
    openjpeg_1 = if stdenv.isDarwin then null else openjpeg_1;
    libpulseaudio = if stdenv.isDarwin then null else libpulseaudio;
    samba = if stdenv.isDarwin then null else samba;
    vid-stab = if stdenv.isDarwin then null else vid-stab;
    x265 = if stdenv.isDarwin then null else x265;
    xavs = if stdenv.isDarwin then null else xavs;
  };

  ffmpegthumbnailer = callPackage ../development/libraries/ffmpegthumbnailer { };

  ffms = callPackage ../development/libraries/ffms { };

  fftw = callPackage ../development/libraries/fftw { };
  fftwSinglePrec = fftw.override { precision = "single"; };
  fftwFloat = fftwSinglePrec; # the configure option is just an alias

  filter-audio = callPackage ../development/libraries/filter-audio {};

  fish-fillets-ng = callPackage ../games/fish-fillets-ng {};

  flann = callPackage ../development/libraries/flann { };

  flite = callPackage ../development/libraries/flite { };

  fltk13 = callPackage ../development/libraries/fltk/fltk13.nix { };

  fltk20 = callPackage ../development/libraries/fltk { };

  fmod = callPackage ../development/libraries/fmod { };

  fmod42416 = callPackage ../development/libraries/fmod/4.24.16.nix { };

  freeimage = callPackage ../development/libraries/freeimage { };

  freetts = callPackage ../development/libraries/freetts { };

  cfitsio = callPackage ../development/libraries/cfitsio { };

  fontconfig_210 = callPackage ../development/libraries/fontconfig/2.10.nix { };

  fontconfig = callPackage ../development/libraries/fontconfig { };

  fontconfig-ultimate = callPackage ../development/libraries/fontconfig-ultimate {};

  folly = callPackage ../development/libraries/folly {
    boost = boost157;
  };

  makeFontsConf = let fontconfig_ = fontconfig; in {fontconfig ? fontconfig_, fontDirectories}:
    callPackage ../development/libraries/fontconfig/make-fonts-conf.nix {
      inherit fontconfig fontDirectories;
    };

  freealut = callPackage ../development/libraries/freealut { };

  freeglut = callPackage ../development/libraries/freeglut { };

  freenect = callPackage ../development/libraries/freenect { };

  freetype = callPackage ../development/libraries/freetype { };

  frei0r = callPackage ../development/libraries/frei0r { };

  fribidi = callPackage ../development/libraries/fribidi { };

  funambol = callPackage ../development/libraries/funambol { };

  fam = gamin;

  gamin = callPackage ../development/libraries/gamin { };

  ganv = callPackage ../development/libraries/ganv { };

  gav = callPackage ../games/gav { };

  gcab = callPackage ../development/libraries/gcab { };

  gsb = callPackage ../games/gsb { };

  gdome2 = callPackage ../development/libraries/gdome2 {
    inherit (gnome) gtkdoc;
  };

  gdbm = callPackage ../development/libraries/gdbm { };

  gecode = callPackage ../development/libraries/gecode { };

  gegl = callPackage ../development/libraries/gegl { };

  gegl_0_3 = callPackage ../development/libraries/gegl/3.0.nix { };

  geoclue = callPackage ../development/libraries/geoclue {};

  geoclue2 = callPackage ../development/libraries/geoclue/2.0.nix {};

  geoipWithDatabase = makeOverridable (callPackage ../development/libraries/geoip) {
    drvName = "geoip-tools";
    geoipDatabase = geolite-legacy;
  };

  geoip = callPackage ../development/libraries/geoip { };

  geoipjava = callPackage ../development/libraries/java/geoipjava { };

  geos = callPackage ../development/libraries/geos { };

  getdata = callPackage ../development/libraries/getdata { };

  gettext = callPackage ../development/libraries/gettext { };

  gettextWithExpat = callPackage ../development/libraries/gettext/expat.nix { };

  gd = callPackage ../development/libraries/gd { };

  gdal = callPackage ../development/libraries/gdal { };

  gdal_1_11_2 = callPackage ../development/libraries/gdal/gdal-1_11_2.nix { };

  gdcm = callPackage ../development/libraries/gdcm { };

  ggz_base_libs = callPackage ../development/libraries/ggz_base_libs {};

  giblib = callPackage ../development/libraries/giblib { };

  libgit2 = callPackage ../development/libraries/git2 { };

  glew = callPackage ../development/libraries/glew { };

  glfw = glfw3;
  glfw2 = callPackage ../development/libraries/glfw/2.x.nix { };
  glfw3 = callPackage ../development/libraries/glfw/3.x.nix { };

  glibc = callPackage ../development/libraries/glibc {
    kernelHeaders = linuxHeaders;
    installLocales = config.glibc.locales or false;
    machHeaders = null;
    hurdHeaders = null;
    gccCross = null;
  };

  glibc_memusage = callPackage ../development/libraries/glibc {
    kernelHeaders = linuxHeaders;
    installLocales = false;
    withGd = true;
  };

  glibcCross = forceNativeDrv (glibc.override {
    gccCross = gccCrossStageStatic;
    kernelHeaders = linuxHeadersCross;
  });

  # We can choose:
  libcCrossChooser = name: if name == "glibc" then glibcCross
    else if name == "uclibc" then uclibcCross
    else if name == "msvcrt" then windows.mingw_w64
    else if name == "libSystem" then darwin.xcode
    else throw "Unknown libc";

  libcCross = assert crossSystem != null; libcCrossChooser crossSystem.libc;

  # Only supported on Linux
  glibcLocales = if stdenv.isLinux then callPackage ../development/libraries/glibc/locales.nix { } else null;

  glibcInfo = callPackage ../development/libraries/glibc/info.nix { };

  glibc_multi = callPackage ../development/libraries/glibc/multi.nix {
    glibc32 = pkgsi686Linux.glibc;
  };

  glm = callPackage ../development/libraries/glm { };
  glm_0954 = callPackage ../development/libraries/glm/0954.nix { };

  glog = callPackage ../development/libraries/glog { };

  gloox = callPackage ../development/libraries/gloox { };

  glpk = callPackage ../development/libraries/glpk { };

  glsurf = callPackage ../applications/science/math/glsurf {
    inherit (ocamlPackages) lablgl findlib ocaml_mysql mlgmp;
    libpng = libpng12;
    giflib = giflib_4_1;
    camlimages = ocamlPackages.camlimages_4_0;
  };

  gmime = callPackage ../development/libraries/gmime { };

  gmm = callPackage ../development/libraries/gmm { };

  gmp4 = callPackage ../development/libraries/gmp/4.3.2.nix { }; # required by older GHC versions
  gmp5 = callPackage ../development/libraries/gmp/5.1.x.nix { };
  gmp = gmp5;
  gmpxx = appendToName "with-cxx" (gmp.override { cxx = true; });

  #GMP ex-satellite, so better keep it near gmp
  mpfr = callPackage ../development/libraries/mpfr/default.nix { };

  gobjectIntrospection = callPackage ../development/libraries/gobject-introspection { };

  goocanvas = callPackage ../development/libraries/goocanvas { };

  google-gflags = callPackage ../development/libraries/google-gflags { };

  gperftools = callPackage ../development/libraries/gperftools { };

  gst_all_1 = recurseIntoAttrs(callPackage ../development/libraries/gstreamer {
    callPackage = pkgs.newScope (pkgs // { inherit (pkgs) libav; });
  });

  gst_all = {
    inherit (pkgs) gstreamer gnonlin gst_python qt_gstreamer;
    gstPluginsBase = pkgs.gst_plugins_base;
    gstPluginsBad = pkgs.gst_plugins_bad;
    gstPluginsGood = pkgs.gst_plugins_good;
    gstPluginsUgly = pkgs.gst_plugins_ugly;
    gstFfmpeg = pkgs.gst_ffmpeg;
  };

  gstreamer = callPackage ../development/libraries/gstreamer/legacy/gstreamer {
    bison = bison2;
  };

  gst_plugins_base = callPackage ../development/libraries/gstreamer/legacy/gst-plugins-base {};

  gst_plugins_good = callPackage ../development/libraries/gstreamer/legacy/gst-plugins-good {};

  gst_plugins_bad = callPackage ../development/libraries/gstreamer/legacy/gst-plugins-bad {};

  gst_plugins_ugly = callPackage ../development/libraries/gstreamer/legacy/gst-plugins-ugly {};

  gst_ffmpeg = callPackage ../development/libraries/gstreamer/legacy/gst-ffmpeg {
    ffmpeg = ffmpeg_0;
  };

  gst_python = callPackage ../development/libraries/gstreamer/legacy/gst-python {};

  gstreamermm = callPackage ../development/libraries/gstreamer/legacy/gstreamermm { };

  gnonlin = callPackage ../development/libraries/gstreamer/legacy/gnonlin {};

  gusb = callPackage ../development/libraries/gusb {
    inherit (gnome) gtkdoc;
  };

  qt-mobility = callPackage ../development/libraries/qt-mobility {};

  qt_gstreamer = callPackage ../development/libraries/gstreamer/legacy/qt-gstreamer {};

  qt_gstreamer1 = callPackage ../development/libraries/gstreamer/qt-gstreamer { boost = boost156;};

  gnet = callPackage ../development/libraries/gnet { };

  gnu-efi = callPackage ../development/libraries/gnu-efi { };

  gnutls = gnutls34;

  gnutls33 = callPackage ../development/libraries/gnutls/3.3.nix {
    guileBindings = config.gnutls.guile or false;
  };

  gnutls34 = callPackage ../development/libraries/gnutls/3.4.nix {
    guileBindings = config.gnutls.guile or false;
  };

  gpac = callPackage ../applications/video/gpac { };

  gpgme = callPackage ../development/libraries/gpgme {
    gnupg1 = gnupg1orig;
  };

  grantlee = callPackage ../development/libraries/grantlee { };

  grantlee5 = callPackage ../development/libraries/grantlee/5.x.nix { };

  gsasl = callPackage ../development/libraries/gsasl { };

  gsl = callPackage ../development/libraries/gsl { };

  gsm = callPackage ../development/libraries/gsm {};

  gsoap = callPackage ../development/libraries/gsoap { };

  gss = callPackage ../development/libraries/gss { };

  gtkimageview = callPackage ../development/libraries/gtkimageview { };

  gtkmathview = callPackage ../development/libraries/gtkmathview { };

  gtkLibs = {
    inherit (pkgs) glib glibmm atk atkmm cairo pango pangomm gdk_pixbuf gtk
      gtkmm;
  };

  glib = callPackage ../development/libraries/glib { };
  glib-tested = glib.override { doCheck = true; }; # checked version separate to break cycles
  glibmm = callPackage ../development/libraries/glibmm { };

  glib_networking = callPackage ../development/libraries/glib-networking {};

  atk = callPackage ../development/libraries/atk { };
  atkmm = callPackage ../development/libraries/atkmm { };

  pixman = callPackage ../development/libraries/pixman { };

  cairo = callPackage ../development/libraries/cairo {
    glSupport = config.cairo.gl or (stdenv.isLinux &&
      !stdenv.isArm && !stdenv.isMips);
  };
  cairomm = callPackage ../development/libraries/cairomm { };

  pango = callPackage ../development/libraries/pango { };
  pangomm = callPackage ../development/libraries/pangomm { };

  pangox_compat = callPackage ../development/libraries/pangox-compat { };

  gdk_pixbuf = callPackage ../development/libraries/gdk-pixbuf { };

  gnome-sharp = callPackage ../development/libraries/gnome-sharp {};

  granite = callPackage ../development/libraries/granite { };

  gtk2 = callPackage ../development/libraries/gtk+/2.x.nix {
    cupsSupport = config.gtk2.cups or stdenv.isLinux;
  };

  gtk3 = callPackage ../development/libraries/gtk+/3.x.nix {
    gettext = gettextWithExpat;
  };

  gtk = pkgs.gtk2;

  gtkmm = callPackage ../development/libraries/gtkmm/2.x.nix { };
  gtkmm3 = callPackage ../development/libraries/gtkmm/3.x.nix { };

  gtkmozembedsharp = callPackage ../development/libraries/gtkmozembed-sharp {
    gtksharp = gtk-sharp;
  };

  gtk-sharp = callPackage ../development/libraries/gtk-sharp-2 {
    inherit (gnome) libglade libgtkhtml gtkhtml
              libgnomecanvas libgnomeui libgnomeprint
              libgnomeprintui GConf gnomepanel;
  };

  gtkspell = callPackage ../development/libraries/gtkspell { };

  gtkspell3 = callPackage ../development/libraries/gtkspell/3.nix { };

  gtkspellmm = callPackage ../development/libraries/gtkspellmm { };

  gts = callPackage ../development/libraries/gts { };

  gvfs = callPackage ../development/libraries/gvfs { gconf = gnome.GConf; };

  gwenhywfar = callPackage ../development/libraries/gwenhywfar { gnutls = gnutls33; };

  hamlib = callPackage ../development/libraries/hamlib { };

  # TODO : Let admin choose.
  # We are using mit-krb5 because it is better maintained
  kerberos = libkrb5;

  heimdalFull = callPackage ../development/libraries/kerberos/heimdal.nix { };
  libheimdal = heimdalFull.override { type = "lib"; };

  harfbuzz = callPackage ../development/libraries/harfbuzz { };
  harfbuzz-icu = callPackage ../development/libraries/harfbuzz {
    withIcu = true;
    withGraphite2 = true;
  };

  hawknl = callPackage ../development/libraries/hawknl { };

  herqq = callPackage ../development/libraries/herqq { };

  heyefi = haskellPackages.heyefi;

  hidapi = callPackage ../development/libraries/hidapi {
    libusb = libusb1;
  };

  hiredis = callPackage ../development/libraries/hiredis { };

  hivex = callPackage ../development/libraries/hivex {
    inherit (perlPackages) IOStringy;
  };

  hspell = callPackage ../development/libraries/hspell { };

  hspellDicts = callPackage ../development/libraries/hspell/dicts.nix { };

  hsqldb = callPackage ../development/libraries/java/hsqldb { };

  hstr = callPackage ../applications/misc/hstr { };

  htmlcxx = callPackage ../development/libraries/htmlcxx { };

  http-parser = callPackage ../development/libraries/http-parser { inherit (pythonPackages) gyp; };

  hunspell = callPackage ../development/libraries/hunspell { };

  hunspellDicts = recurseIntoAttrs (callPackages ../development/libraries/hunspell/dictionaries.nix {});

  hwloc = callPackage ../development/libraries/hwloc {};

  hydraAntLogger = callPackage ../development/libraries/java/hydra-ant-logger { };

  icu = callPackage ../development/libraries/icu { };

  id3lib = callPackage ../development/libraries/id3lib { };

  iksemel = callPackage ../development/libraries/iksemel { };

  ilbc = callPackage ../development/libraries/ilbc { };

  ilixi = callPackage ../development/libraries/ilixi { };

  ilmbase = callPackage ../development/libraries/ilmbase { };

  imlib = callPackage ../development/libraries/imlib {
    libpng = libpng12;
  };

  imlib2 = callPackage ../development/libraries/imlib2 { };

  ijs = callPackage ../development/libraries/ijs { };

  incrtcl = callPackage ../development/libraries/incrtcl { };

  indilib = callPackage ../development/libraries/indilib { };

  iniparser = callPackage ../development/libraries/iniparser { };

  intltool = callPackage ../development/tools/misc/intltool { };

  ip2location-c = callPackage ../development/libraries/ip2location-c { };

  irrlicht = callPackage ../development/libraries/irrlicht { };
  irrlicht3843 = callPackage ../development/libraries/irrlicht/irrlicht3843.nix { };

  isocodes = callPackage ../development/libraries/iso-codes { };

  itk = callPackage ../development/libraries/itk { };

  jamp = builderDefsPackage (callPackage ../games/jamp) {};

  jasper = callPackage ../development/libraries/jasper { };

  jama = callPackage ../development/libraries/jama { };

  jansson = callPackage ../development/libraries/jansson { };

  jbig2dec = callPackage ../development/libraries/jbig2dec { };

  jbigkit = callPackage ../development/libraries/jbigkit { };

  jemalloc = callPackage ../development/libraries/jemalloc { };

  jetty_gwt = callPackage ../development/libraries/java/jetty-gwt { };

  jetty_util = callPackage ../development/libraries/java/jetty-util { };

  jshon = callPackage ../development/tools/parsing/jshon { };

  json_glib = callPackage ../development/libraries/json-glib { };

  json-c-0-11 = callPackage ../development/libraries/json-c/0.11.nix { }; # vulnerable
  json_c = callPackage ../development/libraries/json-c { };

  jsoncpp = callPackage ../development/libraries/jsoncpp { };

  libjson = callPackage ../development/libraries/libjson { };

  judy = callPackage ../development/libraries/judy { };

  keybinder = callPackage ../development/libraries/keybinder {
    automake = automake111x;
    lua = lua5_1;
  };

  k9copy = callPackage ../applications/video/k9copy {
    kf5 = kf510;
  };

  keybinder3 = callPackage ../development/libraries/keybinder3 {
    automake = automake111x;
  };

  kf510 = recurseIntoAttrs (callPackage ../development/libraries/kde-frameworks-5.10 { });
  kf512 = recurseIntoAttrs (callPackage ../development/libraries/kde-frameworks-5.12 { });
  kf5_latest = kf512;
  kf5_stable = kf510;

  kinetic-cpp-client = callPackage ../development/libraries/kinetic-cpp-client { };

  krb5Full = callPackage ../development/libraries/kerberos/krb5.nix {
    inherit (darwin) bootstrap_cmds;
  };
  libkrb5 = krb5Full.override { type = "lib"; };

  LASzip = callPackage ../development/libraries/LASzip { };

  lcms = lcms1;

  lcms1 = callPackage ../development/libraries/lcms { };

  lcms2 = callPackage ../development/libraries/lcms2 { };

  ldb = callPackage ../development/libraries/ldb {
    python = python2;
  };

  lensfun = callPackage ../development/libraries/lensfun {};

  lesstif = callPackage ../development/libraries/lesstif { };

  leveldb = callPackage ../development/libraries/leveldb { };

  lmdb = callPackage ../development/libraries/lmdb { };

  levmar = callPackage ../development/libraries/levmar { };

  leptonica = callPackage ../development/libraries/leptonica {
    libpng = libpng12;
  };

  lib3ds = callPackage ../development/libraries/lib3ds { };

  libaacs = callPackage ../development/libraries/libaacs { };

  libaal = callPackage ../development/libraries/libaal { };

  libaccounts-glib = callPackage ../development/libraries/libaccounts-glib { };

  libao = callPackage ../development/libraries/libao {
    usePulseAudio = config.pulseaudio or true;
  };

  libabw = callPackage ../development/libraries/libabw { };

  libantlr3c = callPackage ../development/libraries/libantlr3c {};

  libarchive = callPackage ../development/libraries/libarchive { };

  libasr = callPackage ../development/libraries/libasr { };

  libass = callPackage ../development/libraries/libass { };

  libassuan = callPackage ../development/libraries/libassuan { };

  libasyncns = callPackage ../development/libraries/libasyncns { };

  libatomic_ops = callPackage ../development/libraries/libatomic_ops {};

  libaudclient = callPackage ../development/libraries/libaudclient { };

  libav = libav_11; # branch 11 is API-compatible with branch 10
  libav_all = callPackage ../development/libraries/libav { };
  inherit (libav_all) libav_0_8 libav_9 libav_11;

  libavc1394 = callPackage ../development/libraries/libavc1394 { };

  libb2 = callPackage ../development/libraries/libb2 { };

  libbluedevil = callPackage ../development/libraries/libbluedevil { };

  libbdplus = callPackage ../development/libraries/libbdplus { };

  libbluray = callPackage ../development/libraries/libbluray { };

  libbs2b = callPackage ../development/libraries/audio/libbs2b { };

  libbson = callPackage ../development/libraries/libbson { };

  libcaca = callPackage ../development/libraries/libcaca { };

  libcanberra = callPackage ../development/libraries/libcanberra { };
  libcanberra_gtk3 = libcanberra.override { gtk = gtk3; };
  libcanberra_kde = if (config.kde_runtime.libcanberraWithoutGTK or true)
    then libcanberra.override { gtk = null; }
    else libcanberra;

  libcec = callPackage ../development/libraries/libcec { };
  libcec_platform = callPackage ../development/libraries/libcec/platform.nix { };

  libcello = callPackage ../development/libraries/libcello {};

  libcdaudio = callPackage ../development/libraries/libcdaudio { };

  libcddb = callPackage ../development/libraries/libcddb { };

  libcdio = callPackage ../development/libraries/libcdio { };
  libcdio082 = callPackage ../development/libraries/libcdio/0.82.nix { };

  libcdr = callPackage ../development/libraries/libcdr { lcms = lcms2; };

  libchamplain = callPackage ../development/libraries/libchamplain {
    inherit (gnome) libsoup;
  };

  libchardet = callPackage ../development/libraries/libchardet { };

  libcrafter = callPackage ../development/libraries/libcrafter { };

  libuchardet = callPackage ../development/libraries/libuchardet { };

  libchop = callPackage ../development/libraries/libchop { };

  libclc = callPackage ../development/libraries/libclc { };

  libcli = callPackage ../development/libraries/libcli { };

  libclthreads = callPackage ../development/libraries/libclthreads  { };

  libclxclient = callPackage ../development/libraries/libclxclient  { };

  libcm = callPackage ../development/libraries/libcm { };

  inherit (gnome3) libcroco;

  libcangjie = callPackage ../development/libraries/libcangjie { };

  libcredis = callPackage ../development/libraries/libcredis { };

  libctemplate = callPackage ../development/libraries/libctemplate { };

  libctemplate_2_2 = callPackage ../development/libraries/libctemplate/2.2.nix { };

  libcouchbase = callPackage ../development/libraries/libcouchbase { };

  libcue = callPackage ../development/libraries/libcue { };

  libdaemon = callPackage ../development/libraries/libdaemon { };

  libdbi = callPackage ../development/libraries/libdbi { };

  libdbiDriversBase = callPackage ../development/libraries/libdbi-drivers {
    libmysql = null;
    sqlite = null;
  };

  libdbiDrivers = libdbiDriversBase.override {
    inherit sqlite libmysql;
  };

  libdbusmenu_qt = callPackage ../development/libraries/libdbusmenu-qt { };
  libdbusmenu_qt5 = callPackage ../development/libraries/libdbusmenu-qt/qt5.nix { };

  libdc1394 = callPackage ../development/libraries/libdc1394 { };

  libdc1394avt = callPackage ../development/libraries/libdc1394avt { };

  libdevil = callPackage ../development/libraries/libdevil { };

  libdevil-nox = libdevil.override {
    libX11 = null;
    mesa = null;
  };

  libdiscid = callPackage ../development/libraries/libdiscid { };

  libdivsufsort = callPackage ../development/libraries/libdivsufsort { };

  libdmtx = callPackage ../development/libraries/libdmtx { };

  libdnet = callPackage ../development/libraries/libdnet { };

  libdrm = callPackage ../development/libraries/libdrm { };

  libdv = callPackage ../development/libraries/libdv { };

  libdvbpsi = callPackage ../development/libraries/libdvbpsi { };

  libdwg = callPackage ../development/libraries/libdwg { };

  libdvdcss = callPackage ../development/libraries/libdvdcss { };

  libdvdnav = callPackage ../development/libraries/libdvdnav { };
  libdvdnav_4_2_1 = callPackage ../development/libraries/libdvdnav/4.2.1.nix {
    libdvdread = libdvdread_4_9_9;
  };

  libdvdread = callPackage ../development/libraries/libdvdread { };
  libdvdread_4_9_9 = callPackage ../development/libraries/libdvdread/4.9.9.nix { };

  libdwarf = callPackage ../development/libraries/libdwarf { };

  libeatmydata = callPackage ../development/libraries/libeatmydata { };

  libebml = callPackage ../development/libraries/libebml { };

  libebur128 = callPackage ../development/libraries/libebur128 { };

  libedit = callPackage ../development/libraries/libedit { };

  libelf = callPackage ../development/libraries/libelf { };

  libetpan = callPackage ../development/libraries/libetpan { };

  libfaketime = callPackage ../development/libraries/libfaketime { };

  libfakekey = callPackage ../development/libraries/libfakekey { };

  libfm = callPackage ../development/libraries/libfm { };
  libfm-extra = callPackage ../development/libraries/libfm {
    extraOnly = true;
  };

  libfprint = callPackage ../development/libraries/libfprint { };

  libfpx = callPackage ../development/libraries/libfpx { };

  libgadu = callPackage ../development/libraries/libgadu { };

  libgdata = gnome3.libgdata;

  libgig = callPackage ../development/libraries/libgig { };

  libgnome_keyring = callPackage ../development/libraries/libgnome-keyring { };
  libgnome_keyring3 = gnome3.libgnome_keyring;

  libgnurl = callPackage ../development/libraries/libgnurl { };

  libgringotts = callPackage ../development/libraries/libgringotts { };

  libgroove = callPackage ../development/libraries/libgroove { };

  libseccomp = callPackage ../development/libraries/libseccomp { };

  libsecret = callPackage ../development/libraries/libsecret { };

  libserialport = callPackage ../development/libraries/libserialport { };

  libsoundio = callPackage ../development/libraries/libsoundio { };

  libgtop = callPackage ../development/libraries/libgtop {};

  libLAS = callPackage ../development/libraries/libLAS { };

  liblaxjson = callPackage ../development/libraries/liblaxjson { };

  liblo = callPackage ../development/libraries/liblo { };

  liblrdf = librdf;

  liblscp = callPackage ../development/libraries/liblscp { };

  libe-book = callPackage ../development/libraries/libe-book {};

  libechonest = callPackage ../development/libraries/libechonest { };

  libev = callPackage ../development/libraries/libev { };

  libevent = callPackage ../development/libraries/libevent { };

  libewf = callPackage ../development/libraries/libewf { };

  libexif = callPackage ../development/libraries/libexif { };

  libexosip = callPackage ../development/libraries/exosip {};

  libexosip_3 = callPackage ../development/libraries/exosip/3.x.nix {
    libosip = libosip_3;
  };

  libextractor = callPackage ../development/libraries/libextractor {
    libmpeg2 = mpeg2dec;
  };

  libexttextcat = callPackage ../development/libraries/libexttextcat {};

  libf2c = callPackage ../development/libraries/libf2c {};

  libfixposix = callPackage ../development/libraries/libfixposix {};

  libffcall = callPackage ../development/libraries/libffcall { };

  libffi = callPackage ../development/libraries/libffi { };

  libfreefare = callPackage ../development/libraries/libfreefare { };

  libftdi = callPackage ../development/libraries/libftdi { };

  libftdi1 = callPackage ../development/libraries/libftdi/1.x.nix { };

  libgcrypt = callPackage ../development/libraries/libgcrypt { };

  libgcrypt_1_5 = callPackage ../development/libraries/libgcrypt/1.5.nix { };

  libgdiplus = callPackage ../development/libraries/libgdiplus { };

  libgksu = callPackage ../development/libraries/libgksu { };

  libgpgerror = callPackage ../development/libraries/libgpg-error { };

  libgphoto2 = callPackage ../development/libraries/libgphoto2 { };

  libgpod = callPackage ../development/libraries/libgpod {
    inherit (pkgs.pythonPackages) mutagen;
  };

  libgsystem = callPackage ../development/libraries/libgsystem { };

  libguestfs = callPackage ../development/libraries/libguestfs {
    inherit (perlPackages) libintlperl GetoptLong SysVirt;
  };

  libhangul = callPackage ../development/libraries/libhangul { };

  libharu = callPackage ../development/libraries/libharu { };

  libHX = callPackage ../development/libraries/libHX { };

  libibmad = callPackage ../development/libraries/libibmad { };

  libibumad = callPackage ../development/libraries/libibumad { };

  libical = callPackage ../development/libraries/libical { };

  libicns = callPackage ../development/libraries/libicns { };

  libimobiledevice = callPackage ../development/libraries/libimobiledevice { };

  libiodbc = callPackage ../development/libraries/libiodbc {
    useGTK = config.libiodbc.gtk or false;
  };

  libivykis = callPackage ../development/libraries/libivykis { };

  liblastfmSF = callPackage ../development/libraries/liblastfmSF { };

  liblastfm = callPackage ../development/libraries/liblastfm { };

  liblqr1 = callPackage ../development/libraries/liblqr-1 { };

  liblockfile = callPackage ../development/libraries/liblockfile { };

  liblogging = callPackage ../development/libraries/liblogging { };

  liblognorm = callPackage ../development/libraries/liblognorm { };

  libltc = callPackage ../development/libraries/libltc { };

  libmcrypt = callPackage ../development/libraries/libmcrypt {};

  libmediainfo = callPackage ../development/libraries/libmediainfo { };

  libmhash = callPackage ../development/libraries/libmhash {};

  libmodbus = callPackage ../development/libraries/libmodbus {};

  libmtp = callPackage ../development/libraries/libmtp { };

  libmsgpack = callPackage ../development/libraries/libmsgpack { };
  libmsgpack_0_5 = callPackage ../development/libraries/libmsgpack/0.5.nix { };

  libnatspec = callPackage ../development/libraries/libnatspec (
    stdenv.lib.optionalAttrs stdenv.isDarwin {
      inherit (darwin) libiconv;
    }
  );

  libndp = callPackage ../development/libraries/libndp { };

  libnfc = callPackage ../development/libraries/libnfc { };

  libnfsidmap = callPackage ../development/libraries/libnfsidmap { };

  libnice = callPackage ../development/libraries/libnice { };

  liboping = callPackage ../development/libraries/liboping { };

  libplist = callPackage ../development/libraries/libplist { };

  libqglviewer = callPackage ../development/libraries/libqglviewer { };

  libre = callPackage ../development/libraries/libre {};
  librem = callPackage ../development/libraries/librem {};

  librelp = callPackage ../development/libraries/librelp { };

  libresample = callPackage ../development/libraries/libresample {};

  librevenge = callPackage ../development/libraries/librevenge {};

  librevisa = callPackage ../development/libraries/librevisa { };

  libsamplerate = callPackage ../development/libraries/libsamplerate { };

  libsieve = callPackage ../development/libraries/libsieve { };

  libspectre = callPackage ../development/libraries/libspectre { };

  libgsf = callPackage ../development/libraries/libgsf { };

  # glibc provides libiconv so systems with glibc don't need to build libiconv
  # separately, but we also provide libiconvReal, which will always be a
  # standalone libiconv, just in case you want it
  libiconv = if crossSystem != null then
    (if crossSystem.libc == "glibc" then libcCross
      else if crossSystem.libc == "libSystem" then darwin.libiconv
      else libiconvReal)
    else if stdenv.isGlibc then stdenv.cc.libc
    else if stdenv.isDarwin then darwin.libiconv
    else libiconvReal;

  libiconvReal = callPackage ../development/libraries/libiconv {
    fetchurl = fetchurlBoot;
  };

  # On non-GNU systems we need GNU Gettext for libintl.
  libintlOrEmpty = stdenv.lib.optional (!stdenv.isLinux) gettext;

  libid3tag = callPackage ../development/libraries/libid3tag { };

  libidn = callPackage ../development/libraries/libidn { };

  idnkit = callPackage ../development/libraries/idnkit { };

  libiec61883 = callPackage ../development/libraries/libiec61883 { };

  libinfinity = callPackage ../development/libraries/libinfinity {
    inherit (gnome) gtkdoc;
  };

  libinput = callPackage ../development/libraries/libinput {
    graphviz = graphviz-nox;
  };

  libiptcdata = callPackage ../development/libraries/libiptcdata { };

  libjpeg_original = callPackage ../development/libraries/libjpeg { };
  libjpeg_turbo = callPackage ../development/libraries/libjpeg-turbo { };
  libjpeg = if (stdenv.isLinux) then libjpeg_turbo else libjpeg_original; # some problems, both on FreeBSD and Darwin

  libjpeg62 = callPackage ../development/libraries/libjpeg/62.nix {
    libtool = libtool_1_5;
  };

  libjreen = callPackage ../development/libraries/libjreen { };

  libjson_rpc_cpp = callPackage ../development/libraries/libjson-rpc-cpp { };

  libkate = callPackage ../development/libraries/libkate { };

  libkeyfinder = callPackage ../development/libraries/libkeyfinder { };

  libksba = callPackage ../development/libraries/libksba { };

  libksi = callPackage ../development/libraries/libksi { };

  libmad = callPackage ../development/libraries/libmad { };

  libmatchbox = callPackage ../development/libraries/libmatchbox { };

  libmatthew_java = callPackage ../development/libraries/java/libmatthew-java { };

  libmatroska = callPackage ../development/libraries/libmatroska { };

  libmcs = callPackage ../development/libraries/libmcs { };

  libmemcached = callPackage ../development/libraries/libmemcached { };

  libmicrohttpd = callPackage ../development/libraries/libmicrohttpd { };

  libmikmod = callPackage ../development/libraries/libmikmod { };

  libmilter = callPackage ../development/libraries/libmilter { };

  libmkv = callPackage ../development/libraries/libmkv { };

  libmms = callPackage ../development/libraries/libmms { };

  libmowgli = callPackage ../development/libraries/libmowgli { };

  libmng = callPackage ../development/libraries/libmng { };

  libmnl = callPackage ../development/libraries/libmnl { };

  libmodplug = callPackage ../development/libraries/libmodplug {};

  libmpcdec = callPackage ../development/libraries/libmpcdec { };

  libmp3splt = callPackage ../development/libraries/libmp3splt { };

  libmrss = callPackage ../development/libraries/libmrss { };

  libmsn = callPackage ../development/libraries/libmsn { };

  libmspack = callPackage ../development/libraries/libmspack { };

  libmusclecard = callPackage ../development/libraries/libmusclecard { };

  libmusicbrainz2 = callPackage ../development/libraries/libmusicbrainz/2.x.nix { };

  libmusicbrainz3 = callPackage ../development/libraries/libmusicbrainz { };

  libmusicbrainz5 = callPackage ../development/libraries/libmusicbrainz/5.x.nix { };

  libmusicbrainz = libmusicbrainz3;

  libmwaw = callPackage ../development/libraries/libmwaw { };

  libmx = callPackage ../development/libraries/libmx { };

  libnet = callPackage ../development/libraries/libnet { };

  libnetfilter_conntrack = callPackage ../development/libraries/libnetfilter_conntrack { };

  libnetfilter_cthelper = callPackage ../development/libraries/libnetfilter_cthelper { };

  libnetfilter_cttimeout = callPackage ../development/libraries/libnetfilter_cttimeout { };

  libnetfilter_queue = callPackage ../development/libraries/libnetfilter_queue { };

  libnfnetlink = callPackage ../development/libraries/libnfnetlink { };

  libnftnl = callPackage ../development/libraries/libnftnl { };

  libnih = callPackage ../development/libraries/libnih { };

  libnova = callPackage ../development/libraries/libnova { };

  libnxml = callPackage ../development/libraries/libnxml { };

  libodfgen = callPackage ../development/libraries/libodfgen { };

  libofa = callPackage ../development/libraries/libofa { };

  libofx = callPackage ../development/libraries/libofx { };

  libogg = callPackage ../development/libraries/libogg { };

  liboggz = callPackage ../development/libraries/liboggz { };

  liboil = callPackage ../development/libraries/liboil { };

  libomxil-bellagio = callPackage ../development/libraries/libomxil-bellagio { };

  liboop = callPackage ../development/libraries/liboop { };

  libopus = callPackage ../development/libraries/libopus { };

  libosinfo = callPackage ../development/libraries/libosinfo {
    inherit (gnome3) libsoup;
  };

  libosip = callPackage ../development/libraries/osip {};

  libosip_3 = callPackage ../development/libraries/osip/3.nix {};

  libosmpbf = callPackage ../development/libraries/libosmpbf {};

  libotr = callPackage ../development/libraries/libotr { };

  libotr_3_2 = callPackage ../development/libraries/libotr/3.2.nix { };

  libp11 = callPackage ../development/libraries/libp11 { };

  libpar2 = callPackage ../development/libraries/libpar2 { };

  libpcap = callPackage ../development/libraries/libpcap { };

  libpipeline = callPackage ../development/libraries/libpipeline { };

  libpgf = callPackage ../development/libraries/libpgf { };

  libpng = callPackage ../development/libraries/libpng { };
  libpng_apng = libpng.override { apngSupport = true; };
  libpng12 = callPackage ../development/libraries/libpng/12.nix { };

  libpaper = callPackage ../development/libraries/libpaper { };

  libpfm = callPackage ../development/libraries/libpfm { };

  libpqxx = callPackage ../development/libraries/libpqxx { };

  libproxy = callPackage ../development/libraries/libproxy {
    stdenv = if stdenv.isDarwin
      then overrideCC stdenv gcc
      else stdenv;
  };

  libpseudo = callPackage ../development/libraries/libpseudo { };

  libpsl = callPackage ../development/libraries/libpsl { };

  libpst = callPackage ../development/libraries/libpst { };

  libpwquality = callPackage ../development/libraries/libpwquality { };

  libqalculate = callPackage ../development/libraries/libqalculate { };

  librsvg = callPackage ../development/libraries/librsvg { };

  librsync = callPackage ../development/libraries/librsync { };

  librsync_0_9 = callPackage ../development/libraries/librsync/0.9.nix { };

  libs3 = callPackage ../development/libraries/libs3 { };

  libsearpc = callPackage ../development/libraries/libsearpc { };

  libsigcxx = callPackage ../development/libraries/libsigcxx { };

  libsigcxx12 = callPackage ../development/libraries/libsigcxx/1.2.nix { };

  libsigsegv = callPackage ../development/libraries/libsigsegv { };

  # To bootstrap SBCL, I need CLisp 2.44.1; it needs libsigsegv 2.5
  libsigsegv_25 = callPackage ../development/libraries/libsigsegv/2.5.nix { };

  libsndfile = callPackage ../development/libraries/libsndfile { };

  libsodium = callPackage ../development/libraries/libsodium { };

  libsoup = callPackage ../development/libraries/libsoup { };

  libssh = callPackage ../development/libraries/libssh { };

  libssh2 = callPackage ../development/libraries/libssh2 { };

  libstartup_notification = callPackage ../development/libraries/startup-notification { };

  libstrophe = callPackage ../development/libraries/libstrophe { };

  libspatialindex = callPackage ../development/libraries/libspatialindex { };

  libspatialite = callPackage ../development/libraries/libspatialite { };

  libstatgrab = callPackage ../development/libraries/libstatgrab { };

  libsvm = callPackage ../development/libraries/libsvm { };

  libtar = callPackage ../development/libraries/libtar { };

  libtasn1 = callPackage ../development/libraries/libtasn1 { };

  libtheora = callPackage ../development/libraries/libtheora { };

  libtiff = callPackage ../development/libraries/libtiff { };

  libtiger = callPackage ../development/libraries/libtiger { };

  libtommath = callPackage ../development/libraries/libtommath { };

  libtomcrypt = callPackage ../development/libraries/libtomcrypt { };

  libtorrentRasterbar = callPackage ../development/libraries/libtorrent-rasterbar { };

  libtorrentRasterbar_0_16 = callPackage ../development/libraries/libtorrent-rasterbar/0.16.nix {
    # fix "unrecognized option -arch" error
    stdenv = if stdenv.isDarwin
      then clangStdenv
      else stdenv;
  };

  libtoxcore = callPackage ../development/libraries/libtoxcore/old-api { };

  libtoxcore-dev = callPackage ../development/libraries/libtoxcore/new-api { };

  libtap = callPackage ../development/libraries/libtap { };

  libtsm = callPackage ../development/libraries/libtsm {
    automake = automake114x;
  };

  libtunepimp = callPackage ../development/libraries/libtunepimp { };

  libtxc_dxtn = callPackage ../development/libraries/libtxc_dxtn { };

  libtxc_dxtn_s2tc = callPackage ../development/libraries/libtxc_dxtn_s2tc { };

  libgeotiff = callPackage ../development/libraries/libgeotiff { };

  libu2f-host = callPackage ../development/libraries/libu2f-host { };

  libu2f-server = callPackage ../development/libraries/libu2f-server { };

  libunistring = callPackage ../development/libraries/libunistring { };

  libupnp = callPackage ../development/libraries/pupnp { };

  giflib = giflib_5_1;
  giflib_4_1 = callPackage ../development/libraries/giflib/4.1.nix { };
  giflib_5_0 = callPackage ../development/libraries/giflib/5.0.nix { };
  giflib_5_1 = callPackage ../development/libraries/giflib/5.1.nix { };

  libungif = callPackage ../development/libraries/giflib/libungif.nix { };

  libunibreak = callPackage ../development/libraries/libunibreak { };

  libunique = callPackage ../development/libraries/libunique/default.nix { };
  libunique3 = callPackage ../development/libraries/libunique/3.x.nix { inherit (gnome) gtkdoc; };

  liburcu = callPackage ../development/libraries/liburcu { };

  libusb = callPackage ../development/libraries/libusb {};

  libusb1 = callPackage ../development/libraries/libusb1 {
    inherit (darwin) libobjc IOKit;
  };

  libusbmuxd = callPackage ../development/libraries/libusbmuxd { };

  libunwind = if stdenv.isDarwin
    then libunwindNative
    else callPackage ../development/libraries/libunwind { };

  libunwindNative = callPackage ../development/libraries/libunwind/native.nix {};

  libuvVersions = recurseIntoAttrs (callPackage ../development/libraries/libuv {
    automake = automake113x; # fails with 14
    inherit (darwin.apple_sdk.frameworks) ApplicationServices CoreServices;
  });

  libuv = libuvVersions.v1_6_1;

  libv4l = lowPrio (v4l_utils.override {
    alsaLib = null;
    libX11 = null;
    qt4 = null;
    qt5 = null;
  });

  libva = callPackage ../development/libraries/libva { };

  libvdpau = callPackage ../development/libraries/libvdpau { };

  libvirt = callPackage ../development/libraries/libvirt { };

  libvirt-glib = callPackage ../development/libraries/libvirt-glib { };

  libvisio = callPackage ../development/libraries/libvisio { };

  libvisual = callPackage ../development/libraries/libvisual { };

  libvncserver = callPackage ../development/libraries/libvncserver {};

  libviper = callPackage ../development/libraries/libviper { };

  libvpx = callPackage ../development/libraries/libvpx { };
  libvpx-git = callPackage ../development/libraries/libvpx/git.nix { };

  libvterm = callPackage ../development/libraries/libvterm { };

  libvorbis = callPackage ../development/libraries/libvorbis { };

  libwebp = callPackage ../development/libraries/libwebp { };

  libwmf = callPackage ../development/libraries/libwmf { };

  libwnck = libwnck2;
  libwnck2 = callPackage ../development/libraries/libwnck { };
  libwnck3 = callPackage ../development/libraries/libwnck/3.x.nix { };

  libwpd = callPackage ../development/libraries/libwpd { };

  libwpd_08 = callPackage ../development/libraries/libwpd/0.8.nix { };

  libwps = callPackage ../development/libraries/libwps { };

  libwpg = callPackage ../development/libraries/libwpg { };

  libx86 = builderDefsPackage ../development/libraries/libx86 {};

  libxdg_basedir = callPackage ../development/libraries/libxdg-basedir { };

  libxkbcommon = callPackage ../development/libraries/libxkbcommon { };

  libxklavier = callPackage ../development/libraries/libxklavier { };

  libxls = callPackage ../development/libraries/libxls { };

  libxmi = callPackage ../development/libraries/libxmi { };

  libxml2 = callPackage ../development/libraries/libxml2 {
    pythonSupport = false;
  };

  libxml2Python = lowPrio (libxml2.override {
    pythonSupport = true;
  });

  libxmlxx = callPackage ../development/libraries/libxmlxx { };

  libxmp = callPackage ../development/libraries/libxmp { };

  libxslt = callPackage ../development/libraries/libxslt { };

  libixp_hg = callPackage ../development/libraries/libixp-hg { };

  libyaml = callPackage ../development/libraries/libyaml { };

  libyamlcpp = callPackage ../development/libraries/libyaml-cpp { };

  libykneomgr = callPackage ../development/libraries/libykneomgr { };

  libyubikey = callPackage ../development/libraries/libyubikey { };

  libzen = callPackage ../development/libraries/libzen { };

  libzip = callPackage ../development/libraries/libzip { };

  libzdb = callPackage ../development/libraries/libzdb { };

  libzrtpcpp = callPackage ../development/libraries/libzrtpcpp { };

  libwacom = callPackage ../development/libraries/libwacom { };

  lightning = callPackage ../development/libraries/lightning { };

  lirc = callPackage ../development/libraries/lirc { };

  liquidfun = callPackage ../development/libraries/liquidfun { };

  liquidwar = builderDefsPackage (callPackage ../games/liquidwar) {
    guile = guile_1_8;
  };

  log4cpp = callPackage ../development/libraries/log4cpp { };

  log4cxx = callPackage ../development/libraries/log4cxx { };

  log4cplus = callPackage ../development/libraries/log4cplus { };

  loudmouth = callPackage ../development/libraries/loudmouth { };

  luabind = callPackage ../development/libraries/luabind { lua = lua5_1; };

  luabind_luajit = callPackage ../development/libraries/luabind { lua = luajit; };

  lzo = callPackage ../development/libraries/lzo { };

  matio = callPackage ../development/libraries/matio { };

  mbedtls = callPackage ../development/libraries/mbedtls { };

  mdds_0_7_1 = callPackage ../development/libraries/mdds/0.7.1.nix { };
  mdds = callPackage ../development/libraries/mdds { };

  # failed to build
  mediastreamer = callPackage ../development/libraries/mediastreamer { };

  mediastreamer-openh264 = callPackage ../development/libraries/mediastreamer/msopenh264.nix { };

  menu-cache = callPackage ../development/libraries/menu-cache { };

  mesaSupported = lib.elem system lib.platforms.mesaPlatforms;

  mesaDarwinOr = alternative: if stdenv.isDarwin
    then callPackage ../development/libraries/mesa-darwin { }
    else alternative;
  mesa_noglu = mesaDarwinOr (callPackage ../development/libraries/mesa {
    # makes it slower, but during runtime we link against just mesa_drivers
    # through /run/opengl-driver*, which is overriden according to config.grsecurity
    grsecEnabled = true;
    llvmPackages = llvmPackages_36;
  });
  mesa_glu =  mesaDarwinOr (callPackage ../development/libraries/mesa-glu { });
  mesa_drivers = mesaDarwinOr (
    let mo = mesa_noglu.override {
      grsecEnabled = config.grsecurity or false;
    };
    in mo.drivers
  );
  mesa = mesaDarwinOr (buildEnv {
    name = "mesa-${mesa_noglu.version}";
    paths = [ mesa_noglu mesa_glu ];
  });

  metaEnvironment = recurseIntoAttrs (let callPackage = newScope pkgs.metaEnvironment; in rec {
    sdfLibrary    = callPackage ../development/libraries/sdf-library { aterm = aterm28; };
    toolbuslib    = callPackage ../development/libraries/toolbuslib { aterm = aterm28; inherit (windows) w32api; };
    cLibrary      = callPackage ../development/libraries/c-library { aterm = aterm28; };
    errorSupport  = callPackage ../development/libraries/error-support { aterm = aterm28; };
    ptSupport     = callPackage ../development/libraries/pt-support { aterm = aterm28; };
    ptableSupport = callPackage ../development/libraries/ptable-support { aterm = aterm28; };
    configSupport = callPackage ../development/libraries/config-support { aterm = aterm28; };
    asfSupport    = callPackage ../development/libraries/asf-support { aterm = aterm28; };
    tideSupport   = callPackage ../development/libraries/tide-support { aterm = aterm28; };
    rstoreSupport = callPackage ../development/libraries/rstore-support { aterm = aterm28; };
    sdfSupport    = callPackage ../development/libraries/sdf-support { aterm = aterm28; };
    sglr          = callPackage ../development/libraries/sglr { aterm = aterm28; };
    ascSupport    = callPackage ../development/libraries/asc-support { aterm = aterm28; };
    pgen          = callPackage ../development/libraries/pgen { aterm = aterm28; };
  });

  ming = callPackage ../development/libraries/ming { };

  minizip = callPackage ../development/libraries/minizip { };

  minmay = callPackage ../development/libraries/minmay { };

  miro = callPackage ../applications/video/miro {
    inherit (pythonPackages) pywebkitgtk pycurl mutagen;
    avahi = avahi.override {
      withLibdnssdCompat = true;
    };
  };

  mkvtoolnix = callPackage ../applications/video/mkvtoolnix { };

  mkvtoolnix-cli = mkvtoolnix.override {
    withGUI = false;
    qt5 = null;
    legacyGUI = false;
    wxGTK = null;
  };

  mlt-qt4 = callPackage ../development/libraries/mlt {
    qt = qt4;
  };

  mlt-qt5 = callPackage ../development/libraries/mlt/qt5.nix { };

  movit = callPackage ../development/libraries/movit { };

  mosquitto = callPackage ../servers/mqtt/mosquitto { };

  mps = callPackage ../development/libraries/mps { };

  libmpeg2 = callPackage ../development/libraries/libmpeg2 { };

  mpeg2dec = libmpeg2;

  msilbc = callPackage ../development/libraries/msilbc { };

  mp4v2 = callPackage ../development/libraries/mp4v2 { };

  libmpc = callPackage ../development/libraries/libmpc { };

  mpich2 = callPackage ../development/libraries/mpich2 { };

  mstpd = callPackage ../os-specific/linux/mstpd { };

  mtdev = callPackage ../development/libraries/mtdev { };

  mtpfs = callPackage ../tools/filesystems/mtpfs { };

  mu = callPackage ../tools/networking/mu {
    texinfo = texinfo4;
  };

  mueval = callPackage ../development/tools/haskell/mueval { };

  muparser = callPackage ../development/libraries/muparser { };

  mygpoclient = callPackage ../development/python-modules/mygpoclient { };

  mygui = callPackage ../development/libraries/mygui {};

  myguiSvn = callPackage ../development/libraries/mygui/svn.nix {};

  mysocketw = callPackage ../development/libraries/mysocketw { };

  mythes = callPackage ../development/libraries/mythes { };

  nanomsg = callPackage ../development/libraries/nanomsg { };

  ncurses = callPackage ../development/libraries/ncurses { };

  neon = callPackage ../development/libraries/neon {
    compressionSupport = true;
    sslSupport = true;
  };

  nethack = callPackage ../games/nethack { };

  nettle = callPackage ../development/libraries/nettle { };

  newt = callPackage ../development/libraries/newt { };

  nghttp2 = callPackage ../development/libraries/nghttp2 { };
  libnghttp2 = nghttp2.override {
    prefix = "lib";
    fetchurl = fetchurlBoot;
  };

  nix-plugins = callPackage ../development/libraries/nix-plugins {
    nix = pkgs.nixUnstable;
  };

  nspr = callPackage ../development/libraries/nspr { };

  nss = lowPrio (callPackage ../development/libraries/nss { });

  nss_wrapper = callPackage ../development/libraries/nss_wrapper { };

  nssTools = callPackage ../development/libraries/nss {
    includeTools = true;
  };

  ntk = callPackage ../development/libraries/audio/ntk { };

  ntrack = callPackage ../development/libraries/ntrack { };

  nvidia-texture-tools = callPackage ../development/libraries/nvidia-texture-tools { };

  ode = builderDefsPackage (callPackage ../development/libraries/ode) { };

  ogre = callPackage ../development/libraries/ogre {};

  ogrepaged = callPackage ../development/libraries/ogrepaged { };

  oniguruma = callPackage ../development/libraries/oniguruma { };

  # openalSoft is 100% ABI compatible to openalLegacy and should be a default
  openal = openalSoft;
  openalLegacy = callPackage ../development/libraries/openal { };
  openalSoft = callPackage ../development/libraries/openal-soft { };

  openbabel = callPackage ../development/libraries/openbabel { };

  openbr = callPackage ../development/libraries/openbr { };

  opencascade = callPackage ../development/libraries/opencascade {
    tcl = tcl-8_5;
    tk = tk-8_5;
  };

  opencascade_6_5 = callPackage ../development/libraries/opencascade/6.5.nix {
    automake = automake111x;
    ftgl = ftgl212;
  };

  opencascade_oce = callPackage ../development/libraries/opencascade/oce.nix { };

  opencollada = callPackage ../development/libraries/opencollada { };

  opencsg = callPackage ../development/libraries/opencsg { };

  openct = callPackage ../development/libraries/openct { };

  opencv = callPackage ../development/libraries/opencv { };

  opencv_2_1 = callPackage ../development/libraries/opencv/2.1.nix {
    libpng = libpng12;
  };

  opencv3 = callPackage ../development/libraries/opencv/3.x.nix { };

  # this ctl version is needed by openexr_viewers
  openexr_ctl = ctl;

  openexr = callPackage ../development/libraries/openexr { };

  openldap = callPackage ../development/libraries/openldap { };

  openlierox = callPackage ../games/openlierox { };

  libopensc_dnie = callPackage ../development/libraries/libopensc-dnie { };

  opencolorio = callPackage ../development/libraries/opencolorio { };

  ois = callPackage ../development/libraries/ois {};

  opal = callPackage ../development/libraries/opal {};

  openh264 = callPackage ../development/libraries/openh264 { };

  openjpeg_1 = callPackage ../development/libraries/openjpeg/1.x.nix { };
  openjpeg_2_0 = callPackage ../development/libraries/openjpeg/2.0.nix { };
  openjpeg_2_1 = callPackage ../development/libraries/openjpeg/2.1.nix { };
  openjpeg = openjpeg_2_1;

  openscenegraph = callPackage ../development/libraries/openscenegraph {
    giflib = giflib_4_1;
    ffmpeg = ffmpeg_0;
  };

  openspades = callPackage ../games/openspades {};

  libressl = callPackage ../development/libraries/libressl { };

  boringssl = callPackage ../development/libraries/boringssl { };

  openssl = callPackage ../development/libraries/openssl {
    fetchurl = fetchurlBoot;
    cryptodevHeaders = linuxPackages.cryptodev.override {
      fetchurl = fetchurlBoot;
      onlyHeaders = true;
    };
  };

  openssl_1_0_2 = callPackage ../development/libraries/openssl/1.0.2.x.nix {
    fetchurl = fetchurlBoot;
    cryptodevHeaders = linuxPackages.cryptodev.override {
      fetchurl = fetchurlBoot;
      onlyHeaders = true;
    };
  };

  openwsman = callPackage ../development/libraries/openwsman {};

  ortp = callPackage ../development/libraries/ortp { };

  p11_kit = callPackage ../development/libraries/p11-kit { };

  paperkey = callPackage ../tools/security/paperkey { };

  pangoxsl = callPackage ../development/libraries/pangoxsl { };

  pcg_c = callPackage ../development/libraries/pcg-c { };

  pcl = callPackage ../development/libraries/pcl {
    vtk = vtkWithQt4;
  };

  pcre = callPackage ../development/libraries/pcre {
    unicodeSupport = config.pcre.unicode or true;
  };

  pdf2xml = callPackage ../development/libraries/pdf2xml {} ;

  phonon = callPackage ../development/libraries/phonon/qt4 {};

  phonon_backend_gstreamer = callPackage ../development/libraries/phonon-backend-gstreamer/qt4 {};

  phonon_backend_vlc = callPackage ../development/libraries/phonon-backend-vlc/qt4 {};

  phonon_qt5 = callPackage ../development/libraries/phonon/qt5 { };

  phonon_qt5_backend_gstreamer = callPackage ../development/libraries/phonon-backend-gstreamer/qt5 { };

  phonon_qt5_backend_vlc = callPackage ../development/libraries/phonon-backend-vlc/qt5 { };

  physfs = callPackage ../development/libraries/physfs { };

  pipelight = callPackage ../tools/misc/pipelight {
    wineStaging = pkgsi686Linux.wineStaging;
  };

  pkcs11helper = callPackage ../development/libraries/pkcs11helper { };

  plib = callPackage ../development/libraries/plib { };

  pocketsphinx = callPackage ../development/libraries/pocketsphinx { };

  podofo = callPackage ../development/libraries/podofo { lua5 = lua5_1; };

  poker-eval = callPackage ../development/libraries/poker-eval { };

  polarssl = mbedtls;

  polkit = callPackage ../development/libraries/polkit {
    spidermonkey = spidermonkey_17;
  };

  polkit_qt4 = callPackage ../development/libraries/polkit-qt-1 { };

  polkit_qt5 = callPackage ../development/libraries/polkit-qt-1 {
    withQt5 = true;
  };

  policykit = callPackage ../development/libraries/policykit { };

  poppler = callPackage ../development/libraries/poppler { lcms = lcms2; };

  poppler_min = poppler.override { # TODO: maybe reduce even more
    minimal = true;
    suffix = "min";
  };

  poppler_qt4 = poppler.override {
    qt4Support = true;
    suffix = "qt4";
  };

  poppler_qt5 = poppler.override {
    qt5Support = true;
    suffix = "qt5";
  };

  poppler_utils = poppler.override { suffix = "utils"; utils = true; };

  popt = callPackage ../development/libraries/popt { };

  portaudio = callPackage ../development/libraries/portaudio { };

  portaudioSVN = callPackage ../development/libraries/portaudio/svn-head.nix { };

  portmidi = callPackage ../development/libraries/portmidi {};

  prison = callPackage ../development/libraries/prison { };

  proj = callPackage ../development/libraries/proj { };

  postgis = callPackage ../development/libraries/postgis { };

  protobuf = protobuf2_6;
  protobuf3_0 = lowPrio (callPackage ../development/libraries/protobuf/3.0.nix { });
  protobuf2_6 = callPackage ../development/libraries/protobuf/2.6.nix { };
  protobuf2_5 = callPackage ../development/libraries/protobuf/2.5.nix { };

  protobufc = protobufc1_1;
  protobufc1_1 = callPackage ../development/libraries/protobufc/1.1.nix { };
  protobufc1_0 = callPackage ../development/libraries/protobufc/1.0.nix { };

  pth = callPackage ../development/libraries/pth { };

  ptlib = callPackage ../development/libraries/ptlib {};

  pugixml = callPackage ../development/libraries/pugixml { };

  re2 = callPackage ../development/libraries/re2 { };

  qca2 = callPackage ../development/libraries/qca2 { qt = qt4; };

  qca-qt5 = callPackage ../development/libraries/qca-qt5 { };

  qimageblitz = callPackage ../development/libraries/qimageblitz {};

  qjson = callPackage ../development/libraries/qjson { };

  qmltermwidget = callPackage ../development/libraries/qmltermwidget { };

  qoauth = callPackage ../development/libraries/qoauth { };

  quazip = callPackage ../development/libraries/quazip {
    qt = qt5;
  };

  qt3 = callPackage ../development/libraries/qt-3 {
    openglSupport = mesaSupported;
    libpng = libpng12;
  };

  qt4 = pkgs.kde4.qt4;

  qt48 = callPackage ../development/libraries/qt-4.x/4.8 {
    # GNOME dependencies are not used unless gtkStyle == true
    mesa = mesa_noglu;
    inherit (pkgs.gnome) libgnomeui GConf gnome_vfs;
    cups = if stdenv.isLinux then cups else null;
  };

  qt48Full = appendToName "full" (qt48.override {
    docs = true;
    demos = true;
    examples = true;
    developerBuild = true;
  });

  qt54 = recurseIntoAttrs (callPackage ../development/libraries/qt-5/5.4 {});

  qt5 = qt54;

  qtEnv = callPackage ../development/libraries/qt-5/qt-env.nix {};

  qt5Full = appendToName "full" (qtEnv {
    qtbase = qt5.base;
    paths = lib.filter lib.isDerivation (lib.attrValues qt5);
  });

  qtcreator = callPackage ../development/qtcreator {
    qtLib = qt54;
    withDocumentation = true;
  };

  qtkeychain = callPackage ../development/libraries/qtkeychain { };

  qtscriptgenerator = callPackage ../development/libraries/qtscriptgenerator { };

  quesoglc = callPackage ../development/libraries/quesoglc { };

  qwt = callPackage ../development/libraries/qwt {};

  qwt6 = callPackage ../development/libraries/qwt/6.nix { };

  qxt = callPackage ../development/libraries/qxt {};

  rabbitmq-c = callPackage ../development/libraries/rabbitmq-c {};

  rabbitmq-c_0_4 = callPackage ../development/libraries/rabbitmq-c/0.4.nix {};

  rabbitmq-java-client = callPackage ../development/libraries/rabbitmq-java-client {};

  raul = callPackage ../development/libraries/audio/raul { };

  readline = readline6;
  readline6 = readline63;

  readline5 = callPackage ../development/libraries/readline/5.x.nix { };

  readline62 = callPackage ../development/libraries/readline/6.2.nix { };

  readline63 = callPackage ../development/libraries/readline/6.3.nix { };

  readosm = callPackage ../development/libraries/readosm { };

  lambdabot = callPackage ../development/tools/haskell/lambdabot {
    haskell-lib = haskell.lib;
  };

  leksah = callPackage ../development/tools/haskell/leksah {
    inherit (haskellPackages) ghcWithPackages;
  };

  librdf_raptor = callPackage ../development/libraries/librdf/raptor.nix { };

  librdf_raptor2 = callPackage ../development/libraries/librdf/raptor2.nix { };

  librdf_rasqal = callPackage ../development/libraries/librdf/rasqal.nix { };

  librdf_redland = callPackage ../development/libraries/librdf/redland.nix { };

  librdf = callPackage ../development/libraries/librdf { };

  libsmf = callPackage ../development/libraries/audio/libsmf { };

  lilv = callPackage ../development/libraries/audio/lilv { };
  lilv-svn = callPackage ../development/libraries/audio/lilv/lilv-svn.nix { };

  lv2 = callPackage ../development/libraries/audio/lv2 { };

  lvtk = callPackage ../development/libraries/audio/lvtk { };

  qrupdate = callPackage ../development/libraries/qrupdate { };

  redland = pkgs.librdf_redland;

  resolv_wrapper = callPackage ../development/libraries/resolv_wrapper { };

  rhino = callPackage ../development/libraries/java/rhino {
    javac = gcj;
    jvm = gcj;
  };

  rlog = callPackage ../development/libraries/rlog { };

  rocksdb = callPackage ../development/libraries/rocksdb { };

  rote = callPackage ../development/libraries/rote { };

  rubberband = callPackage ../development/libraries/rubberband {
    inherit (vamp) vampSDK;
  };

  sbc = callPackage ../development/libraries/sbc { };

  schroedinger = callPackage ../development/libraries/schroedinger { };

  SDL = callPackage ../development/libraries/SDL {
    openglSupport = mesaSupported;
    alsaSupport = stdenv.isLinux;
    x11Support = !stdenv.isCygwin;
    pulseaudioSupport = stdenv.isLinux;
  };

  SDL_gfx = callPackage ../development/libraries/SDL_gfx { };

  SDL_image = callPackage ../development/libraries/SDL_image { };

  SDL_mixer = callPackage ../development/libraries/SDL_mixer { };

  SDL_net = callPackage ../development/libraries/SDL_net { };

  SDL_sound = callPackage ../development/libraries/SDL_sound { };

  SDL_stretch= callPackage ../development/libraries/SDL_stretch { };

  SDL_ttf = callPackage ../development/libraries/SDL_ttf { };

  SDL2 = callPackage ../development/libraries/SDL2 {
    openglSupport = mesaSupported;
    alsaSupport = stdenv.isLinux;
    x11Support = !stdenv.isCygwin;
    pulseaudioSupport = false; # better go through ALSA
  };

  SDL2_image = callPackage ../development/libraries/SDL2_image { };

  SDL2_mixer = callPackage ../development/libraries/SDL2_mixer { };

  SDL2_net = callPackage ../development/libraries/SDL2_net { };

  SDL2_gfx = callPackage ../development/libraries/SDL2_gfx { };

  SDL2_ttf = callPackage ../development/libraries/SDL2_ttf { };

  sblim-sfcc = callPackage ../development/libraries/sblim-sfcc {};

  serd = callPackage ../development/libraries/serd {};

  serf = callPackage ../development/libraries/serf {};

  sfsexp = callPackage ../development/libraries/sfsexp {};

  shhmsg = callPackage ../development/libraries/shhmsg { };

  shhopt = callPackage ../development/libraries/shhopt { };

  silgraphite = callPackage ../development/libraries/silgraphite {};
  graphite2 = callPackage ../development/libraries/silgraphite/graphite2.nix {};

  simgear = callPackage ../development/libraries/simgear { };

  sfml = callPackage ../development/libraries/sfml { };

  skalibs = callPackage ../development/libraries/skalibs { };

  slang = callPackage ../development/libraries/slang { };

  slibGuile = callPackage ../development/libraries/slib {
    scheme = guile_1_8;
    texinfo = texinfo4; # otherwise erros: must be after `@defun' to use `@defunx'
  };

  smpeg = callPackage ../development/libraries/smpeg { };

  snack = callPackage ../development/libraries/snack {
        # optional
  };

  snappy = callPackage ../development/libraries/snappy { };

  socket_wrapper = callPackage ../development/libraries/socket_wrapper { };

  sofia_sip = callPackage ../development/libraries/sofia-sip { };

  soprano = callPackage ../development/libraries/soprano { };

  soqt = callPackage ../development/libraries/soqt { };

  sord = callPackage ../development/libraries/sord {};
  sord-svn = callPackage ../development/libraries/sord/sord-svn.nix {};

  soundtouch = callPackage ../development/libraries/soundtouch {};

  signon = callPackage ../development/libraries/signon { };

  spandsp = callPackage ../development/libraries/spandsp {};

  spatialite_tools = callPackage ../development/libraries/spatialite-tools { };

  speechd = callPackage ../development/libraries/speechd { };

  speech_tools = callPackage ../development/libraries/speech-tools {};

  speex = callPackage ../development/libraries/speex {
    fftw = fftwFloat;
  };

  speexdsp = callPackage ../development/libraries/speexdsp {
    fftw = fftwFloat;
  };

  sphinxbase = callPackage ../development/libraries/sphinxbase { };

  sphinxsearch = callPackage ../servers/search/sphinxsearch { };

  spice = callPackage ../development/libraries/spice {
    celt = celt_0_5_1;
    inherit (pythonPackages) pyparsing;
  };

  spice_gtk = callPackage ../development/libraries/spice-gtk { };

  spice_protocol = callPackage ../development/libraries/spice-protocol { };

  sratom = callPackage ../development/libraries/audio/sratom { };

  srm = callPackage ../tools/security/srm { };

  srtp = callPackage ../development/libraries/srtp {
    libpcap = if stdenv.isLinux then libpcap else null;
  };

  stxxl = callPackage ../development/libraries/stxxl { parallel = true; };

  sqlite = lowPrio (callPackage ../development/libraries/sqlite { });

  sqlite3_analyzer = lowPrio (callPackage ../development/libraries/sqlite/sqlite3_analyzer.nix { });

  sqlite-amalgamation = callPackage ../development/libraries/sqlite-amalgamation { };

  sqlite-interactive = appendToName "interactive" (sqlite.override { interactive = true; });

  sqlcipher = lowPrio (callPackage ../development/libraries/sqlcipher {
    readline = null;
    ncurses = null;
  });

  stfl = callPackage ../development/libraries/stfl { };

  stlink = callPackage ../development/tools/misc/stlink { };

  steghide = callPackage ../tools/security/steghide {};

  stepmania = callPackage ../games/stepmania {};

  stlport = callPackage ../development/libraries/stlport { };

  strigi = callPackage ../development/libraries/strigi { clucene_core = clucene_core_2; };

  subtitleeditor = callPackage ../applications/video/subtitleeditor { };

  suil = callPackage ../development/libraries/audio/suil { };

  sutils = callPackage ../tools/misc/sutils { };

  svrcore = callPackage ../development/libraries/svrcore { };

  sword = callPackage ../development/libraries/sword { };

  biblesync = callPackage ../development/libraries/biblesync { };

  szip = callPackage ../development/libraries/szip { };

  t1lib = callPackage ../development/libraries/t1lib { };

  taglib = callPackage ../development/libraries/taglib { };

  taglib_extras = callPackage ../development/libraries/taglib-extras { };

  talloc = callPackage ../development/libraries/talloc {
    python = python2;
  };

  tclap = callPackage ../development/libraries/tclap {};

  tclgpg = callPackage ../development/libraries/tclgpg { };

  tcllib = callPackage ../development/libraries/tcllib { };

  tcltls = callPackage ../development/libraries/tcltls { };

  ntdb = callPackage ../development/libraries/ntdb {
    python = python2;
  };

  tdb = callPackage ../development/libraries/tdb {
    python = python2;
  };

  tecla = callPackage ../development/libraries/tecla { };

  telepathy_glib = callPackage ../development/libraries/telepathy/glib { };

  telepathy_farstream = callPackage ../development/libraries/telepathy/farstream {};

  telepathy_qt = callPackage ../development/libraries/telepathy/qt { };

  telepathy_qt5 = callPackage ../development/libraries/telepathy/qt5 { };

  tevent = callPackage ../development/libraries/tevent {
    python = python2;
  };

  thrift = callPackage ../development/libraries/thrift { };

  tidyp = callPackage ../development/libraries/tidyp { };

  tinyxml = tinyxml2;

  tinyxml2 = callPackage ../development/libraries/tinyxml/2.6.2.nix { };

  tk = tk-8_6;

  tk-8_6 = callPackage ../development/libraries/tk/8.6.nix { };
  tk-8_5 = callPackage ../development/libraries/tk/8.5.nix { tcl = tcl-8_5; };

  tnt = callPackage ../development/libraries/tnt { };

  kyotocabinet = callPackage ../development/libraries/kyotocabinet { };

  tokyocabinet = callPackage ../development/libraries/tokyo-cabinet { };

  tokyotyrant = callPackage ../development/libraries/tokyo-tyrant { };

  tremor = callPackage ../development/libraries/tremor { };

  uid_wrapper = callPackage ../development/libraries/uid_wrapper { };

  unibilium = callPackage ../development/libraries/unibilium { };

  unicap = callPackage ../development/libraries/unicap {};

  tsocks = callPackage ../development/libraries/tsocks { };

  unixODBC = callPackage ../development/libraries/unixODBC { };

  unixODBCDrivers = recurseIntoAttrs (callPackages ../development/libraries/unixODBCDrivers {});

  urt = callPackage ../development/libraries/urt { };

  ustr = callPackage ../development/libraries/ustr { };

  usbredir = callPackage ../development/libraries/usbredir {
    libusb = libusb1;
  };

  uthash = callPackage ../development/libraries/uthash { };

  ucommon = ucommon_openssl;

  ucommon_openssl = callPackage ../development/libraries/ucommon {
    gnutls = null;
  };

  ucommon_gnutls = lowPrio (ucommon.override {
    openssl = null;
    zlib = null;
    gnutls = gnutls;
  });

  unnethack = callPackage ../games/unnethack { };

  v8_3_16_14 = callPackage ../development/libraries/v8/3.16.14.nix {
    inherit (pythonPackages) gyp;
    stdenv = overrideCC stdenv gcc48;
  };

  v8_3_24_10 = callPackage ../development/libraries/v8/3.24.10.nix {
    inherit (pythonPackages) gyp;
  };

  v8 = callPackage ../development/libraries/v8 {
    inherit (pythonPackages) gyp;
  };

  vaapiIntel = callPackage ../development/libraries/vaapi-intel { };

  vaapiVdpau = callPackage ../development/libraries/vaapi-vdpau { };

  vamp = callPackage ../development/libraries/audio/vamp { };

  vcdimager = callPackage ../development/libraries/vcdimager { };

  vid-stab = callPackage ../development/libraries/vid-stab { };

  vigra = callPackage ../development/libraries/vigra {
    inherit (pkgs.pythonPackages) numpy;
  };

  vlock = callPackage ../misc/screensavers/vlock { };

  vmime = callPackage ../development/libraries/vmime { };

  vrpn = callPackage ../development/libraries/vrpn { };

  vtk = callPackage ../development/libraries/vtk { };

  vtkWithQt4 = vtk.override { qtLib = qt4; };

  vxl = callPackage ../development/libraries/vxl {
    libpng = libpng12;
  };

  wavpack = callPackage ../development/libraries/wavpack { };

  wayland = callPackage ../development/libraries/wayland {
    graphviz = graphviz-nox;
  };

  webkit = webkitgtk;

  webkitgtk = callPackage ../development/libraries/webkitgtk {
    harfbuzz = harfbuzz-icu;
    gst-plugins-base = gst_all_1.gst-plugins-base;
  };

  webkitgtk24x = callPackage ../development/libraries/webkitgtk/2.4.nix {
    harfbuzz = harfbuzz-icu;
    gst-plugins-base = gst_all_1.gst-plugins-base;
  };

  webkitgtk2 = webkitgtk24x.override {
    withGtk2 = true;
    enableIntrospection = false;
  };

  websocketpp = callPackage ../development/libraries/websocket++ { };

  webrtc-audio-processing = callPackage ../development/libraries/webrtc-audio-processing { };

  wildmidi = callPackage ../development/libraries/wildmidi { };

  wiredtiger = callPackage ../development/libraries/wiredtiger { };

  wvstreams = callPackage ../development/libraries/wvstreams { };

  wxGTK = wxGTK28;

  wxGTK28 = callPackage ../development/libraries/wxGTK-2.8 {
    inherit (gnome) GConf;
    withMesa = lib.elem system lib.platforms.mesaPlatforms;
  };

  wxGTK29 = callPackage ../development/libraries/wxGTK-2.9/default.nix {
    inherit (gnome) GConf;
    withMesa = lib.elem system lib.platforms.mesaPlatforms;
  };

  wxGTK30 = callPackage ../development/libraries/wxGTK-3.0/default.nix {
    inherit (gnome) GConf;
    withMesa = lib.elem system lib.platforms.mesaPlatforms;
  };

  wxmac = callPackage ../development/libraries/wxmac { };

  wtk = callPackage ../development/libraries/wtk { };

  x264 = callPackage ../development/libraries/x264 { };

  x265 = callPackage ../development/libraries/x265 { };

  xapian = callPackage ../development/libraries/xapian { };

  xapianBindings = callPackage ../development/libraries/xapian/bindings {  # TODO perl php Java, tcl, C#, python
  };

  xapian10 = callPackage ../development/libraries/xapian/1.0.x.nix { };

  xapianBindings10 = callPackage ../development/libraries/xapian/bindings/1.0.x.nix {  # TODO perl php Java, tcl, C#, python
  };

  xavs = callPackage ../development/libraries/xavs { };

  Xaw3d = callPackage ../development/libraries/Xaw3d { };

  xbase = callPackage ../development/libraries/xbase { };

  xcb-util-cursor = xorg.xcbutilcursor;
  xcb-util-cursor-HEAD = callPackage ../development/libraries/xcb-util-cursor/HEAD.nix { };

  xdo = callPackage ../tools/misc/xdo { };

  xineLib = callPackage ../development/libraries/xine-lib { };

  xautolock = callPackage ../misc/screensavers/xautolock { };

  xercesc = callPackage ../development/libraries/xercesc {};

  # Avoid using this. It isn't really a wrapper anymore, but we keep the name.
  xlibsWrapper = callPackage ../development/libraries/xlibs-wrapper {
    packages = [
      freetype fontconfig xorg.xproto xorg.libX11 xorg.libXt
      xorg.libXft xorg.libXext xorg.libSM xorg.libICE
      xorg.xextproto
    ];
  };

  xmlrpc_c = callPackage ../development/libraries/xmlrpc-c { };

  xmlsec = callPackage ../development/libraries/xmlsec { };

  xlslib = callPackage ../development/libraries/xlslib { };

  xvidcore = callPackage ../development/libraries/xvidcore { };

  xylib = callPackage ../development/libraries/xylib { };

  yajl = callPackage ../development/libraries/yajl { };

  yubico-piv-tool = callPackage ../tools/misc/yubico-piv-tool { };

  yubikey-personalization = callPackage ../tools/misc/yubikey-personalization {
    libusb = libusb1;
  };

  yubikey-personalization-gui = callPackage ../tools/misc/yubikey-personalization-gui {
    qt = qt4;
  };

  zangband = builderDefsPackage (callPackage ../games/zangband) {};

  zeitgeist = callPackage ../development/libraries/zeitgeist { };

  zlib = callPackage ../development/libraries/zlib {
    fetchurl = fetchurlBoot;
  };

  zlog = callPackage ../development/libraries/zlog { };

  zlibStatic = lowPrio (appendToName "static" (callPackage ../development/libraries/zlib {
    static = true;
  }));

  zeromq2 = callPackage ../development/libraries/zeromq/2.x.nix {};
  zeromq3 = callPackage ../development/libraries/zeromq/3.x.nix {};
  zeromq4 = callPackage ../development/libraries/zeromq/4.x.nix {};
  zeromq = zeromq4;

  cppzmq = callPackage ../development/libraries/cppzmq {};

  czmq = callPackage ../development/libraries/czmq { };

  zimlib = callPackage ../development/libraries/zimlib { };

  zita-convolver = callPackage ../development/libraries/audio/zita-convolver { };

  zita-alsa-pcmi = callPackage ../development/libraries/audio/zita-alsa-pcmi { };

  zita-resampler = callPackage ../development/libraries/audio/zita-resampler { };

  zziplib = callPackage ../development/libraries/zziplib { };

  ### DEVELOPMENT / LIBRARIES / AGDA

  agda = callPackage ../build-support/agda {
    glibcLocales = if pkgs.stdenv.isLinux then pkgs.glibcLocales else null;
    extension = self : super : { };
    inherit (haskellPackages) Agda;
  };

  agdaBase = callPackage ../development/libraries/agda/agda-base { };

  agdaIowaStdlib = callPackage ../development/libraries/agda/agda-iowa-stdlib { };

  agdaPrelude = callPackage ../development/libraries/agda/agda-prelude { };

  AgdaStdlib = callPackage ../development/libraries/agda/agda-stdlib {
    inherit (haskellPackages) ghcWithPackages;
  };

  AgdaSheaves = callPackage ../development/libraries/agda/Agda-Sheaves { };

  bitvector = callPackage ../development/libraries/agda/bitvector { };

  categories = callPackage ../development/libraries/agda/categories { };

  pretty = callPackage ../development/libraries/agda/pretty { };

  TotalParserCombinators = callPackage ../development/libraries/agda/TotalParserCombinators { };

  ### DEVELOPMENT / LIBRARIES / JAVA

  atermjava = callPackage ../development/libraries/java/aterm {
    stdenv = overrideInStdenv stdenv [gnumake380];
  };

  commonsBcel = callPackage ../development/libraries/java/commons/bcel { };

  commonsBsf = callPackage ../development/libraries/java/commons/bsf { };

  commonsCompress = callPackage ../development/libraries/java/commons/compress { };

  commonsFileUpload = callPackage ../development/libraries/java/commons/fileupload { };

  commonsLang = callPackage ../development/libraries/java/commons/lang { };

  commonsLogging = callPackage ../development/libraries/java/commons/logging { };

  commonsIo = callPackage ../development/libraries/java/commons/io { };

  commonsMath = callPackage ../development/libraries/java/commons/math { };

  fastjar = callPackage ../development/tools/java/fastjar { };

  httpunit = callPackage ../development/libraries/java/httpunit { };

  gwtdragdrop = callPackage ../development/libraries/java/gwt-dragdrop { };

  gwtwidgets = callPackage ../development/libraries/java/gwt-widgets { };

  javaCup = callPackage ../development/libraries/java/cup { };

  javasvn = callPackage ../development/libraries/java/javasvn { };

  jclasslib = callPackage ../development/tools/java/jclasslib { };

  jdom = callPackage ../development/libraries/java/jdom { };

  jflex = callPackage ../development/libraries/java/jflex { };

  jjtraveler = callPackage ../development/libraries/java/jjtraveler {
    stdenv = overrideInStdenv stdenv [gnumake380];
  };

  junit = callPackage ../development/libraries/java/junit { antBuild = releaseTools.antBuild; };

  junixsocket = callPackage ../development/libraries/java/junixsocket { };

  jzmq = callPackage ../development/libraries/java/jzmq { };

  lucene = callPackage ../development/libraries/java/lucene { };

  lucenepp = callPackage ../development/libraries/lucene++ {
    boost = boost157;
  };

  mockobjects = callPackage ../development/libraries/java/mockobjects { };

  saxon = callPackage ../development/libraries/java/saxon { };

  saxonb = callPackage ../development/libraries/java/saxon/default8.nix { };

  sharedobjects = callPackage ../development/libraries/java/shared-objects {
    stdenv = overrideInStdenv stdenv [gnumake380];
  };

  smack = callPackage ../development/libraries/java/smack { };

  swt = callPackage ../development/libraries/java/swt {
    inherit (gnome) libsoup;
  };


  ### DEVELOPMENT / LIBRARIES / JAVASCRIPT

  jquery = callPackage ../development/libraries/javascript/jquery { };

  jquery-ui = callPackage ../development/libraries/javascript/jquery-ui { };

  yuicompressor = callPackage ../development/tools/yuicompressor { };

  ### DEVELOPMENT / GO MODULES

  go14Packages = recurseIntoAttrs (callPackage ./go-packages.nix {
    go = go_1_4;
    buildGoPackage = callPackage ../development/go-modules/generic {
      go = go_1_4;
      govers = go14Packages.govers.bin;
    };
    overrides = (config.goPackageOverrides or (p: {})) pkgs;
  });

  go15Packages = recurseIntoAttrs (callPackage ./go-packages.nix {
    go = go_1_5;
    buildGoPackage = callPackage ../development/go-modules/generic {
      go = go_1_5;
      govers = go15Packages.govers.bin;
    };
    overrides = (config.goPackageOverrides or (p: {})) pkgs;
  });

  goPackages = go15Packages;

  ### DEVELOPMENT / LISP MODULES

  asdf = callPackage ../development/lisp-modules/asdf {
    texLive = null;
  };

  clwrapperFunction = callPackage ../development/lisp-modules/clwrapper;

  wrapLisp = lisp: clwrapperFunction { inherit lisp; };

  lispPackagesFor = clwrapper: callPackage ../development/lisp-modules/lisp-packages.nix {
    inherit clwrapper;
  };

  lispPackagesClisp = lispPackagesFor (wrapLisp clisp);
  lispPackagesSBCL = lispPackagesFor (wrapLisp sbcl);
  lispPackages = recurseIntoAttrs lispPackagesSBCL;


  ### DEVELOPMENT / PERL MODULES

  buildPerlPackage = callPackage ../development/perl-modules/generic perl;

  perlPackages = recurseIntoAttrs (callPackage ./perl-packages.nix {
    overrides = (config.perlPackageOverrides or (p: {})) pkgs;
  });

  perlXMLParser = perlPackages.XMLParser;

  ack = perlPackages.ack;

  perlArchiveCpio = perlPackages.ArchiveCpio;

  perlcritic = perlPackages.PerlCritic;

  planetary_annihilation = callPackage ../games/planetaryannihilation { };

  sqitchPg = callPackage ../development/tools/misc/sqitch {
    name = "sqitch-pg";
    databaseModule = perlPackages.DBDPg;
    sqitchModule = perlPackages.AppSqitch;
  };

  ### DEVELOPMENT / PYTHON MODULES

  # python function with default python interpreter
  buildPythonPackage = pythonPackages.buildPythonPackage;

  # `nix-env -i python-nose` installs for 2.7, the default python.
  # Therefore we do not recurse into attributes here, in contrast to
  # python27Packages. `nix-env -iA python26Packages.nose` works
  # regardless.
  python26Packages = callPackage ./python-packages.nix {
    python = python26;
    self = python26Packages;
  };

  python27Packages = lib.hiPrioSet (recurseIntoAttrs (callPackage ./python-packages.nix {
    python = python27;
    self = python27Packages;
  }));

  python32Packages = callPackage ./python-packages.nix {
    python = python32;
    self = python32Packages;
  };

  python33Packages = callPackage ./python-packages.nix {
    python = python33;
    self = python33Packages;
  };

  python34Packages = recurseIntoAttrs (callPackage ./python-packages.nix {
    python = python34;
    self = python34Packages;
  });

  python35Packages = recurseIntoAttrs (callPackage ./python-packages.nix {
    python = python35;
    self = python35Packages;
  });

  pypyPackages = recurseIntoAttrs (callPackage ./python-packages.nix {
    python = pypy;
    self = pypyPackages;
  });

  foursuite = callPackage ../development/python-modules/4suite { };

  bsddb3 = callPackage ../development/python-modules/bsddb3 { };

  ecdsa = callPackage ../development/python-modules/ecdsa { };

  numeric = callPackage ../development/python-modules/numeric { };

  pil = pythonPackages.pil;

  psyco = callPackage ../development/python-modules/psyco { };

  pycairo = pythonPackages.pycairo;

  pycapnp = pythonPackages.pycapnp;

  pycrypto = pythonPackages.pycrypto;

  pycups = callPackage ../development/python-modules/pycups { };

  pyexiv2 = callPackage ../development/python-modules/pyexiv2 { };

  pygame = callPackage ../development/python-modules/pygame { };

  pygobject = pythonPackages.pygobject;

  pygobject3 = pythonPackages.pygobject3;

  pygtk = pythonPackages.pygtk;

  pygtksourceview = callPackage ../development/python-modules/pygtksourceview { };

  pyGtkGlade = pythonPackages.pyGtkGlade;

  pylint = callPackage ../development/python-modules/pylint { };

  pyopenssl = pythonPackages.pyopenssl;

  rhpl = callPackage ../development/python-modules/rhpl { };

  pyqt4 = callPackage ../development/python-modules/pyqt/4.x.nix { };

  pysideApiextractor = callPackage ../development/python-modules/pyside/apiextractor.nix { };

  pysideGeneratorrunner = callPackage ../development/python-modules/pyside/generatorrunner.nix { };

  pyside = callPackage ../development/python-modules/pyside { };

  pysideTools = callPackage ../development/python-modules/pyside/tools.nix { };

  pysideShiboken = callPackage ../development/python-modules/pyside/shiboken.nix { };

  pyx = callPackage ../development/python-modules/pyx { };

  pyxml = callPackage ../development/python-modules/pyxml { };

  rbtools = callPackage ../development/python-modules/rbtools { };

  setuptools = pythonPackages.setuptools;

  slowaes = callPackage ../development/python-modules/slowaes { };

  wxPython = pythonPackages.wxPython;
  wxPython28 = pythonPackages.wxPython28;

  twisted = pythonPackages.twisted;

  ZopeInterface = pythonPackages.zope_interface;

  ### DEVELOPMENT / R MODULES

  R = callPackage ../applications/science/math/R {
    # TODO: split docs into a separate output
    texLive = texlive.combine {
      inherit (texlive) scheme-small inconsolata helvetic texinfo fancyvrb cm-super;
    };
    openblas = openblasCompat;
    withRecommendedPackages = false;
  };

  rWrapper = callPackage ../development/r-modules/wrapper.nix {
    recommendedPackages = with rPackages; [
      boot class cluster codetools foreign KernSmooth lattice MASS
      Matrix mgcv nlme nnet rpart spatial survival
    ];
    # Override this attribute to register additional libraries.
    packages = [];
  };

  rPackages = callPackage ../development/r-modules {
    overrides = (config.rPackageOverrides or (p: {})) pkgs;
  };

  ### SERVERS

  "389-ds-base" = callPackage ../servers/ldap/389 {
    kerberos = libkrb5;
  };

  rdf4store = callPackage ../servers/http/4store { };

  apacheHttpd = pkgs.apacheHttpd_2_4;

  apacheHttpd_2_2 = callPackage ../servers/http/apache-httpd/2.2.nix {
    sslSupport = true;
  };

  apacheHttpd_2_4 = lowPrio (callPackage ../servers/http/apache-httpd/2.4.nix {
    sslSupport = true;
  });

  apacheHttpdPackagesFor = apacheHttpd: self: let callPackage = newScope self; in {
    inherit apacheHttpd;

    mod_dnssd = callPackage ../servers/http/apache-modules/mod_dnssd { };

    mod_evasive = callPackage ../servers/http/apache-modules/mod_evasive { };

    mod_fastcgi = callPackage ../servers/http/apache-modules/mod_fastcgi { };

    mod_python = callPackage ../servers/http/apache-modules/mod_python { };

    mod_wsgi = callPackage ../servers/http/apache-modules/mod_wsgi { };

    php = pkgs.php.override { inherit apacheHttpd; };

    subversion = pkgs.subversion.override { httpServer = true; inherit apacheHttpd; };
  };

  apacheHttpdPackages = apacheHttpdPackagesFor pkgs.apacheHttpd pkgs.apacheHttpdPackages;
  apacheHttpdPackages_2_2 = apacheHttpdPackagesFor pkgs.apacheHttpd_2_2 pkgs.apacheHttpdPackages_2_2;
  apacheHttpdPackages_2_4 = apacheHttpdPackagesFor pkgs.apacheHttpd_2_4 pkgs.apacheHttpdPackages_2_4;

  cadvisor = callPackage ../servers/monitoring/cadvisor { };

  cassandra_1_2 = callPackage ../servers/nosql/cassandra/1.2.nix { };
  cassandra_2_0 = callPackage ../servers/nosql/cassandra/2.0.nix { };
  cassandra_2_1 = callPackage ../servers/nosql/cassandra/2.1.nix { };
  cassandra = cassandra_2_1;

  apache-jena = callPackage ../servers/nosql/apache-jena/binary.nix {
    java = jdk;
  };

  apcupsd = callPackage ../servers/apcupsd { };

  asterisk = callPackage ../servers/asterisk { };

  sabnzbd = callPackage ../servers/sabnzbd { };

  bind = callPackage ../servers/dns/bind { };

  bird = callPackage ../servers/bird { };

  bosun = go14Packages.bosun.bin // { outputs = [ "bin" ]; };
  scollector = bosun;

  charybdis = callPackage ../servers/irc/charybdis {};

  couchdb = callPackage ../servers/http/couchdb {
    spidermonkey = spidermonkey_185;
    python = python27;
    sphinx = python27Packages.sphinx;
    erlang = erlangR16;
  };

  dico = callPackage ../servers/dico { };

  dict = callPackage ../servers/dict {
      libmaa = callPackage ../servers/dict/libmaa.nix {};
  };

  dictdDBs = recurseIntoAttrs (callPackages ../servers/dict/dictd-db.nix {});

  dictDBCollector = callPackage ../servers/dict/dictd-db-collector.nix {};

  dictdWiktionary = callPackage ../servers/dict/dictd-wiktionary.nix {};

  dictdWordnet = callPackage ../servers/dict/dictd-wordnet.nix {};

  diod = callPackage ../servers/diod { lua = lua5_1; };

  dnschain = callPackage ../servers/dnschain { };

  dovecot = dovecot21;

  dovecot21 = callPackage ../servers/mail/dovecot { };

  dovecot22 = callPackage ../servers/mail/dovecot/2.2.x.nix { };

  dovecot_pigeonhole = callPackage ../servers/mail/dovecot-pigeonhole { };

  etcd = goPackages.etcd.bin // { outputs = [ "bin" ]; };

  ejabberd = callPackage ../servers/xmpp/ejabberd {
    erlang = erlangR16;
  };

  prosody = callPackage ../servers/xmpp/prosody {
    lua5 = lua5_1;
    inherit (lua51Packages) luasocket luasec luaexpat luafilesystem luabitop luaevent luazlib;
  };

  elasticmq = callPackage ../servers/elasticmq { };

  eventstore = callPackage ../servers/nosql/eventstore {
    v8 = v8_3_24_10;
  };

  etcdctl = etcd;

  exim = callPackage ../servers/mail/exim { };

  fcgiwrap = callPackage ../servers/fcgiwrap { };

  felix = callPackage ../servers/felix { };

  felix_remoteshell = callPackage ../servers/felix/remoteshell.nix { };

  fingerd_bsd = callPackage ../servers/fingerd/bsd-fingerd { };

  firebird = callPackage ../servers/firebird { icu = null; };
  firebirdSuper = callPackage ../servers/firebird { superServer = true; };

  fleet = callPackage ../servers/fleet { };

  freepops = callPackage ../servers/mail/freepops { };

  freeswitch = callPackage ../servers/sip/freeswitch { };

  ghostOne = callPackage ../servers/games/ghost-one { };

  groovebasin = callPackage ../applications/audio/groovebasin { };

  hbase = callPackage ../servers/hbase {};

  ircdHybrid = callPackage ../servers/irc/ircd-hybrid { };

  jboss = callPackage ../servers/http/jboss { };

  jboss_mysql_jdbc = callPackage ../servers/http/jboss/jdbc/mysql { };

  jetty = callPackage ../servers/http/jetty { };

  jetty61 = callPackage ../servers/http/jetty/6.1 { };

  jetty92 = callPackage ../servers/http/jetty/9.2.nix { };

  joseki = callPackage ../servers/http/joseki {};

  rdkafka = callPackage ../development/libraries/rdkafka { };

  leafnode = callPackage ../servers/news/leafnode { };

  lighttpd = callPackage ../servers/http/lighttpd { };

  mailman = callPackage ../servers/mail/mailman {
    dnspython = pythonPackages.dns;
  };

  mediatomb = callPackage ../servers/mediatomb {
    spidermonkey = spidermonkey_185;
  };

  memcached = callPackage ../servers/memcached {};

  # Backwards compatibility.
  mod_dnssd = pkgs.apacheHttpdPackages.mod_dnssd;
  mod_evasive = pkgs.apacheHttpdPackages.mod_evasive;
  mod_fastcgi = pkgs.apacheHttpdPackages.mod_fastcgi;
  mod_python = pkgs.apacheHttpdPackages.mod_python;
  mod_wsgi = pkgs.apacheHttpdPackages.mod_wsgi;

  mpd = callPackage ../servers/mpd {
    aacSupport    = config.mpd.aacSupport or true;
    clientSupport = config.mpd.clientSupport or false;
    ffmpegSupport = config.mpd.ffmpegSupport or true;
    opusSupport   = config.mpd.opusSupport or true;

  };

  mpd_clientlib = callPackage ../servers/mpd/clientlib.nix { };

  mpdscribble = callPackage ../tools/misc/mpdscribble { };

  micro-httpd = callPackage ../servers/http/micro-httpd { };

  miniHttpd = callPackage ../servers/http/mini-httpd {};

  mlmmj = callPackage ../servers/mail/mlmmj { };

  myserver = callPackage ../servers/http/myserver { };

  nginx = callPackage ../servers/http/nginx {
    rtmp        = true;
    fullWebDAV  = true;
    syslog      = false; # the patch is not found
    moreheaders = true;
  };
  nginxUnstable = callPackage ../servers/http/nginx/unstable.nix {
    fullWebDAV  = true;
    syslog      = false; # the patch is not found
    moreheaders = true;
  };

  ngircd = callPackage ../servers/irc/ngircd { };

  nix-binary-cache = callPackage ../servers/http/nix-binary-cache {};

  nsd = callPackage ../servers/dns/nsd (config.nsd or {});

  nsq = goPackages.nsq.bin // { outputs = [ "bin" ]; };

  openpts = callPackage ../servers/openpts { };

  openresty = callPackage ../servers/http/openresty { };

  opensmtpd = callPackage ../servers/mail/opensmtpd { };

  openxpki = callPackage ../servers/openxpki { };

  osrm-backend = callPackage ../servers/osrm-backend { };

  osrm-backend_luajit = callPackage ../servers/osrm-backend { luabind = luabind_luajit; };

  petidomo = callPackage ../servers/mail/petidomo { };

  popa3d = callPackage ../servers/mail/popa3d { };

  postfix28 = callPackage ../servers/mail/postfix { };

  postfix211 = callPackage ../servers/mail/postfix/2.11.nix { };

  postfix = postfix211;

  pshs = callPackage ../servers/http/pshs { };

  libpulseaudio = callPackage ../servers/pulseaudio { libOnly = true; };

  # Name is changed to prevent use in packages;
  # please use libpulseaudio instead.
  pulseaudioLight = callPackage ../servers/pulseaudio { };

  pulseaudioFull = callPackage ../servers/pulseaudio {
    gconf = gnome3.gconf;
    x11Support = true;
    jackaudioSupport = true;
    airtunesSupport = true;
    gconfSupport = true;
    bluetoothSupport = true;
    remoteControlSupport = true;
    zeroconfSupport = true;
  };

  tomcat_connectors = callPackage ../servers/http/apache-modules/tomcat-connectors { };

  pies = callPackage ../servers/pies { };

  portmap = callPackage ../servers/portmap { };

  rpcbind = callPackage ../servers/rpcbind { };

  #monetdb = callPackage ../servers/sql/monetdb { };

  mariadb = callPackage ../servers/sql/mariadb {};

  mongodb = callPackage ../servers/nosql/mongodb {
    sasl = cyrus_sasl;
  };

  riak = callPackage ../servers/nosql/riak/1.3.1.nix { };
  riak2 = callPackage ../servers/nosql/riak/2.1.1.nix { };

  influxdb = callPackage ../servers/nosql/influxdb { };

  influxdb-backup = goPackages.influxdb-backup.bin // { outputs = [ "bin" ]; };

  hyperdex = callPackage ../servers/nosql/hyperdex { };

  mysql51 = callPackage ../servers/sql/mysql/5.1.x.nix {
    ps = procps; /* !!! Linux only */
  };

  mysql55 = callPackage ../servers/sql/mysql/5.5.x.nix { };

  mysql = mariadb;
  libmysql = mysql.lib;

  mysql_jdbc = callPackage ../servers/sql/mysql/jdbc { };

  nagios = callPackage ../servers/monitoring/nagios { };

  munin = callPackage ../servers/monitoring/munin { };

  nagiosPluginsOfficial = callPackage ../servers/monitoring/nagios/plugins/official-2.x.nix { };

  neo4j = callPackage ../servers/nosql/neo4j { };

  net_snmp = callPackage ../servers/monitoring/net-snmp { };

  newrelic-sysmond = callPackage ../servers/monitoring/newrelic-sysmond { };

  riemann = callPackage ../servers/monitoring/riemann { };
  riemann-dash = callPackage ../servers/monitoring/riemann-dash { };

  oidentd = callPackage ../servers/identd/oidentd { };

  openfire = callPackage ../servers/xmpp/openfire { };

  oracleXE = callPackage ../servers/sql/oracle-xe { };

  qboot = callPackage ../applications/virtualization/qboot { stdenv = stdenv_32bit; };

  OVMF = callPackage ../applications/virtualization/OVMF { seabios=false; openssl=null; };
  OVMF-CSM = callPackage ../applications/virtualization/OVMF { openssl=null; };
  #WIP: OVMF-secureBoot = callPackage ../applications/virtualization/OVMF { seabios=false; secureBoot=true; };

  seabios = callPackage ../applications/virtualization/seabios { };

  cbfstool = callPackage ../applications/virtualization/cbfstool { };

  pgpool92 = pgpool.override { postgresql = postgresql92; };
  pgpool93 = pgpool.override { postgresql = postgresql93; };
  pgpool94 = pgpool.override { postgresql = postgresql94; };

  pgpool = callPackage ../servers/sql/pgpool/default.nix {
    pam = if stdenv.isLinux then pam else null;
    libmemcached = null; # Detection is broken upstream
  };

  postgresql = postgresql94;

  inherit (callPackages ../servers/sql/postgresql { })
    postgresql90
    postgresql91
    postgresql92
    postgresql93
    postgresql94;

  postgresql_jdbc = callPackage ../servers/sql/postgresql/jdbc { };

  prom2json = goPackages.prometheus.prom2json.bin // { outputs = [ "bin" ]; };
  prometheus = goPackages.prometheus.prometheus.bin // { outputs = [ "bin" ]; };
  prometheus-alertmanager = goPackages.prometheus.alertmanager.bin // { outputs = [ "bin" ]; };
  prometheus-cli = goPackages.prometheus.cli.bin // { outputs = [ "bin" ]; };
  prometheus-collectd-exporter = goPackages.prometheus.collectd-exporter.bin // { outputs = [ "bin" ]; };
  prometheus-haproxy-exporter = goPackages.prometheus.haproxy-exporter.bin // { outputs = [ "bin" ]; };
  prometheus-mesos-exporter = goPackages.prometheus.mesos-exporter.bin // { outputs = [ "bin" ]; };
  prometheus-mysqld-exporter = goPackages.prometheus.mysqld-exporter.bin // { outputs = [ "bin" ]; };
  prometheus-nginx-exporter = goPackages.prometheus.nginx-exporter.bin // { outputs = [ "bin" ]; };
  prometheus-node-exporter = goPackages.prometheus.node-exporter.bin // { outputs = [ "bin" ]; };
  prometheus-pushgateway = goPackages.prometheus.pushgateway.bin // { outputs = [ "bin" ]; };
  prometheus-statsd-bridge = goPackages.prometheus.statsd-bridge.bin // { outputs = [ "bin" ]; };

  psqlodbc = callPackage ../servers/sql/postgresql/psqlodbc { };

  pyIRCt = builderDefsPackage (callPackage ../servers/xmpp/pyIRCt) {};

  pyMAILt = builderDefsPackage (callPackage ../servers/xmpp/pyMAILt) {};

  qpid-cpp = callPackage ../servers/amqp/qpid-cpp { };

  rabbitmq_server = callPackage ../servers/amqp/rabbitmq-server { };

  radius = callPackage ../servers/radius { };

  redis = callPackage ../servers/nosql/redis { };

  redstore = callPackage ../servers/http/redstore { };

  restund = callPackage ../servers/restund {};

  rethinkdb = callPackage ../servers/nosql/rethinkdb { };

  rippled = callPackage ../servers/rippled {
    boost = boost157;
  };

  ripple-rest = callPackage ../servers/rippled/ripple-rest.nix { };

  s6 = callPackage ../servers/s6 { };

  spamassassin = callPackage ../servers/mail/spamassassin {
    inherit (perlPackages) HTMLParser NetDNS NetAddrIP DBFile
      HTTPDate MailDKIM LWP IOSocketSSL;
  };

  samba3 = callPackage ../servers/samba/3.x.nix { };

  samba4 = callPackage ../servers/samba/4.x.nix {
    python = python2;
    kerberos = null;  # Bundle kerberos because samba uses internal, non-stable functions
    # enableLDAP
  };

  samba = samba4;

  smbclient = samba;

  # A lightweight Samba 3, useful for non-Linux-based OSes.
  samba3_light = lowPrio (samba3.override {
    pam = null;
    fam = null;
    cups = null;
    acl = null;
    openldap = null;
    # libunwind 1.0.1 is not ported to GNU/Hurd.
    libunwind = null;
  });

  samba4Full = lowPrio (samba4.override {
    enableKerberos  = true;
    enableInfiniband = true;
    enableLDAP = true;
    enablePrinting = true;
    enableMDNS = true;
    enableDomainController = true;
    enableRegedit = true;
    enableCephFS = true;
    enableGlusterFS = true;
  });

  sambaFull = samba4Full;

  shairport-sync = callPackage ../servers/shairport-sync { };

  serfdom = goPackages.serf.bin // { outputs = [ "bin" ]; };

  seyren = callPackage ../servers/monitoring/seyren { };

  sensu = callPackage ../servers/monitoring/sensu {
    ruby = ruby_2_1;
  };

  shishi = callPackage ../servers/shishi { };

  sipcmd = callPackage ../applications/networking/sipcmd { };

  sipwitch = callPackage ../servers/sip/sipwitch { };

  spawn_fcgi = callPackage ../servers/http/spawn-fcgi { };

  squids = recurseIntoAttrs (callPackages ../servers/squid/squids.nix {});
  squid = squids.squid31; # has ipv6 support

  sslh = callPackage ../servers/sslh { };

  thttpd = callPackage ../servers/http/thttpd { };

  storm = callPackage ../servers/computing/storm { };

  slurm-llnl = callPackage ../servers/computing/slurm { };

  tomcat5 = callPackage ../servers/http/tomcat/5.0.nix { };

  tomcat6 = callPackage ../servers/http/tomcat/6.0.nix { };

  tomcat7 = callPackage ../servers/http/tomcat/7.0.nix { };

  tomcat8 = callPackage ../servers/http/tomcat/8.0.nix { };

  tomcat_mysql_jdbc = callPackage ../servers/http/tomcat/jdbc/mysql { };

  torque = callPackage ../servers/computing/torque { };

  axis2 = callPackage ../servers/http/tomcat/axis2 { };

  unifi = callPackage ../servers/unifi { };

  virtuoso6 = callPackage ../servers/sql/virtuoso/6.x.nix { };

  virtuoso7 = callPackage ../servers/sql/virtuoso/7.x.nix { };

  virtuoso = virtuoso6;

  vsftpd = callPackage ../servers/ftp/vsftpd { };

  winstone = callPackage ../servers/http/winstone { };

  xinetd = callPackage ../servers/xinetd { };

  zookeeper = callPackage ../servers/zookeeper { };

  zookeeper_mt = callPackage ../development/libraries/zookeeper_mt { };

  xquartz = callPackage ../servers/x11/xquartz { };
  quartz-wm = callPackage ../servers/x11/quartz-wm { stdenv = clangStdenv; };

  xorg = recurseIntoAttrs (lib.callPackagesWith pkgs ../servers/x11/xorg/default.nix {
    bootstrap_cmds = if stdenv.isDarwin then darwin.bootstrap_cmds else null;
    mesa = mesa_noglu;
    udev = if stdenv.isLinux then udev else null;
    libdrm = if stdenv.isLinux then libdrm else null;
  } // { inherit xlibsWrapper; } );

  xorgReplacements = callPackage ../servers/x11/xorg/replacements.nix { };

  xorgVideoUnichrome = callPackage ../servers/x11/xorg/unichrome/default.nix { };

  xwayland = callPackage ../servers/x11/xorg/xwayland.nix { };

  yaws = callPackage ../servers/http/yaws { erlang = erlangR17; };

  zabbix = recurseIntoAttrs (callPackages ../servers/monitoring/zabbix {});

  zabbix20 = callPackage ../servers/monitoring/zabbix/2.0.nix { };
  zabbix22 = callPackage ../servers/monitoring/zabbix/2.2.nix { };


  ### OS-SPECIFIC

  afuse = callPackage ../os-specific/linux/afuse { };

  autofs5 = callPackage ../os-specific/linux/autofs { };

  _915resolution = callPackage ../os-specific/linux/915resolution { };

  nfs-utils = callPackage ../os-specific/linux/nfs-utils { };

  acpi = callPackage ../os-specific/linux/acpi { };

  acpid = callPackage ../os-specific/linux/acpid { };

  acpitool = callPackage ../os-specific/linux/acpitool { };

  alfred = callPackage ../os-specific/linux/batman-adv/alfred.nix { };

  alienfx = callPackage ../os-specific/linux/alienfx { };

  alsa-firmware = callPackage ../os-specific/linux/alsa-firmware { };

  alsaLib = callPackage ../os-specific/linux/alsa-lib { };

  alsaPlugins = callPackage ../os-specific/linux/alsa-plugins { };

  alsaPluginWrapper = callPackage ../os-specific/linux/alsa-plugins/wrapper.nix { };

  alsaUtils = callPackage ../os-specific/linux/alsa-utils { };
  alsaOss = callPackage ../os-specific/linux/alsa-oss { };

  microcodeAmd = callPackage ../os-specific/linux/microcode/amd.nix { };

  microcodeIntel = callPackage ../os-specific/linux/microcode/intel.nix { };

  apparmor = callPackage ../os-specific/linux/apparmor { swig = swig2; };
  libapparmor = apparmor.libapparmor;
  apparmor-pam = apparmor.apparmor-pam;
  apparmor-parser = apparmor.apparmor-parser;
  apparmor-profiles = apparmor.apparmor-profiles;
  apparmor-utils = apparmor.apparmor-utils;

  atop = callPackage ../os-specific/linux/atop { };

  audit = callPackage ../os-specific/linux/audit { };
  libaudit = audit;

  b43Firmware_5_1_138 = callPackage ../os-specific/linux/firmware/b43-firmware/5.1.138.nix { };

  b43Firmware_6_30_163_46 = callPackage ../os-specific/linux/firmware/b43-firmware/6.30.163.46.nix { };

  b43FirmwareCutter = callPackage ../os-specific/linux/firmware/b43-firmware-cutter { };

  batctl = callPackage ../os-specific/linux/batman-adv/batctl.nix { };

  bluez4 = callPackage ../os-specific/linux/bluez {
    pygobject = pygobject3;
  };

  bluez5 = lowPrio (callPackage ../os-specific/linux/bluez/bluez5.nix { });

  # Needed for LibreOffice
  bluez5_28 = lowPrio (callPackage ../os-specific/linux/bluez/bluez5_28.nix { });

  bluez = bluez4;

  inherit (pythonPackages) bedup;

  beret = callPackage ../games/beret { };

  bridge-utils = callPackage ../os-specific/linux/bridge-utils { };

  busybox = callPackage ../os-specific/linux/busybox { };

  cgmanager = callPackage ../os-specific/linux/cgmanager { };

  checkpolicy = callPackage ../os-specific/linux/checkpolicy { };

  checksec = callPackage ../os-specific/linux/checksec { };

  cifs_utils = callPackage ../os-specific/linux/cifs-utils { };

  conky = callPackage ../os-specific/linux/conky ({
    lua = lua5_1; # conky can use 5.2, but toluapp can not
  } // config.conky or {});

  conntrack_tools = callPackage ../os-specific/linux/conntrack-tools { };

  cpufrequtils = callPackage ../os-specific/linux/cpufrequtils { };

  cryopid = callPackage ../os-specific/linux/cryopid { };

  criu = callPackage ../os-specific/linux/criu { };

  cryptsetup = callPackage ../os-specific/linux/cryptsetup { };

  cramfsswap = callPackage ../os-specific/linux/cramfsswap { };

  darwin = let
    cmdline = callPackage ../os-specific/darwin/command-line-tools {};
    apple-source-releases = callPackage ../os-specific/darwin/apple-source-releases { };
  in apple-source-releases // rec {
    cctools_cross = callPackage (forceNativeDrv (callPackage ../os-specific/darwin/cctools/port.nix {}).cross) {
      cross = assert crossSystem != null; crossSystem;
      inherit maloader;
      xctoolchain = xcode.toolchain;
    };

    cctools = (callPackage ../os-specific/darwin/cctools/port.nix { inherit libobjc; }).native;

    maloader = callPackage ../os-specific/darwin/maloader {
      inherit opencflite;
    };

    opencflite = callPackage ../os-specific/darwin/opencflite {};

    xcode = callPackage ../os-specific/darwin/xcode {};

    osx_sdk = callPackage ../os-specific/darwin/osx-sdk {};
    osx_private_sdk = callPackage ../os-specific/darwin/osx-private-sdk {};

    security_tool = (newScope (darwin.apple_sdk.frameworks // darwin)) ../os-specific/darwin/security-tool { };

    binutils = callPackage ../os-specific/darwin/binutils { inherit cctools; };

    cmdline_sdk   = cmdline.sdk;
    cmdline_tools = cmdline.tools;

    apple_sdk = callPackage ../os-specific/darwin/apple-sdk {
      inherit (darwin) CF;
    };

    libobjc = apple-source-releases.objc4;
  };

  gnustep-make = callPackage ../development/tools/build-managers/gnustep/make {};
  gnustep-xcode = callPackage ../development/tools/build-managers/gnustep/xcode {
    inherit (darwin.apple_sdk.frameworks) Foundation;
    inherit (darwin) libobjc;
  };

  devicemapper = lvm2;

  disk_indicator = callPackage ../os-specific/linux/disk-indicator { };

  dmidecode = callPackage ../os-specific/linux/dmidecode { };

  dmtcp = callPackage ../os-specific/linux/dmtcp { };

  dietlibc = callPackage ../os-specific/linux/dietlibc { };

  directvnc = builderDefsPackage (callPackage ../os-specific/linux/directvnc) {};

  dmraid = callPackage ../os-specific/linux/dmraid {
    devicemapper = devicemapper.override {enable_dmeventd = true;};
  };

  drbd = callPackage ../os-specific/linux/drbd { };

  dstat = callPackage ../os-specific/linux/dstat {
    # pythonFull includes the "curses" standard library module, for pretty
    # dstat color output
    python = pythonFull;
  };

  libossp_uuid = callPackage ../development/libraries/libossp-uuid { };

  libuuid =
    if crossSystem != null && crossSystem.config == "i586-pc-gnu"
    then (utillinux // {
      crossDrv = lib.overrideDerivation utillinux.crossDrv (args: {
        # `libblkid' fails to build on GNU/Hurd.
        configureFlags = args.configureFlags
          + " --disable-libblkid --disable-mount --disable-libmount"
          + " --disable-fsck --enable-static --disable-partx";
        doCheck = false;
        CPPFLAGS =                    # ugly hack for ugly software!
          lib.concatStringsSep " "
            (map (v: "-D${v}=4096")
                 [ "PATH_MAX" "MAXPATHLEN" "MAXHOSTNAMELEN" ]);
      });
    })
    else if stdenv.isLinux
    then utillinux
    else null;

  light = callPackage ../os-specific/linux/light { };

  lightum = callPackage ../os-specific/linux/lightum { };

  e3cfsprogs = callPackage ../os-specific/linux/e3cfsprogs { };

  ebtables = callPackage ../os-specific/linux/ebtables { };

  eject = utillinux;

  fanctl = callPackage ../os-specific/linux/fanctl {
    iproute = iproute.override { enableFan = true; };
  };

  fatrace = callPackage ../os-specific/linux/fatrace { };

  ffadoFull = callPackage ../os-specific/linux/ffado { };
  libffado = ffadoFull.override { prefix = "lib"; };

  fbterm = callPackage ../os-specific/linux/fbterm { };

  firejail = callPackage ../os-specific/linux/firejail {};

  freefall = callPackage ../os-specific/linux/freefall { };

  fuse = callPackage ../os-specific/linux/fuse { };

  fusionio-util = callPackage ../os-specific/linux/fusionio/util.nix { };

  fxload = callPackage ../os-specific/linux/fxload { };

  gfxtablet = callPackage ../os-specific/linux/gfxtablet {};

  gpm = callPackage ../servers/gpm {
    ncurses = null;  # Keep curses disabled for lack of value
  };

  gpm-ncurses = gpm.override { inherit ncurses; };

  gradm = callPackage ../os-specific/linux/gradm {
    flex = flex_2_5_35;
  };

  hdparm = callPackage ../os-specific/linux/hdparm { };

  hibernate = callPackage ../os-specific/linux/hibernate { };

  hostapd = callPackage ../os-specific/linux/hostapd { };

  htop =
    if stdenv.isLinux then
      callPackage ../os-specific/linux/htop { }
    else if stdenv.isDarwin then
      callPackage ../os-specific/darwin/htop { }
    else null;

  # GNU/Hurd core packages.
  gnu = recurseIntoAttrs (callPackage ../os-specific/gnu {
    inherit platform crossSystem;
  });

  hwdata = callPackage ../os-specific/linux/hwdata { };

  i7z = callPackage ../os-specific/linux/i7z { };

  ifplugd = callPackage ../os-specific/linux/ifplugd { };

  ima-evm-utils = callPackage ../os-specific/linux/ima-evm-utils { };

  iomelt = callPackage ../os-specific/linux/iomelt { };

  iotop = callPackage ../os-specific/linux/iotop { };

  iproute = callPackage ../os-specific/linux/iproute { };

  iputils = callPackage ../os-specific/linux/iputils {
    sp = spCompat;
    inherit (perlPackages) SGMLSpm;
  };

  iptables = callPackage ../os-specific/linux/iptables { };

  ipset = callPackage ../os-specific/linux/ipset { };

  iw = callPackage ../os-specific/linux/iw { };

  jfbview = callPackage ../os-specific/linux/jfbview { };

  jool-cli = callPackage ../os-specific/linux/jool/cli.nix { };

  jujuutils = callPackage ../os-specific/linux/jujuutils { };

  kbd = callPackage ../os-specific/linux/kbd { };

  kbdlight = callPackage ../os-specific/linux/kbdlight { };

  kmscon = callPackage ../os-specific/linux/kmscon { };

  latencytop = callPackage ../os-specific/linux/latencytop { };

  ldm = callPackage ../os-specific/linux/ldm { };

  libaio = callPackage ../os-specific/linux/libaio { };

  libatasmart = callPackage ../os-specific/linux/libatasmart { };

  libcgroup = callPackage ../os-specific/linux/libcgroup { };

  libnl = callPackage ../os-specific/linux/libnl { };

  linuxConsoleTools = callPackage ../os-specific/linux/consoletools { };

  # -- Linux kernel expressions ------------------------------------------------

  linuxHeaders = linuxHeaders_3_12;

  linuxHeaders24Cross = forceNativeDrv (callPackage ../os-specific/linux/kernel-headers/2.4.nix {
    cross = assert crossSystem != null; crossSystem;
  });

  linuxHeaders26Cross = forceNativeDrv (callPackage ../os-specific/linux/kernel-headers/3.12.nix {
    cross = assert crossSystem != null; crossSystem;
  });

  linuxHeaders_3_12 = callPackage ../os-specific/linux/kernel-headers/3.12.nix { };

  linuxHeaders_3_14 = callPackage ../os-specific/linux/kernel-headers/3.14.nix { };

  # We can choose:
  linuxHeadersCrossChooser = ver : if ver == "2.4" then linuxHeaders24Cross
    else if ver == "2.6" then linuxHeaders26Cross
    else throw "Unknown linux kernel version";

  linuxHeadersCross = assert crossSystem != null;
    linuxHeadersCrossChooser crossSystem.platform.kernelMajor;

  kernelPatches = callPackage ../os-specific/linux/kernel/patches.nix { };

  linux_rpi = callPackage ../os-specific/linux/kernel/linux-rpi.nix {
    kernelPatches = [ kernelPatches.bridge_stp_helper ];
  };

  linux_3_10 = callPackage ../os-specific/linux/kernel/linux-3.10.nix {
    kernelPatches = [ kernelPatches.bridge_stp_helper ]
      ++ lib.optionals ((platform.kernelArch or null) == "mips")
      [ kernelPatches.mips_fpureg_emu
        kernelPatches.mips_fpu_sigill
        kernelPatches.mips_ext3_n32
      ];
  };

  linux_3_12 = callPackage ../os-specific/linux/kernel/linux-3.12.nix {
    kernelPatches = [ kernelPatches.bridge_stp_helper kernelPatches.crc_regression ]
      ++ lib.optionals ((platform.kernelArch or null) == "mips")
      [ kernelPatches.mips_fpureg_emu
        kernelPatches.mips_fpu_sigill
        kernelPatches.mips_ext3_n32
      ];
  };

  linux_3_14 = callPackage ../os-specific/linux/kernel/linux-3.14.nix {
    kernelPatches = [ kernelPatches.bridge_stp_helper ]
      ++ lib.optionals ((platform.kernelArch or null) == "mips")
      [ kernelPatches.mips_fpureg_emu
        kernelPatches.mips_fpu_sigill
        kernelPatches.mips_ext3_n32
      ];
  };

  linux_3_18 = callPackage ../os-specific/linux/kernel/linux-3.18.nix {
    kernelPatches = [ kernelPatches.bridge_stp_helper ]
      ++ lib.optionals ((platform.kernelArch or null) == "mips")
      [ kernelPatches.mips_fpureg_emu
        kernelPatches.mips_fpu_sigill
        kernelPatches.mips_ext3_n32
      ];
  };

  linux_4_1 = callPackage ../os-specific/linux/kernel/linux-4.1.nix {
    kernelPatches = [ kernelPatches.bridge_stp_helper ]
      ++ lib.optionals ((platform.kernelArch or null) == "mips")
      [ kernelPatches.mips_fpureg_emu
        kernelPatches.mips_fpu_sigill
        kernelPatches.mips_ext3_n32
      ];
  };

  linux_4_2 = callPackage ../os-specific/linux/kernel/linux-4.2.nix {
    kernelPatches = [ kernelPatches.bridge_stp_helper ]
      ++ lib.optionals ((platform.kernelArch or null) == "mips")
      [ kernelPatches.mips_fpureg_emu
        kernelPatches.mips_fpu_sigill
        kernelPatches.mips_ext3_n32
      ];
  };

  linux_testing = callPackage ../os-specific/linux/kernel/linux-testing.nix {
    kernelPatches = [ kernelPatches.bridge_stp_helper ]
      ++ lib.optionals ((platform.kernelArch or null) == "mips")
      [ kernelPatches.mips_fpureg_emu
        kernelPatches.mips_fpu_sigill
        kernelPatches.mips_ext3_n32
      ];
  };

  /* grsec configuration

     We build several flavors of 'default' grsec kernels. These are
     built by default with Hydra. If the user selects a matching
     'default' flavor, then the pre-canned package set can be
     chosen. Typically, users will make very basic choices like
     'security' + 'server' or 'performance' + 'desktop' with
     virtualisation support. These will then be picked.

     Note: Xen guest kernels are included for e.g. NixOps deployments
     to EC2, where Xen is the Hypervisor.
  */

  grFlavors = import ../build-support/grsecurity/flavors.nix;

  mkGrsecurity = opts:
    (callPackage ../build-support/grsecurity {
      grsecOptions = opts;
    });

  grKernel  = opts: (mkGrsecurity opts).grsecKernel;
  grPackage = opts: recurseIntoAttrs (mkGrsecurity opts).grsecPackage;

  # Stable kernels
  # This is no longer supported. Please see the official announcement on the
  # grsecurity page. https://grsecurity.net/announce.php
  linux_grsec_stable_desktop    = throw "No longer supported due to https://grsecurity.net/announce.php. "
    + "Please use linux_grsec_testing_desktop.";
  linux_grsec_stable_server     = throw "No longer supported due to https://grsecurity.net/announce.php. "
    + "Please use linux_grsec_testing_server.";
  linux_grsec_stable_server_xen = throw "No longer supporteddue to https://grsecurity.net/announce.php. "
    + "Please use linux_grsec_testing_server_xen.";

  # Testing kernels
  linux_grsec_testing_desktop = grKernel grFlavors.linux_grsec_testing_desktop;
  linux_grsec_testing_server  = grKernel grFlavors.linux_grsec_testing_server;
  linux_grsec_testing_server_xen = grKernel grFlavors.linux_grsec_testing_server_xen;

  /* Linux kernel modules are inherently tied to a specific kernel.  So
     rather than provide specific instances of those packages for a
     specific kernel, we have a function that builds those packages
     for a specific kernel.  This function can then be called for
     whatever kernel you're using. */

  linuxPackagesFor = kernel: self: let callPackage = newScope self; in rec {
    inherit kernel;

    accelio = callPackage ../development/libraries/accelio { };

    acpi_call = callPackage ../os-specific/linux/acpi-call {};

    batman_adv = callPackage ../os-specific/linux/batman-adv {};

    bbswitch = callPackage ../os-specific/linux/bbswitch {};

    ati_drivers_x11 = callPackage ../os-specific/linux/ati-drivers { };

    blcr = callPackage ../os-specific/linux/blcr { };

    cryptodev = callPackage ../os-specific/linux/cryptodev { };

    cpupower = callPackage ../os-specific/linux/cpupower { };

    e1000e = callPackage ../os-specific/linux/e1000e {};

    v4l2loopback = callPackage ../os-specific/linux/v4l2loopback { };

    frandom = callPackage ../os-specific/linux/frandom { };

    fusionio-vsl = callPackage ../os-specific/linux/fusionio/vsl.nix { };

    lttng-modules = callPackage ../os-specific/linux/lttng-modules { };

    broadcom_sta = callPackage ../os-specific/linux/broadcom-sta/default.nix { };

    nvidiabl = callPackage ../os-specific/linux/nvidiabl { };

    nvidia_x11_legacy173 = callPackage ../os-specific/linux/nvidia-x11/legacy173.nix { };
    nvidia_x11_legacy304 = callPackage ../os-specific/linux/nvidia-x11/legacy304.nix { };
    nvidia_x11_legacy340 = callPackage ../os-specific/linux/nvidia-x11/legacy340.nix { };
    nvidia_x11_beta      = callPackage ../os-specific/linux/nvidia-x11/beta.nix { };
    nvidia_x11           = callPackage ../os-specific/linux/nvidia-x11 { };

    rtl8812au = callPackage ../os-specific/linux/rtl8812au { };

    openafsClient = callPackage ../servers/openafs-client { };

    openiscsi = callPackage ../os-specific/linux/open-iscsi { };

    wis_go7007 = callPackage ../os-specific/linux/wis-go7007 { };

    kernelHeaders = callPackage ../os-specific/linux/kernel-headers { };

    klibc = callPackage ../os-specific/linux/klibc { };

    klibcShrunk = lowPrio (callPackage ../os-specific/linux/klibc/shrunk.nix { });

    jool = callPackage ../os-specific/linux/jool { };

    /* compiles but has to be integrated into the kernel somehow
       Let's have it uncommented and finish it..
    */
    ndiswrapper = callPackage ../os-specific/linux/ndiswrapper { };

    netatop = callPackage ../os-specific/linux/netatop { };

    perf = callPackage ../os-specific/linux/kernel/perf.nix { };

    phc-intel = callPackage ../os-specific/linux/phc-intel { };

    prl-tools = callPackage ../os-specific/linux/prl-tools { };

    psmouse_alps = callPackage ../os-specific/linux/psmouse-alps { };

    seturgent = callPackage ../os-specific/linux/seturgent { };

    spl = callPackage ../os-specific/linux/spl {
      configFile = "kernel";
      inherit kernel;
    };
    spl_git = callPackage ../os-specific/linux/spl/git.nix {
      configFile = "kernel";
      inherit kernel;
    };

    sysdig = callPackage ../os-specific/linux/sysdig {};

    tp_smapi = callPackage ../os-specific/linux/tp_smapi { };

    v86d = callPackage ../os-specific/linux/v86d { };

    vhba = callPackage ../misc/emulators/cdemu/vhba.nix { };

    virtualbox = callPackage ../applications/virtualization/virtualbox {
      stdenv = stdenv_32bit;
      inherit (gnome) libIDL;
      enableExtensionPack = config.virtualbox.enableExtensionPack or false;
      pulseSupport = config.pulseaudio or false;
    };

    virtualboxHardened = lowPrio (virtualbox.override {
      enableHardening = true;
    });

    virtualboxGuestAdditions = callPackage ../applications/virtualization/virtualbox/guest-additions { };

    zfs = callPackage ../os-specific/linux/zfs {
      configFile = "kernel";
      inherit kernel spl;
    };
    zfs_git = callPackage ../os-specific/linux/zfs/git.nix {
      configFile = "kernel";
      inherit kernel spl_git;
    };
  };

  # The current default kernel / kernel modules.
  linuxPackages = linuxPackages_3_18;
  linux = linuxPackages.kernel;

  # Update this when adding the newest kernel major version!
  linuxPackages_latest = pkgs.linuxPackages_4_2;
  linux_latest = linuxPackages_latest.kernel;

  # Build the kernel modules for the some of the kernels.
  linuxPackages_rpi = linuxPackagesFor pkgs.linux_rpi linuxPackages_rpi;
  linuxPackages_3_10 = recurseIntoAttrs (linuxPackagesFor pkgs.linux_3_10 linuxPackages_3_10);
  linuxPackages_3_10_tuxonice = linuxPackagesFor pkgs.linux_3_10_tuxonice linuxPackages_3_10_tuxonice;
  linuxPackages_3_12 = recurseIntoAttrs (linuxPackagesFor pkgs.linux_3_12 linuxPackages_3_12);
  linuxPackages_3_14 = recurseIntoAttrs (linuxPackagesFor pkgs.linux_3_14 linuxPackages_3_14);
  linuxPackages_3_18 = recurseIntoAttrs (linuxPackagesFor pkgs.linux_3_18 linuxPackages_3_18);
  linuxPackages_4_1 = recurseIntoAttrs (linuxPackagesFor pkgs.linux_4_1 linuxPackages_4_1);
  linuxPackages_4_2 = recurseIntoAttrs (linuxPackagesFor pkgs.linux_4_2 linuxPackages_4_2);
  linuxPackages_testing = recurseIntoAttrs (linuxPackagesFor pkgs.linux_testing linuxPackages_testing);
  linuxPackages_custom = {version, src, configfile}:
                           let linuxPackages_self = (linuxPackagesFor (pkgs.linuxManualConfig {inherit version src configfile;
                                                                                               allowImportFromDerivation=true;})
                                                     linuxPackages_self);
                           in recurseIntoAttrs linuxPackages_self;

  # Build a kernel for Xen dom0
  linuxPackages_latest_xen_dom0 = recurseIntoAttrs (linuxPackagesFor (pkgs.linux_latest.override { features.xen_dom0=true; }) linuxPackages_latest);

  # grsecurity flavors
  # Stable kernels
  linuxPackages_grsec_stable_desktop    = grPackage grFlavors.linux_grsec_stable_desktop;
  linuxPackages_grsec_stable_server     = grPackage grFlavors.linux_grsec_stable_server;
  linuxPackages_grsec_stable_server_xen = grPackage grFlavors.linux_grsec_stable_server_xen;

  # Testing kernels
  linuxPackages_grsec_testing_desktop = grPackage grFlavors.linux_grsec_testing_desktop;
  linuxPackages_grsec_testing_server  = grPackage grFlavors.linux_grsec_testing_server;
  linuxPackages_grsec_testing_server_xen = grPackage grFlavors.linux_grsec_testing_server_xen;

  # A function to build a manually-configured kernel
  linuxManualConfig = pkgs.buildLinux;
  buildLinux = callPackage ../os-specific/linux/kernel/manual-config.nix {};

  keyutils = callPackage ../os-specific/linux/keyutils { };

  libselinux = callPackage ../os-specific/linux/libselinux { };

  libsemanage = callPackage ../os-specific/linux/libsemanage { };

  libraw = callPackage ../development/libraries/libraw { };

  libraw1394 = callPackage ../development/libraries/libraw1394 { };

  libsass = callPackage ../development/libraries/libsass { };

  libsexy = callPackage ../development/libraries/libsexy { };

  libsepol = callPackage ../os-specific/linux/libsepol { };

  libsmbios = callPackage ../os-specific/linux/libsmbios { };

  lm_sensors = callPackage ../os-specific/linux/lm-sensors { };

  lockdep = callPackage ../os-specific/linux/lockdep { };

  lsiutil = callPackage ../os-specific/linux/lsiutil { };

  kmod = callPackage ../os-specific/linux/kmod { };

  kmod-blacklist-ubuntu = callPackage ../os-specific/linux/kmod-blacklist-ubuntu { };

  kmod-debian-aliases = callPackage ../os-specific/linux/kmod-debian-aliases { };

  kvm = qemu_kvm;

  libcap = callPackage ../os-specific/linux/libcap { };

  libcap_progs = callPackage ../os-specific/linux/libcap/progs.nix { };

  libcap_pam = callPackage ../os-specific/linux/libcap/pam.nix { };

  libcap_manpages = callPackage ../os-specific/linux/libcap/man.nix { };

  libcap_ng = callPackage ../os-specific/linux/libcap-ng { };

  libnscd = callPackage ../os-specific/linux/libnscd { };

  libnotify = callPackage ../development/libraries/libnotify { };

  libvolume_id = callPackage ../os-specific/linux/libvolume_id { };

  lsscsi = callPackage ../os-specific/linux/lsscsi { };

  lvm2 = callPackage ../os-specific/linux/lvm2 { };

  mbpfan = callPackage ../os-specific/linux/mbpfan { };

  mdadm = callPackage ../os-specific/linux/mdadm { };

  mingetty = callPackage ../os-specific/linux/mingetty { };

  module_init_tools = callPackage ../os-specific/linux/module-init-tools { };

  aggregateModules = modules:
    callPackage ../os-specific/linux/kmod/aggregator.nix {
      inherit modules;
    };

  multipath_tools = callPackage ../os-specific/linux/multipath-tools { };

  musl = callPackage ../os-specific/linux/musl { };

  nettools = callPackage ../os-specific/linux/net-tools { };

  neverball = callPackage ../games/neverball { };

  nftables = callPackage ../os-specific/linux/nftables { };

  numactl = callPackage ../os-specific/linux/numactl { };

  open-vm-tools = callPackage ../applications/virtualization/open-vm-tools {
    inherit (gnome) gtk gtkmm;
  };

  gocode = goPackages.gocode.bin // { outputs = [ "bin" ]; };

  gotags = goPackages.gotags.bin // { outputs = [ "bin" ]; };

  golint = goPackages.lint.bin // { outputs = [ "bin" ]; };

  godep = callPackage ../development/tools/godep { };

  goimports = goPackages.tools.bin // { outputs = [ "bin" ]; };

  gogoclient = callPackage ../os-specific/linux/gogoclient { };

  nss_ldap = callPackage ../os-specific/linux/nss_ldap { };

  pam = callPackage ../os-specific/linux/pam { };

  # pam_bioapi ( see http://www.thinkwiki.org/wiki/How_to_enable_the_fingerprint_reader )

  pam_ccreds = callPackage ../os-specific/linux/pam_ccreds { };

  pam_devperm = callPackage ../os-specific/linux/pam_devperm { };

  pam_krb5 = callPackage ../os-specific/linux/pam_krb5 { };

  pam_ldap = callPackage ../os-specific/linux/pam_ldap { };

  pam_mount = callPackage ../os-specific/linux/pam_mount { };

  pam_ssh_agent_auth = callPackage ../os-specific/linux/pam_ssh_agent_auth { };

  pam_u2f = callPackage ../os-specific/linux/pam_u2f { };

  pam_usb = callPackage ../os-specific/linux/pam_usb { };

  paxctl = callPackage ../os-specific/linux/paxctl { };

  pax-utils = callPackage ../os-specific/linux/pax-utils { };

  pcmciaUtils = callPackage ../os-specific/linux/pcmciautils {
    firmware = config.pcmciaUtils.firmware or [];
    config = config.pcmciaUtils.config or null;
  };

  perf-tools = callPackage ../os-specific/linux/perf-tools { };

  pipework = callPackage ../os-specific/linux/pipework { };

  plymouth = callPackage ../os-specific/linux/plymouth { };

  pmount = callPackage ../os-specific/linux/pmount { };

  pmutils = callPackage ../os-specific/linux/pm-utils { };

  pmtools = callPackage ../os-specific/linux/pmtools { };

  policycoreutils = callPackage ../os-specific/linux/policycoreutils { };

  powertop = callPackage ../os-specific/linux/powertop { };

  prayer = callPackage ../servers/prayer { };

  procps = procps-ng;

  procps-old = lowPrio (callPackage ../os-specific/linux/procps { });

  procps-ng = callPackage ../os-specific/linux/procps-ng { };

  watch = callPackage ../os-specific/linux/procps/watch.nix { };

  qemu_kvm = lowPrio (qemu.override { x86Only = true; });

  firmwareLinuxNonfree = callPackage ../os-specific/linux/firmware/firmware-linux-nonfree { };

  radeontools = callPackage ../os-specific/linux/radeontools { };

  radeontop = callPackage ../os-specific/linux/radeontop { };

  raspberrypifw = callPackage ../os-specific/linux/firmware/raspberrypi {};

  regionset = callPackage ../os-specific/linux/regionset { };

  rfkill = callPackage ../os-specific/linux/rfkill { };

  rfkill_udev = callPackage ../os-specific/linux/rfkill/udev.nix { };

  rtkit = callPackage ../os-specific/linux/rtkit { };

  s3ql = callPackage ../tools/backup/s3ql { };

  sassc = callPackage ../development/tools/sassc { };

  scanmem = callPackage ../tools/misc/scanmem { };

  schedtool = callPackage ../os-specific/linux/schedtool { };

  sdparm = callPackage ../os-specific/linux/sdparm { };

  sepolgen = callPackage ../os-specific/linux/sepolgen { };

  setools = callPackage ../os-specific/linux/setools { };

  shadow = callPackage ../os-specific/linux/shadow { };

  sinit = callPackage ../os-specific/linux/sinit {
    rcinit = "/etc/rc.d/rc.init";
    rcshutdown = "/etc/rc.d/rc.shutdown";
  };

  smem = callPackage ../os-specific/linux/smem { };

  statifier = callPackage ../os-specific/linux/statifier { };

  spl = callPackage ../os-specific/linux/spl {
    configFile = "user";
  };
  spl_git = callPackage ../os-specific/linux/spl/git.nix {
    configFile = "user";
  };

  sysdig = callPackage ../os-specific/linux/sysdig {
    kernel = null;
  }; # pkgs.sysdig is a client, for a driver look at linuxPackagesFor

  sysfsutils = callPackage ../os-specific/linux/sysfsutils { };

  sysprof = callPackage ../development/tools/profiling/sysprof {
    inherit (gnome) libglade;
  };

  # Provided with sysfsutils.
  libsysfs = sysfsutils;
  systool = sysfsutils;

  sysklogd = callPackage ../os-specific/linux/sysklogd { };

  syslinux = callPackage ../os-specific/linux/syslinux { };

  sysstat = callPackage ../os-specific/linux/sysstat { };

  systemd = callPackage ../os-specific/linux/systemd {
    linuxHeaders = linuxHeaders_3_14;
  };

  systemtap = callPackage ../development/tools/profiling/systemtap {
    inherit (gnome) libglademm;
  };

  # In nixos, you can set systemd.package = pkgs.systemd_with_lvm2 to get
  # LVM2 working in systemd.
  systemd_with_lvm2 = pkgs.lib.overrideDerivation pkgs.systemd (p: {
      name = p.name + "-with-lvm2";
      postInstall = p.postInstall + ''
        cp "${pkgs.lvm2}/lib/systemd/system-generators/"* $out/lib/systemd/system-generators
      '';
  });

  sysvinit = callPackage ../os-specific/linux/sysvinit { };

  sysvtools = callPackage ../os-specific/linux/sysvinit {
    withoutInitTools = true;
  };

  # FIXME: `tcp-wrapper' is actually not OS-specific.
  tcp_wrappers = callPackage ../os-specific/linux/tcp-wrappers { };

  trackballs = callPackage ../games/trackballs {
    debug = false;
    guile = guile_1_8;
  };

  trinity = callPackage ../os-specific/linux/trinity { };

  tunctl = callPackage ../os-specific/linux/tunctl { };

  # TODO(dezgeg): either refactor & use ubootTools directly, or remove completely
  ubootChooser = name: ubootTools;

  # Upstream U-Boots:
  ubootTools = callPackage ../misc/uboot {
    toolsOnly = true;
    targetPlatforms = lib.platforms.linux;
    filesToInstall = ["tools/dumpimage" "tools/mkenvimage" "tools/mkimage"];
  };

  ubootJetsonTK1 = callPackage ../misc/uboot {
    defconfig = "jetson-tk1_defconfig";
    targetPlatforms = ["armv7l-linux"];
    filesToInstall = ["u-boot" "u-boot.dtb" "u-boot-dtb-tegra.bin" "u-boot-nodtb-tegra.bin"];
  };

  ubootPcduino3Nano = callPackage ../misc/uboot {
    defconfig = "Linksprite_pcDuino3_Nano_defconfig";
    targetPlatforms = ["armv7l-linux"];
    filesToInstall = ["u-boot-sunxi-with-spl.bin"];
  };

  ubootRaspberryPi = callPackage ../misc/uboot {
    defconfig = "rpi_defconfig";
    targetPlatforms = ["armv6l-linux"];
    filesToInstall = ["u-boot.bin"];
  };

  # Intended only for QEMU's vexpress-a9 emulation target!
  ubootVersatileExpressCA9 = callPackage ../misc/uboot {
    defconfig = "vexpress_ca9x4_defconfig";
    targetPlatforms = ["armv7l-linux"];
    filesToInstall = ["u-boot"];
  };

  # Non-upstream U-Boots:
  ubootSheevaplug = callPackage ../misc/uboot/sheevaplug.nix { };

  ubootNanonote = callPackage ../misc/uboot/nanonote.nix { };

  ubootGuruplug = callPackage ../misc/uboot/guruplug.nix { };

  uclibc = callPackage ../os-specific/linux/uclibc { };

  uclibcCross = lowPrio (callPackage ../os-specific/linux/uclibc {
    linuxHeaders = linuxHeadersCross;
    gccCross = gccCrossStageStatic;
    cross = assert crossSystem != null; crossSystem;
  });

  udev = pkgs.systemd;
  eudev = callPackage ../os-specific/linux/eudev {};

  udisks1 = callPackage ../os-specific/linux/udisks/1-default.nix { };
  udisks2 = callPackage ../os-specific/linux/udisks/2-default.nix { };
  udisks = udisks1;

  udisks_glue = callPackage ../os-specific/linux/udisks-glue { };

  untie = callPackage ../os-specific/linux/untie { };

  upower = callPackage ../os-specific/linux/upower { };

  upstart = callPackage ../os-specific/linux/upstart { };

  usbutils = callPackage ../os-specific/linux/usbutils { };

  usermount = callPackage ../os-specific/linux/usermount { };

  utillinux = callPackage ../os-specific/linux/util-linux {
    ncurses = null;
    perl = null;
  };

  utillinuxCurses = appendToName "curses" (utillinux.override {
    inherit ncurses perl;
  });

  v4l_utils = callPackage ../os-specific/linux/v4l-utils {
    qt5 = null;
  };

  windows = rec {
    cygwinSetup = callPackage ../os-specific/windows/cygwin-setup { };

    jom = callPackage ../os-specific/windows/jom { };

    w32api = callPackage ../os-specific/windows/w32api {
      gccCross = gccCrossStageStatic;
      binutilsCross = binutilsCross;
    };

    w32api_headers = w32api.override {
      onlyHeaders = true;
    };

    mingw_runtime = callPackage ../os-specific/windows/mingwrt {
      gccCross = gccCrossMingw2;
      binutilsCross = binutilsCross;
    };

    mingw_runtime_headers = mingw_runtime.override {
      onlyHeaders = true;
    };

    mingw_headers1 = buildEnv {
      name = "mingw-headers-1";
      paths = [ w32api_headers mingw_runtime_headers ];
    };

    mingw_headers2 = buildEnv {
      name = "mingw-headers-2";
      paths = [ w32api mingw_runtime_headers ];
    };

    mingw_headers3 = buildEnv {
      name = "mingw-headers-3";
      paths = [ w32api mingw_runtime ];
    };

    mingw_w64 = callPackage ../os-specific/windows/mingw-w64 {
      gccCross = gccCrossStageStatic;
      binutilsCross = binutilsCross;
    };

    mingw_w64_headers = callPackage ../os-specific/windows/mingw-w64 {
      onlyHeaders = true;
    };

    mingw_w64_pthreads = callPackage ../os-specific/windows/mingw-w64 {
      onlyPthreads = true;
    };

    pthreads = callPackage ../os-specific/windows/pthread-w32 {
      mingw_headers = mingw_headers3;
    };

    wxMSW = callPackage ../os-specific/windows/wxMSW-2.8 { };
  };

  wesnoth = callPackage ../games/wesnoth {
    lua = lua5;
  };

  wirelesstools = callPackage ../os-specific/linux/wireless-tools { };

  wpa_supplicant = callPackage ../os-specific/linux/wpa_supplicant { };

  wpa_supplicant_gui = callPackage ../os-specific/linux/wpa_supplicant/gui.nix { };

  xbomb = callPackage ../games/xbomb { };

  xf86_input_mtrack = callPackage ../os-specific/linux/xf86-input-mtrack { };

  xf86_input_multitouch =
    callPackage ../os-specific/linux/xf86-input-multitouch { };

  xf86_input_wacom = callPackage ../os-specific/linux/xf86-input-wacom { };

  xf86_video_nested = callPackage ../os-specific/linux/xf86-video-nested { };

  xmoto = callPackage ../games/xmoto { };

  xorg_sys_opengl = callPackage ../os-specific/linux/opengl/xorg-sys { };

  xpilot-ng = callPackage ../games/xpilot { };
  bloodspilot-server = callPackage ../games/xpilot/bloodspilot-server.nix {};
  bloodspilot-client = callPackage ../games/xpilot/bloodspilot-client.nix {};

  zd1211fw = callPackage ../os-specific/linux/firmware/zd1211 { };

  zfs = callPackage ../os-specific/linux/zfs {
    configFile = "user";
  };
  zfs_git = callPackage ../os-specific/linux/zfs/git.nix {
    configFile = "user";
  };

  ### DATA

  andagii = callPackage ../data/fonts/andagii { };

  android-udev-rules = callPackage ../os-specific/linux/android-udev-rules { };

  anonymousPro = callPackage ../data/fonts/anonymous-pro { };

  arkpandora_ttf = builderDefsPackage (callPackage ../data/fonts/arkpandora) { };

  aurulent-sans = callPackage ../data/fonts/aurulent-sans { };

  baekmuk-ttf = callPackage ../data/fonts/baekmuk-ttf { };

  bakoma_ttf = callPackage ../data/fonts/bakoma-ttf { };

  cacert = callPackage ../data/misc/cacert { };

  caladea = callPackage ../data/fonts/caladea {};

  cantarell_fonts = callPackage ../data/fonts/cantarell-fonts { };

  carlito = callPackage ../data/fonts/carlito {};

  comfortaa = callPackage ../data/fonts/comfortaa {};

  comic-neue = callPackage ../data/fonts/comic-neue { };

  comic-relief = callPackage ../data/fonts/comic-relief {};

  coreclr = callPackage ../development/compilers/coreclr { };

  corefonts = callPackage ../data/fonts/corefonts { };

  wrapFonts = paths : (callPackage ../data/fonts/fontWrap { inherit paths; });

  clearlyU = callPackage ../data/fonts/clearlyU { };

  cm_unicode = callPackage ../data/fonts/cm-unicode {};

  crimson = callPackage ../data/fonts/crimson {};

  dejavu_fonts = callPackage ../data/fonts/dejavu-fonts {
    inherit (perlPackages) FontTTF;
  };

  dina-font = callPackage ../data/fonts/dina { };

  docbook5 = callPackage ../data/sgml+xml/schemas/docbook-5.0 { };

  docbook_sgml_dtd_31 = callPackage ../data/sgml+xml/schemas/sgml-dtd/docbook/3.1.nix { };

  docbook_sgml_dtd_41 = callPackage ../data/sgml+xml/schemas/sgml-dtd/docbook/4.1.nix { };

  docbook_xml_dtd_412 = callPackage ../data/sgml+xml/schemas/xml-dtd/docbook/4.1.2.nix { };

  docbook_xml_dtd_42 = callPackage ../data/sgml+xml/schemas/xml-dtd/docbook/4.2.nix { };

  docbook_xml_dtd_43 = callPackage ../data/sgml+xml/schemas/xml-dtd/docbook/4.3.nix { };

  docbook_xml_dtd_44 = callPackage ../data/sgml+xml/schemas/xml-dtd/docbook/4.4.nix { };

  docbook_xml_dtd_45 = callPackage ../data/sgml+xml/schemas/xml-dtd/docbook/4.5.nix { };

  docbook_xml_ebnf_dtd = callPackage ../data/sgml+xml/schemas/xml-dtd/docbook-ebnf { };

  inherit (callPackages ../data/sgml+xml/stylesheets/xslt/docbook-xsl { })
    docbook_xsl
    docbook_xsl_ns;

  docbook_xml_xslt = docbook_xsl;

  docbook5_xsl = docbook_xsl_ns;

  dosemu_fonts = callPackage ../data/fonts/dosemu-fonts { };

  eb-garamond = callPackage ../data/fonts/eb-garamond { };

  fantasque-sans-mono = callPackage ../data/fonts/fantasque-sans-mono {};

  fira = callPackage ../data/fonts/fira { };

  fira-code = callPackage ../data/fonts/fira-code { };

  fira-mono = callPackage ../data/fonts/fira-mono { };

  font-awesome-ttf = callPackage ../data/fonts/font-awesome-ttf { };

  freefont_ttf = callPackage ../data/fonts/freefont-ttf { };

  freepats = callPackage ../data/misc/freepats { };

  gentium = callPackage ../data/fonts/gentium {};

  geolite-legacy = callPackage ../data/misc/geolite-legacy { };

  gohufont = callPackage ../data/fonts/gohufont { };

  gnome_user_docs = callPackage ../data/documentation/gnome-user-docs { };

  inherit (gnome3) gsettings_desktop_schemas;

  gyre-fonts = callPackage ../data/fonts/gyre {};

  hack-font = callPackage ../data/fonts/hack { };

  hicolor_icon_theme = callPackage ../data/icons/hicolor-icon-theme { };

  inconsolata = callPackage ../data/fonts/inconsolata {};

  ipafont = callPackage ../data/fonts/ipafont {};

  junicode = callPackage ../data/fonts/junicode { };

  kochi-substitute = callPackage ../data/fonts/kochi-substitute {};

  kochi-substitute-naga10 = callPackage ../data/fonts/kochi-substitute-naga10 {};

  league-of-moveable-type = callPackage ../data/fonts/league-of-moveable-type {};

  liberation_ttf_from_source = callPackage ../data/fonts/redhat-liberation-fonts { };
  liberation_ttf_binary = callPackage ../data/fonts/redhat-liberation-fonts/binary.nix { };
  liberation_ttf = liberation_ttf_binary;

  libertine = builderDefsPackage (callPackage ../data/fonts/libertine) { };

  lmmath = callPackage ../data/fonts/lmodern/lmmath.nix {};

  lmodern = callPackage ../data/fonts/lmodern { };

  lobster-two = callPackage ../data/fonts/lobster-two {};

  lohit-fonts = callPackage ../data/fonts/lohit-fonts { };

  manpages = callPackage ../data/documentation/man-pages { };

  meslo-lg = callPackage ../data/fonts/meslo-lg {};

  miscfiles = callPackage ../data/misc/miscfiles { };

  media-player-info = callPackage ../data/misc/media-player-info {};

  mobile_broadband_provider_info = callPackage ../data/misc/mobile-broadband-provider-info { };

  mph_2b_damase = callPackage ../data/fonts/mph-2b-damase { };

  mplus-outline-fonts = callPackage ../data/fonts/mplus-outline-fonts { };

  nafees = callPackage ../data/fonts/nafees { };

  inherit (callPackages ../data/fonts/noto-fonts {})
    noto-fonts noto-fonts-cjk noto-fonts-emoji;

  numix-icon-theme = callPackage ../data/icons/numix-icon-theme { };

  numix-icon-theme-circle = callPackage ../data/icons/numix-icon-theme-circle { };

  oldstandard = callPackage ../data/fonts/oldstandard { };

  open-dyslexic = callPackage ../data/fonts/open-dyslexic { };

  opensans-ttf = callPackage ../data/fonts/opensans-ttf { };

  pecita = callPackage ../data/fonts/pecita {};

  poly = callPackage ../data/fonts/poly { };

  posix_man_pages = callPackage ../data/documentation/man-pages-posix { };

  powerline-fonts = callPackage ../data/fonts/powerline-fonts { };

  proggyfonts = callPackage ../data/fonts/proggyfonts { };

  pthreadmanpages = callPackage ../data/documentation/pthread-man-pages {
    perl = perl516; # syntax error at troffprepro line 49, near "do subst("
  };

  shared_mime_info = callPackage ../data/misc/shared-mime-info { };

  shared_desktop_ontologies = callPackage ../data/misc/shared-desktop-ontologies { };

  stdmanpages = callPackage ../data/documentation/std-man-pages { };

  stix-otf = callPackage ../data/fonts/stix-otf { };

  symbola = callPackage ../data/fonts/symbola { };

  iana_etc = callPackage ../data/misc/iana-etc { };

  poppler_data = callPackage ../data/misc/poppler-data { };

  quattrocento = callPackage ../data/fonts/quattrocento {};

  quattrocento-sans = callPackage ../data/fonts/quattrocento-sans {};

  r3rs = callPackage ../data/documentation/rnrs/r3rs.nix { };

  r4rs = callPackage ../data/documentation/rnrs/r4rs.nix { };

  r5rs = callPackage ../data/documentation/rnrs/r5rs.nix { };

  hasklig = callPackage ../data/fonts/hasklig {};

  sound-theme-freedesktop = callPackage ../data/misc/sound-theme-freedesktop { };

  source-code-pro = callPackage ../data/fonts/source-code-pro {};

  source-sans-pro = callPackage ../data/fonts/source-sans-pro { };

  source-serif-pro = callPackage ../data/fonts/source-serif-pro { };

  sourceHanSansPackages = callPackage ../data/fonts/source-han-sans { };
  source-han-sans-japanese = sourceHanSansPackages.japanese;
  source-han-sans-korean = sourceHanSansPackages.korean;
  source-han-sans-simplified-chinese = sourceHanSansPackages.simplified-chinese;
  source-han-sans-traditional-chinese = sourceHanSansPackages.traditional-chinese;

  tango-icon-theme = callPackage ../data/icons/tango-icon-theme { };

  themes = name: callPackage (../data/misc/themes + ("/" + name + ".nix")) {};

  theano = callPackage ../data/fonts/theano { };

  tempora_lgc = callPackage ../data/fonts/tempora-lgc { };

  terminus_font = callPackage ../data/fonts/terminus-font { };

  tipa = callPackage ../data/fonts/tipa { };

  ttf_bitstream_vera = callPackage ../data/fonts/ttf-bitstream-vera { };

  tzdata = callPackage ../data/misc/tzdata { };

  ubuntu_font_family = callPackage ../data/fonts/ubuntu-font-family { };

  ucsFonts = callPackage ../data/fonts/ucs-fonts { };

  uni-vga = callPackage ../data/fonts/uni-vga { };

  unifont = callPackage ../data/fonts/unifont { };

  vistafonts = callPackage ../data/fonts/vista-fonts { };

  wqy_microhei = callPackage ../data/fonts/wqy-microhei { };

  wqy_zenhei = callPackage ../data/fonts/wqy-zenhei { };

  xhtml1 = callPackage ../data/sgml+xml/schemas/xml-dtd/xhtml1 { };

  xkeyboard_config = xorg.xkeyboardconfig;

  zeal = callPackage ../data/documentation/zeal { };


  ### APPLICATIONS

  a2jmidid = callPackage ../applications/audio/a2jmidid { };

  aacgain = callPackage ../applications/audio/aacgain { };

  aangifte2006 = callPackage_i686 ../applications/taxes/aangifte-2006 { };

  aangifte2007 = callPackage_i686 ../applications/taxes/aangifte-2007 { };

  aangifte2008 = callPackage_i686 ../applications/taxes/aangifte-2008 { };

  aangifte2009 = callPackage_i686 ../applications/taxes/aangifte-2009 { };

  aangifte2010 = callPackage_i686 ../applications/taxes/aangifte-2010 { };

  aangifte2011 = callPackage_i686 ../applications/taxes/aangifte-2011 { };

  aangifte2012 = callPackage_i686 ../applications/taxes/aangifte-2012 { };

  aangifte2013 = callPackage_i686 ../applications/taxes/aangifte-2013 { };

  abcde = callPackage ../applications/audio/abcde {
    inherit (perlPackages) DigestSHA MusicBrainz MusicBrainzDiscID;
    inherit (pythonPackages) eyeD3;
    libcdio = libcdio082;
  };

  abiword = callPackage ../applications/office/abiword {
    inherit (gnome) libglade libgnomecanvas;
    iconTheme = gnome3.defaultIconTheme;
  };

  abook = callPackage ../applications/misc/abook { };

  adobe-reader = callPackage_i686 ../applications/misc/adobe-reader { };

  aewan = callPackage ../applications/editors/aewan { };

  afterstep = callPackage ../applications/window-managers/afterstep {
    fltk = fltk13;
    gtk = gtk2;
  };

  alchemy = callPackage ../applications/graphics/alchemy { };

  alock = callPackage ../misc/screensavers/alock { };

  alpine = callPackage ../applications/networking/mailreaders/alpine {
    tcl = tcl-8_5;
  };
  realpine = callPackage ../applications/networking/mailreaders/realpine {
    tcl = tcl-8_5;
  };

  AMB-plugins = callPackage ../applications/audio/AMB-plugins { };

  ams-lv2 = callPackage ../applications/audio/ams-lv2 { };

  amsn = callPackage ../applications/networking/instant-messengers/amsn { };

  antimony = callPackage ../applications/graphics/antimony {};

  antiword = callPackage ../applications/office/antiword {};

  ardour = ardour4;

  ardour3 =  callPackage ../applications/audio/ardour/ardour3.nix {
    inherit (gnome) libgnomecanvas libgnomecanvasmm;
    inherit (vamp) vampSDK;
  };

  ardour4 =  callPackage ../applications/audio/ardour {
    inherit (gnome) libgnomecanvas libgnomecanvasmm;
    inherit (vamp) vampSDK;
  };

  ario = callPackage ../applications/audio/ario { };

  arora = callPackage ../applications/networking/browsers/arora { };

  artha = callPackage ../applications/misc/artha { };

  atom = callPackage ../applications/editors/atom {
    gconf = gnome.GConf;
  };

  aseprite = callPackage ../applications/editors/aseprite {
    giflib = giflib_4_1;
  };

  audacious = callPackage ../applications/audio/audacious { };

  audacity = callPackage ../applications/audio/audacity {
    ffmpeg = ffmpeg_0;
  };

  milkytracker = callPackage ../applications/audio/milkytracker { };

  schismtracker = callPackage ../applications/audio/schismtracker { };

  altcoins = recurseIntoAttrs ( callPackage ../applications/altcoins {
    callPackage = newScope { boost = boost157; };
  } );
  bitcoin = altcoins.bitcoin;
  bitcoin-xt = altcoins.bitcoin-xt;

  aumix = callPackage ../applications/audio/aumix {
    gtkGUI = false;
  };

  autopanosiftc = callPackage ../applications/graphics/autopanosiftc { };

  avidemux = callPackage ../applications/video/avidemux { };

  avogadro = callPackage ../applications/science/chemistry/avogadro {
    eigen = eigen2;
  };

  avrdudess = callPackage ../applications/misc/avrdudess { };

  avxsynth = callPackage ../applications/video/avxsynth {
    libjpeg = libjpeg_original; # error: 'JCOPYRIGHT_SHORT' was not declared in this scope
  };

  awesome-3-4 = callPackage ../applications/window-managers/awesome/3.4.nix {
    cairo = cairo.override { xcbSupport = true; };
    lua = lua5_1;
  };
  awesome-3-5 = callPackage ../applications/window-managers/awesome {
    cairo = cairo.override { xcbSupport = true; };
    luaPackages = luaPackages.override { inherit lua; };
  };
  awesome = awesome-3-5;

  inherit (gnome3) baobab;

  backintime-common = callPackage ../applications/networking/sync/backintime/common.nix { };

  backintime-qt4 = callPackage ../applications/networking/sync/backintime/qt4.nix { };

  backintime = backintime-qt4;

  bandwidth = callPackage ../tools/misc/bandwidth { };

  bar = callPackage ../applications/window-managers/bar { };

  bar-xft = callPackage ../applications/window-managers/bar/xft.nix { };

  baresip = callPackage ../applications/networking/instant-messengers/baresip {
    ffmpeg = ffmpeg_1;
  };

  batik = callPackage ../applications/graphics/batik { };

  batti = callPackage ../applications/misc/batti { };

  cbatticon = callPackage ../applications/misc/cbatticon { };

  bazaar = callPackage ../applications/version-management/bazaar { };

  bazaarTools = callPackage ../applications/version-management/bazaar/tools.nix { };

  beast = callPackage ../applications/audio/beast {
    inherit (gnome) libgnomecanvas libart_lgpl;
    guile = guile_1_8;
  };

  bibletime = callPackage ../applications/misc/bibletime { };

  bitlbee = callPackage ../applications/networking/instant-messengers/bitlbee { };
  bitlbee-plugins = callPackage ../applications/networking/instant-messengers/bitlbee/plugins.nix { };

  bitlbee-facebook = callPackage ../applications/networking/instant-messengers/bitlbee-facebook { };

  bitmeter = callPackage ../applications/audio/bitmeter { };

  bleachbit = callPackage ../applications/misc/bleachbit { };

  blender = callPackage  ../applications/misc/blender {
    cudatoolkit = cudatoolkit7;
    python = python34;
  };

  bluefish = callPackage ../applications/editors/bluefish {
    gtk = gtk3;
  };

  bluejeans = callPackage ../applications/networking/browsers/mozilla-plugins/bluejeans { };

  bristol = callPackage ../applications/audio/bristol { };

  bs1770gain = callPackage ../applications/audio/bs1770gain { };

  bspwm = callPackage ../applications/window-managers/bspwm { };

  bvi = callPackage ../applications/editors/bvi { };

  bviplus = callPackage ../applications/editors/bviplus { };

  calf = callPackage ../applications/audio/calf {
      inherit (gnome) libglade;
  };

  calcurse = callPackage ../applications/misc/calcurse { };

  calibre = callPackage ../applications/misc/calibre {
    inherit (pythonPackages) pyqt5 sip_4_16;
  };

  camlistore = callPackage ../applications/misc/camlistore { };

  canto-curses = callPackage ../applications/networking/feedreaders/canto-curses { };

  canto-daemon = callPackage ../applications/networking/feedreaders/canto-daemon { };

  carddav-util = callPackage ../tools/networking/carddav-util { };

  carrier = builderDefsPackage (callPackage ../applications/networking/instant-messengers/carrier/2.5.0.nix) {
    inherit (gnome) startupnotification GConf ;
  };
  funpidgin = carrier;

  cava = callPackage ../applications/audio/cava { };

  cbc = callPackage ../applications/science/math/cbc { };

  cc1394 = callPackage ../applications/video/cc1394 { };

  cddiscid = callPackage ../applications/audio/cd-discid { };

  cdparanoia = cdparanoiaIII;

  cdparanoiaIII = callPackage ../applications/audio/cdparanoia { };

  cdrtools = callPackage ../applications/misc/cdrtools { };

  centerim = callPackage ../applications/networking/instant-messengers/centerim { };

  cgit = callPackage ../applications/version-management/git-and-tools/cgit { };

  cgminer = callPackage ../applications/misc/cgminer {
    amdappsdk = amdappsdk28;
  };

  CharacterCompressor = callPackage ../applications/audio/CharacterCompressor { };

  chatzilla = callPackage ../applications/networking/irc/chatzilla { };

  chirp = callPackage ../applications/misc/chirp {
    inherit (pythonPackages) pyserial pygtk;
  };

  chromium = callPackage ../applications/networking/browsers/chromium {
    channel = "stable";
    pulseSupport = config.pulseaudio or true;
    enablePepperFlash = config.chromium.enablePepperFlash or false;
    enableWideVine = config.chromium.enableWideVine or false;
    hiDPISupport = config.chromium.hiDPISupport or false;
  };

  chronos = callPackage ../applications/networking/cluster/chronos { };

  chromiumBeta = lowPrio (chromium.override { channel = "beta"; });

  chromiumDev = lowPrio (chromium.override { channel = "dev"; });

  chuck = callPackage ../applications/audio/chuck { };

  cinelerra = callPackage ../applications/video/cinelerra { };

  clawsMail = callPackage ../applications/networking/mailreaders/claws-mail {
    enableNetworkManager = config.networking.networkmanager.enable or false;
  };

  clipgrab = callPackage ../applications/video/clipgrab { };

  clipit = callPackage ../applications/misc/clipit { };

  cmatrix = callPackage ../applications/misc/cmatrix { };

  bomi = callPackage ../applications/video/bomi {
    youtube-dl = pythonPackages.youtube-dl;
    pulseSupport = config.pulseaudio or true;
  };

  cmus = callPackage ../applications/audio/cmus { };

  CompBus = callPackage ../applications/audio/CompBus { };

  compiz = callPackage ../applications/window-managers/compiz {
    inherit (gnome) GConf ORBit2 metacity;
  };

  constant-detune-chorus = callPackage ../applications/audio/constant-detune-chorus { };

  coriander = callPackage ../applications/video/coriander {
    inherit (gnome) libgnomeui GConf;
  };

  cortex = callPackage ../applications/misc/cortex { };

  csound = callPackage ../applications/audio/csound { };

  cinepaint = callPackage ../applications/graphics/cinepaint {
    fltk = fltk13;
    libpng = libpng12;
    cmake = cmake-2_8;
  };

  codeblocks = callPackage ../applications/editors/codeblocks { };
  codeblocksFull = callPackage ../applications/editors/codeblocks { contribPlugins = true; };

  comical = callPackage ../applications/graphics/comical { };

  conkeror = callPackage ../applications/networking/browsers/conkeror { };

  conkerorWrapper = wrapFirefox {
    browser = conkeror;
    browserName = "conkeror";
    desktopName = "Conkeror";
  };

  csdp = callPackage ../applications/science/math/csdp { };

  cuneiform = builderDefsPackage (callPackage ../tools/graphics/cuneiform) {};

  cutecom = callPackage ../tools/misc/cutecom { };

  cvs = callPackage ../applications/version-management/cvs { };

  cvsps = callPackage ../applications/version-management/cvsps { };

  cvs2svn = callPackage ../applications/version-management/cvs2svn { };

  cyclone = callPackage ../applications/audio/pd-plugins/cyclone  { };

  d4x = callPackage ../applications/misc/d4x { };

  darcs = haskell.lib.overrideCabal haskellPackages.darcs (drv: {
    configureFlags = (stdenv.lib.remove "-flibrary" drv.configureFlags or []) ++ ["-f-library"];
    enableSharedExecutables = false;
    enableSharedLibraries = false;
    isLibrary = false;
    doHaddock = false;
    postFixup = "rm -rf $out/lib $out/nix-support $out/share";
  });

  darktable = callPackage ../applications/graphics/darktable {
    inherit (gnome) GConf libglade;
  };

  das_watchdog = callPackage ../tools/system/das_watchdog { };

  dbvisualizer = callPackage ../applications/misc/dbvisualizer {};

  dd-agent = callPackage ../tools/networking/dd-agent { inherit (pythonPackages) tornado; };

  deadbeef = callPackage ../applications/audio/deadbeef {
    pulseSupport = config.pulseaudio or true;
  };

  deadbeef-mpris2-plugin = callPackage ../applications/audio/deadbeef/plugins/mpris2.nix { };

  deadbeef-with-plugins = callPackage ../applications/audio/deadbeef/wrapper.nix {
    plugins = [];
  };

  dfasma = callPackage ../applications/audio/dfasma { };

  dia = callPackage ../applications/graphics/dia {
    inherit (pkgs.gnome) libart_lgpl libgnomeui;
  };

  diffuse = callPackage ../applications/version-management/diffuse { };

  direwolf = callPackage ../applications/misc/direwolf { };

  dirt = callPackage ../applications/audio/dirt {};

  distrho = callPackage ../applications/audio/distrho {};

  djvulibre = callPackage ../applications/misc/djvulibre { };

  djvu2pdf = callPackage ../tools/typesetting/djvu2pdf { };

  djview = callPackage ../applications/graphics/djview { };
  djview4 = pkgs.djview;

  dmenu = callPackage ../applications/misc/dmenu {
    enableXft = true;
  };

  dmenu2 = callPackage ../applications/misc/dmenu2 { };

  dmtx = dmtx-utils;

  dmtx-utils = callPackage (callPackage ../tools/graphics/dmtx-utils) {
  };

  docker = callPackage ../applications/virtualization/docker { go = go_1_4; };

  doodle = callPackage ../applications/search/doodle { };

  drumgizmo = callPackage ../applications/audio/drumgizmo { };

  dunst = callPackage ../applications/misc/dunst { };

  devede = callPackage ../applications/video/devede { };

  dvb_apps  = callPackage ../applications/video/dvb-apps { };

  dvdauthor = callPackage ../applications/video/dvdauthor { };

  dvd-slideshow = callPackage ../applications/video/dvd-slideshow { };

  dwb = callPackage ../applications/networking/browsers/dwb { dconf = gnome3.dconf; };

  dwbWrapper = wrapFirefox
    { browser = dwb; browserName = "dwb"; desktopName = "dwb";
    };

  dwm = callPackage ../applications/window-managers/dwm {
    patches = config.dwm.patches or [];
  };

  dzen2 = callPackage ../applications/window-managers/dzen2 { };

  eaglemode = callPackage ../applications/misc/eaglemode { };

  eclipses = recurseIntoAttrs (callPackage ../applications/editors/eclipse { });

  ed = callPackage ../applications/editors/ed { };

  edbrowse = callPackage ../applications/editors/edbrowse { };

  ekho = callPackage ../applications/audio/ekho { };

  electrum = callPackage ../applications/misc/electrum { };

  elinks = callPackage ../applications/networking/browsers/elinks { };

  elvis = callPackage ../applications/editors/elvis { };

  emacs = emacs24;
  emacsPackages = emacs24Packages;
  emacsPackagesNg = emacs24PackagesNg;
  emacsMelpa = emacs24PackagesNg; # for backward compatibility

  emacs24 = callPackage ../applications/editors/emacs-24 {
    # use override to enable additional features
    libXaw = xorg.libXaw;
    Xaw3d = null;
    gconf = null;
    alsaLib = null;
    imagemagick = null;
    acl = null;
    gpm = null;
  };

  emacs24-nox = lowPrio (appendToName "nox" (emacs24.override {
    withX = false;
    withGTK2 = false;
    withGTK3 = false;
  }));

  emacs24Macport_24_3 = lowPrio (callPackage ../applications/editors/emacs-24/macport-24.3.nix {
    stdenv = pkgs.clangStdenv;
  });
  emacs24Macport_24_4 = lowPrio (callPackage ../applications/editors/emacs-24/macport-24.4.nix {
    stdenv = pkgs.clangStdenv;
  });
  emacs24Macport_24_5 = lowPrio (callPackage ../applications/editors/emacs-24/macport-24.5.nix {
    stdenv = pkgs.clangStdenv;
  });
  emacs24Macport = self.emacs24Macport_24_5;

  emacsPackagesGen = emacs: self: let callPackage = newScope self; in rec {
    inherit emacs;

    autoComplete = callPackage ../applications/editors/emacs-modes/auto-complete { };

    bbdb = callPackage ../applications/editors/emacs-modes/bbdb { };

    bbdb3 = callPackage ../applications/editors/emacs-modes/bbdb/3.nix {};

    cedet = callPackage ../applications/editors/emacs-modes/cedet { };

    calfw = callPackage ../applications/editors/emacs-modes/calfw { };

    coffee = callPackage ../applications/editors/emacs-modes/coffee { };

    colorTheme = callPackage ../applications/editors/emacs-modes/color-theme { };

    colorThemeSolarized = callPackage ../applications/editors/emacs-modes/color-theme-solarized { };

    cryptol = callPackage ../applications/editors/emacs-modes/cryptol { };

    cua = callPackage ../applications/editors/emacs-modes/cua { };

    d = callPackage ../applications/editors/emacs-modes/d { };

    darcsum = callPackage ../applications/editors/emacs-modes/darcsum { };

    dash = callPackage ../applications/editors/emacs-modes/dash { };

    # ecb = callPackage ../applications/editors/emacs-modes/ecb { };

    emacsClangCompleteAsync = callPackage ../applications/editors/emacs-modes/emacs-clang-complete-async { };

    emacsSessionManagement = callPackage ../applications/editors/emacs-modes/session-management-for-emacs { };

    emacsw3m = callPackage ../applications/editors/emacs-modes/emacs-w3m { };

    emms = callPackage ../applications/editors/emacs-modes/emms { };

    ensime = callPackage ../applications/editors/emacs-modes/ensime { };

    erlangMode = callPackage ../applications/editors/emacs-modes/erlang { };

    ess = callPackage ../applications/editors/emacs-modes/ess { };

    flycheck = callPackage ../applications/editors/emacs-modes/flycheck { };

    flymakeCursor = callPackage ../applications/editors/emacs-modes/flymake-cursor { };

    gh = callPackage ../applications/editors/emacs-modes/gh { };

    graphvizDot = callPackage ../applications/editors/emacs-modes/graphviz-dot { };

    gist = callPackage ../applications/editors/emacs-modes/gist { };

    gitModes = callPackage ../applications/editors/emacs-modes/git-modes { };

    haskellMode = callPackage ../applications/editors/emacs-modes/haskell { };

    hsc3Mode = callPackage ../applications/editors/emacs-modes/hsc3 { };

    hol_light_mode = callPackage ../applications/editors/emacs-modes/hol_light { };

    htmlize = callPackage ../applications/editors/emacs-modes/htmlize { };

    ido-ubiquitous = callPackage ../applications/editors/emacs-modes/ido-ubiquitous { };

    icicles = callPackage ../applications/editors/emacs-modes/icicles { };

    idris = callPackage ../applications/editors/emacs-modes/idris { };

    jabber = callPackage ../applications/editors/emacs-modes/jabber { };

    jade = callPackage ../applications/editors/emacs-modes/jade { };

    jdee = callPackage ../applications/editors/emacs-modes/jdee { };

    js2 = callPackage ../applications/editors/emacs-modes/js2 { };

    let-alist = callPackage ../applications/editors/emacs-modes/let-alist { };

    logito = callPackage ../applications/editors/emacs-modes/logito { };

    loremIpsum = callPackage ../applications/editors/emacs-modes/lorem-ipsum { };

    magit = callPackage ../applications/editors/emacs-modes/magit { };

    maudeMode = callPackage ../applications/editors/emacs-modes/maude { };

    metaweblog = callPackage ../applications/editors/emacs-modes/metaweblog { };

    monky = callPackage ../applications/editors/emacs-modes/monky { };

    notmuch = lowPrio (pkgs.notmuch.override { inherit emacs; });

    ocamlMode = callPackage ../applications/editors/emacs-modes/ocaml { };

    offlineimap = callPackage ../applications/editors/emacs-modes/offlineimap {};

    # This is usually a newer version of Org-Mode than that found in GNU Emacs, so
    # we want it to have higher precedence.
    org = hiPrio (callPackage ../applications/editors/emacs-modes/org { });

    org2blog = callPackage ../applications/editors/emacs-modes/org2blog { };

    pcache = callPackage ../applications/editors/emacs-modes/pcache { };

    phpMode = callPackage ../applications/editors/emacs-modes/php { };

    prologMode = callPackage ../applications/editors/emacs-modes/prolog { };

    proofgeneral_4_2 = callPackage ../applications/editors/emacs-modes/proofgeneral/4.2.nix {
      texinfo = texinfo4 ;
      texLive = texlive.combine { inherit (texlive) scheme-basic cm-super ec; };
    };
    proofgeneral_4_3_pre = callPackage ../applications/editors/emacs-modes/proofgeneral/4.3pre.nix {
      texinfo = texinfo4 ;
      texLive = texlive.combine { inherit (texlive) scheme-basic cm-super ec; };
    };
    proofgeneral = self.proofgeneral_4_2;

    quack = callPackage ../applications/editors/emacs-modes/quack { };

    rainbowDelimiters = callPackage ../applications/editors/emacs-modes/rainbow-delimiters { };

    rectMark = callPackage ../applications/editors/emacs-modes/rect-mark { };

    remember = callPackage ../applications/editors/emacs-modes/remember { };

    rudel = callPackage ../applications/editors/emacs-modes/rudel { };

    s = callPackage ../applications/editors/emacs-modes/s { };

    sbtMode = callPackage ../applications/editors/emacs-modes/sbt-mode { };

    scalaMode1 = callPackage ../applications/editors/emacs-modes/scala-mode/v1.nix { };
    scalaMode2 = callPackage ../applications/editors/emacs-modes/scala-mode/v2.nix { };

    stratego = callPackage ../applications/editors/emacs-modes/stratego { };

    structuredHaskellMode = haskellPackages.structured-haskell-mode;

    sunriseCommander = callPackage ../applications/editors/emacs-modes/sunrise-commander { };

    tuaregMode = callPackage ../applications/editors/emacs-modes/tuareg { };

    writeGood = callPackage ../applications/editors/emacs-modes/writegood { };

    xmlRpc = callPackage ../applications/editors/emacs-modes/xml-rpc { };

    cask = callPackage ../applications/editors/emacs-modes/cask { };
  };

  emacs24Packages = recurseIntoAttrs (emacsPackagesGen emacs24 pkgs.emacs24Packages);

  emacsPackagesNgGen = emacs: callPackage ./emacs-packages.nix {
    overrides = (config.emacsPackageOverrides or (p: {})) pkgs;

    inherit emacs;

    trivialBuild = callPackage ../build-support/emacs/trivial.nix {
      inherit emacs;
    };

    melpaBuild = callPackage ../build-support/emacs/melpa.nix {
      inherit emacs;
    };

    external = {
      inherit (haskellPackages) ghc-mod structured-haskell-mode Agda;
    };
  };

  emacs24PackagesNg = recurseIntoAttrs (emacsPackagesNgGen emacs24);

  emacsWithPackages = callPackage ../build-support/emacs/wrapper.nix { };
  emacs24WithPackages = emacsWithPackages.override { emacs = emacs24; };

  inherit (gnome3) empathy;

  enhanced-ctorrent = callPackage ../applications/networking/enhanced-ctorrent { };

  epdfview = callPackage ../applications/misc/epdfview { };

  inherit (gnome3) epiphany;

  eq10q = callPackage ../applications/audio/eq10q { };

  espeak = callPackage ../applications/audio/espeak { };

  espeakedit = callPackage ../applications/audio/espeak/edit.nix { };

  esniper = callPackage ../applications/networking/esniper { };

  etherape = callPackage ../applications/networking/sniffers/etherape {
    inherit (gnome) gnomedocutils libgnome libglade libgnomeui scrollkeeper;
  };

  evilvte = callPackage ../applications/misc/evilvte {
    configH = config.evilvte.config or "";
  };

  evopedia = callPackage ../applications/misc/evopedia { };

  keepassx = callPackage ../applications/misc/keepassx { };
  keepassx2 = callPackage ../applications/misc/keepassx/2.0.nix { };

  inherit (gnome3) evince;
  evolution_data_server = gnome3.evolution_data_server;

  keepass = callPackage ../applications/misc/keepass { };

  exrdisplay = callPackage ../applications/graphics/exrdisplay {
    fltk = fltk20;
  };

  fbpanel = callPackage ../applications/window-managers/fbpanel { };

  fbreader = callPackage ../applications/misc/fbreader { };

  fetchmail = callPackage ../applications/misc/fetchmail { };

  fldigi = callPackage ../applications/audio/fldigi { };

  fluidsynth = callPackage ../applications/audio/fluidsynth { };

  fmit = callPackage ../applications/audio/fmit { };

  focuswriter = callPackage ../applications/editors/focuswriter { };

  foo-yc20 = callPackage ../applications/audio/foo-yc20 { };

  fossil = callPackage ../applications/version-management/fossil { };

  freewheeling = callPackage ../applications/audio/freewheeling { };

  fribid = callPackage ../applications/networking/browsers/mozilla-plugins/fribid { };

  fritzing = callPackage ../applications/science/electronics/fritzing { };

  fvwm = callPackage ../applications/window-managers/fvwm { };

  geany = callPackage ../applications/editors/geany { };

  gksu = callPackage ../applications/misc/gksu { };

  gnuradio = callPackage ../applications/misc/gnuradio {
    inherit (pythonPackages) lxml numpy scipy matplotlib pyopengl;
    fftw = fftwFloat;
  };

  gnuradio-with-packages = callPackage ../applications/misc/gnuradio/wrapper.nix {
    extraPackages = [ gnuradio-osmosdr ];
  };

  gnuradio-osmosdr = callPackage ../applications/misc/gnuradio-osmosdr { };

  goldendict = callPackage ../applications/misc/goldendict { };

  google-drive-ocamlfuse = callPackage ../applications/networking/google-drive-ocamlfuse { };

  google-musicmanager = callPackage ../applications/audio/google-musicmanager { };

  gpa = callPackage ../applications/misc/gpa { };

  gpicview = callPackage ../applications/graphics/gpicview { };

  gqrx = callPackage ../applications/misc/gqrx { };

  grass = callPackage ../applications/misc/grass {
    fftw = fftwSinglePrec;
    ffmpeg = ffmpeg_0;
    motif = lesstif;
    opendwg = libdwg;
    wxPython = wxPython28;
  };

  grip = callPackage ../applications/misc/grip {
    inherit (gnome) libgnome libgnomeui vte;
  };

  gtimelog = pythonPackages.gtimelog;

  inherit (gnome3) gucharmap;

  guitarix = callPackage ../applications/audio/guitarix {
    fftw = fftwSinglePrec;
  };

  gjay = callPackage ../applications/audio/gjay { };

  photivo = callPackage ../applications/graphics/photivo { };

  wavesurfer = callPackage ../applications/misc/audio/wavesurfer { };

  wireshark-cli = callPackage ../applications/networking/sniffers/wireshark {
    withQt = false;
    withGtk = false;
  };
  wireshark-gtk = wireshark-cli.override { withGtk = true; };
  wireshark-qt = wireshark-cli.override { withQt = true; };
  wireshark = wireshark-gtk;

  wvdial = callPackage ../os-specific/linux/wvdial { };

  fbida = callPackage ../applications/graphics/fbida { };

  fdupes = callPackage ../tools/misc/fdupes { };

  feh = callPackage ../applications/graphics/feh { };

  filezilla = callPackage ../applications/networking/ftp/filezilla { };

  inherit (callPackages ../applications/networking/browsers/firefox {
    inherit (gnome) libIDL;
    inherit (pythonPackages) pysqlite;
    libpng = libpng_apng;
    enableGTK3 = false;
  }) firefox firefox-esr;

  firefox-wrapper = wrapFirefox { browser = pkgs.firefox; };
  firefox-esr-wrapper = wrapFirefox { browser = pkgs.firefox-esr; };

  firefox-bin = callPackage ../applications/networking/browsers/firefox-bin {
    gconf = pkgs.gnome.GConf;
    inherit (pkgs.gnome) libgnome libgnomeui;
  };

  firestr = callPackage ../applications/networking/p2p/firestr
    { boost = boost155;
    };

  flac = callPackage ../applications/audio/flac { };

  flashplayer = callPackage ../applications/networking/browsers/mozilla-plugins/flashplayer-11 {
    debug = config.flashplayer.debug or false;
  };

  fluxbox = callPackage ../applications/window-managers/fluxbox { };

  fme = callPackage ../applications/misc/fme {
    inherit (gnome) libglademm;
  };

  fomp = callPackage ../applications/audio/fomp { };

  freecad = callPackage ../applications/graphics/freecad {
    boost = boost156;
    opencascade = opencascade_6_5;
    inherit (pythonPackages) matplotlib pycollada;
  };

  freemind = callPackage ../applications/misc/freemind { };

  freenet = callPackage ../applications/networking/p2p/freenet { };

  freepv = callPackage ../applications/graphics/freepv { };

  xfontsel = callPackage ../applications/misc/xfontsel { };
  inherit (xorg) xlsfonts;

  freerdp = callPackage ../applications/networking/remote/freerdp {
    ffmpeg = ffmpeg_1;
  };

  freerdpUnstable = callPackage ../applications/networking/remote/freerdp/unstable.nix {
    cmake = cmake-2_8;
  };

  freicoin = callPackage ../applications/misc/freicoin {
    boost = boost157;
  };

  fuze = callPackage ../applications/networking/instant-messengers/fuze {};

  game-music-emu = callPackage ../applications/audio/game-music-emu { };

  gcolor2 = callPackage ../applications/graphics/gcolor2 { };

  get_iplayer = callPackage ../applications/misc/get_iplayer {};

  gimp_2_8 = callPackage ../applications/graphics/gimp/2.8.nix {
    inherit (gnome) libart_lgpl;
    webkit = null;
    lcms = lcms2;
    wrapPython = pythonPackages.wrapPython;
  };

  gimp = gimp_2_8;

  gimpPlugins = recurseIntoAttrs (callPackage ../applications/graphics/gimp/plugins {});

  gitAndTools = recurseIntoAttrs (callPackage ../applications/version-management/git-and-tools {});

  inherit (gitAndTools) git gitFull gitSVN git-cola svn2git git-radar;

  gitMinimal = git.override {
    withManual = false;
    pythonSupport = false;
  };

  gitRepo = callPackage ../applications/version-management/git-repo {
    python = python27;
  };

  gitolite = callPackage ../applications/version-management/gitolite { };

  inherit (gnome3) gitg;

  giv = callPackage ../applications/graphics/giv {
    pcre = pcre.override { unicodeSupport = true; };
  };

  gmrun = callPackage ../applications/misc/gmrun {};

  gnucash = callPackage ../applications/office/gnucash {
    inherit (gnome2) libgnomeui libgtkhtml gtkhtml libbonoboui libgnomeprint libglade libart_lgpl;
    gconf = gnome2.GConf;
    guile = guile_1_8;
    slibGuile = slibGuile.override { scheme = guile_1_8; };
    goffice = goffice_0_8;
  };

  goffice = callPackage ../development/libraries/goffice { };

  goffice_0_8 = callPackage ../development/libraries/goffice/0.8.nix {
    inherit (pkgs.gnome2) libglade libgnomeui;
    gconf = pkgs.gnome2.GConf;
    libart = pkgs.gnome2.libart_lgpl;
  };

  idea = recurseIntoAttrs (callPackages ../applications/editors/idea { androidsdk = androidsdk_4_4; });

  libquvi = callPackage ../applications/video/quvi/library.nix { };

  linssid = callPackage ../applications/networking/linssid { };

  mi2ly = callPackage ../applications/audio/mi2ly {};

  praat = callPackage ../applications/audio/praat { };

  quvi = callPackage ../applications/video/quvi/tool.nix {
    lua5_sockets = lua5_1_sockets;
    lua5 = lua5_1;
  };

  quvi_scripts = callPackage ../applications/video/quvi/scripts.nix { };

  gkrellm = callPackage ../applications/misc/gkrellm { };

  gmu = callPackage ../applications/audio/gmu { };

  gnash = callPackage ../applications/video/gnash {
    inherit (gnome) gtkglext;
  };

  gnome_mplayer = callPackage ../applications/video/gnome-mplayer {
    inherit (gnome) GConf;
  };

  gnumeric = callPackage ../applications/office/gnumeric { };

  gnunet = callPackage ../applications/networking/p2p/gnunet { };

  gnunet_svn = lowPrio (callPackage ../applications/networking/p2p/gnunet/svn.nix { });

  gocr = callPackage ../applications/graphics/gocr { };

  gobby5 = callPackage ../applications/editors/gobby {
    inherit (gnome) gtksourceview;
  };

  gphoto2 = callPackage ../applications/misc/gphoto2 { };

  gphoto2fs = builderDefsPackage (callPackage ../applications/misc/gphoto2/gphotofs.nix) {};

  gramps = callPackage ../applications/misc/gramps { };

  graphicsmagick = callPackage ../applications/graphics/graphicsmagick { };
  graphicsmagick_q16 = callPackage ../applications/graphics/graphicsmagick { quantumdepth = 16; };

  graphicsmagick137 = callPackage ../applications/graphics/graphicsmagick/1.3.7.nix {
    libpng = libpng12;
  };

  gtkpod = callPackage ../applications/audio/gtkpod {
    gnome = gnome3;
    inherit (gnome) libglade;
  };

  jbidwatcher = callPackage ../applications/misc/jbidwatcher {
    java = if stdenv.isLinux then jre else jdk;
  };

  qrdecode = builderDefsPackage (callPackage ../tools/graphics/qrdecode) {
    libpng = libpng12;
    opencv = opencv_2_1;
  };

  qrencode = callPackage ../tools/graphics/qrencode { };

  gecko_mediaplayer = callPackage ../applications/networking/browsers/mozilla-plugins/gecko-mediaplayer {
    inherit (gnome) GConf;
    browser = firefox;
  };

  geeqie = callPackage ../applications/graphics/geeqie { };

  gigedit = callPackage ../applications/audio/gigedit { };

  gqview = callPackage ../applications/graphics/gqview { };

  gmpc = callPackage ../applications/audio/gmpc {};

  gmtk = callPackage ../applications/networking/browsers/mozilla-plugins/gmtk {
    inherit (gnome) GConf;
  };

  googleearth = callPackage_i686 ../applications/misc/googleearth { };

  google_talk_plugin = callPackage ../applications/networking/browsers/mozilla-plugins/google-talk-plugin {
    libpng = libpng12;
  };

  gosmore = callPackage ../applications/misc/gosmore { };

  gpsbabel = callPackage ../applications/misc/gpsbabel { };

  gpscorrelate = callPackage ../applications/misc/gpscorrelate { };

  gpsd = callPackage ../servers/gpsd { };

  gtk2fontsel = callPackage ../applications/misc/gtk2fontsel {
    inherit (gnome2) gtk;
  };

  guitone = callPackage ../applications/version-management/guitone {
    graphviz = graphviz_2_32;
  };

  gv = callPackage ../applications/misc/gv { };

  guvcview = callPackage ../os-specific/linux/guvcview { };

  gxmessage = callPackage ../applications/misc/gxmessage { };

  hackrf = callPackage ../applications/misc/hackrf { };

  hamster-time-tracker = callPackage ../applications/misc/hamster-time-tracker {
    inherit (pythonPackages) pyxdg pygtk dbus sqlite3;
    inherit (gnome) gnome_python;
  };

  hello = callPackage ../applications/misc/hello { };

  helmholtz = callPackage ../applications/audio/pd-plugins/helmholtz { };

  heme = callPackage ../applications/editors/heme { };

  herbstluftwm = callPackage ../applications/window-managers/herbstluftwm { };

  hexchat = callPackage ../applications/networking/irc/hexchat { };

  hexcurse = callPackage ../applications/editors/hexcurse { };

  hexedit = callPackage ../applications/editors/hexedit { };

  hipchat = callPackage ../applications/networking/instant-messengers/hipchat { };

  homebank = callPackage ../applications/office/homebank {
    gtk = gtk3;
  };

  ht = callPackage ../applications/editors/ht { };

  htmldoc = callPackage ../applications/misc/htmldoc {
    fltk = fltk13;
  };

  hugin = callPackage ../applications/graphics/hugin {
    boost = boost155;
  };

  hydrogen = callPackage ../applications/audio/hydrogen { };

  spectrwm = callPackage ../applications/window-managers/spectrwm { };

  i3 = callPackage ../applications/window-managers/i3 {
    xcb-util-cursor = if stdenv.isDarwin then xcb-util-cursor-HEAD else xcb-util-cursor;
  };

  i3lock = callPackage ../applications/window-managers/i3/lock.nix {
    cairo = cairo.override { xcbSupport = true; };
  };

  i3minator = callPackage ../tools/misc/i3minator { };

  i3status = callPackage ../applications/window-managers/i3/status.nix { };

  i810switch = callPackage ../os-specific/linux/i810switch { };

  icewm = callPackage ../applications/window-managers/icewm {};

  id3v2 = callPackage ../applications/audio/id3v2 { };

  ifenslave = callPackage ../os-specific/linux/ifenslave { };

  ii = callPackage ../applications/networking/irc/ii { };

  ike = callPackage ../applications/networking/ike { };

  ikiwiki = callPackage ../applications/misc/ikiwiki {
    inherit (perlPackages) TextMarkdown URI HTMLParser HTMLScrubber
      HTMLTemplate TimeDate CGISession DBFile CGIFormBuilder LocaleGettext
      RpcXML XMLSimple YAML YAMLLibYAML HTMLTree Filechdir
      AuthenPassphrase NetOpenIDConsumer LWPxParanoidAgent CryptSSLeay;
    inherit (perlPackages.override { pkgs = pkgs // { imagemagick = imagemagickBig;}; }) PerlMagick;
  };

  imagemagick_light = imagemagick.override {
    bzip2 = null;
    zlib = null;
    libX11 = null;
    libXext = null;
    libXt = null;
    fontconfig = null;
    freetype = null;
    ghostscript = null;
    libjpeg = null;
    lcms2 = null;
    openexr = null;
    libpng = null;
    librsvg = null;
    libtiff = null;
    libxml2 = null;
  };

  imagemagick = imagemagickBig.override {
    ghostscript = null;
  };

  imagemagickBig = callPackage ../applications/graphics/ImageMagick { };

  # Impressive, formerly known as "KeyJNote".
  impressive = callPackage ../applications/office/impressive {
    # XXX These are the PyOpenGL dependencies, which we need here.
    inherit (pythonPackages) pyopengl;
  };

  inferno = callPackage_i686 ../applications/inferno { };

  inkscape = callPackage ../applications/graphics/inkscape {
    inherit (pythonPackages) lxml;
    lcms = lcms2;
  };

  ion3 = callPackage ../applications/window-managers/ion-3 {
    lua = lua5;
  };

  ipe = callPackage ../applications/graphics/ipe { };

  iptraf = callPackage ../applications/networking/iptraf { };

  irssi = callPackage ../applications/networking/irc/irssi { };

  irssi_fish = callPackage ../applications/networking/irc/irssi/fish { };

  irssi_otr = callPackage ../applications/networking/irc/irssi/otr { };

  ir.lv2 = callPackage ../applications/audio/ir.lv2 { };

  bip = callPackage ../applications/networking/irc/bip { };

  jabref = callPackage ../applications/office/jabref/default.nix { };

  jack_capture = callPackage ../applications/audio/jack-capture { };

  jack_oscrolloscope = callPackage ../applications/audio/jack-oscrolloscope { };

  jack_rack = callPackage ../applications/audio/jack-rack { };

  jackmeter = callPackage ../applications/audio/jackmeter { };

  jalv = callPackage ../applications/audio/jalv { };

  jedit = callPackage ../applications/editors/jedit { };

  jigdo = callPackage ../applications/misc/jigdo { };

  jitsi = callPackage ../applications/networking/instant-messengers/jitsi { };

  joe = callPackage ../applications/editors/joe { };

  jbrout = callPackage ../applications/graphics/jbrout {
    inherit (pythonPackages) lxml;
  };

  jumanji = callPackage ../applications/networking/browsers/jumanji {
    webkitgtk = webkitgtk24x;
    gtk = gtk3;
  };

  jwm = callPackage ../applications/window-managers/jwm { };

  k3d = callPackage ../applications/graphics/k3d {
    inherit (pkgs.gnome2) gtkglext;
    boost = boost155;
  };

  kdeApps_15_04 = recurseIntoAttrs (callPackage ../applications/kde-apps-15.04 {});
  kdeApps_stable = kdeApps_15_04;
  kdeApps_latest = kdeApps_15_04;

  keepnote = callPackage ../applications/office/keepnote {
    pygtk = pyGtkGlade;
  };

  kermit = callPackage ../tools/misc/kermit { };

  keyfinder = callPackage ../applications/audio/keyfinder { };

  keyfinder-cli = callPackage ../applications/audio/keyfinder-cli { };

  keymon = callPackage ../applications/video/key-mon { };

  khal = callPackage ../applications/misc/khal { };

  khard = callPackage ../applications/misc/khard { };

  kid3 = callPackage ../applications/audio/kid3 {
    qt = qt4;
  };

  kino = callPackage ../applications/video/kino {
    inherit (gnome) libglade;
  };

  koji = callPackage ../tools/package-management/koji { };

  ksuperkey = callPackage ../tools/X11/ksuperkey { };

  kubernetes = callPackage ../applications/networking/cluster/kubernetes {
    go = go_1_4;
  };

  lame = callPackage ../development/libraries/lame { };

  larswm = callPackage ../applications/window-managers/larswm { };

  lash = callPackage ../applications/audio/lash { };

  ladspaH = callPackage ../applications/audio/ladspa-sdk/ladspah.nix { };

  ladspaPlugins = callPackage ../applications/audio/ladspa-plugins {
    fftw = fftwSinglePrec;
  };

  ladspaPlugins-git = callPackage ../applications/audio/ladspa-plugins/git.nix {
    fftw = fftwSinglePrec;
  };

  ladspa-sdk = callPackage ../applications/audio/ladspa-sdk { };

  caps = callPackage ../applications/audio/caps { };

  LazyLimiter = callPackage ../applications/audio/LazyLimiter { };

  lastwatch = callPackage ../applications/audio/lastwatch { };

  lastfmsubmitd = callPackage ../applications/audio/lastfmsubmitd { };

  lbdb = callPackage ../tools/misc/lbdb { };

  lbzip2 = callPackage ../tools/compression/lbzip2 { };

  lci = callPackage ../applications/science/logic/lci {};

  ldcpp = callPackage ../applications/networking/p2p/ldcpp {
    inherit (gnome) libglade;
  };

  leo-editor = callPackage ../applications/editors/leo-editor { };

  libowfat = callPackage ../development/libraries/libowfat { };

  librecad = callPackage ../applications/misc/librecad { };

  librecad2 = callPackage ../applications/misc/librecad/2.0.nix { };

  libreoffice = callPackage ../applications/office/libreoffice {
    inherit (perlPackages) ArchiveZip CompressZlib;
    inherit (gnome) GConf ORBit2 gnome_vfs;
    zip = zip.override { enableNLS = false; };
    #glm = glm_0954;
    bluez5 = bluez5_28;
    fontsConf = makeFontsConf {
      fontDirectories = [
        freefont_ttf xorg.fontmiscmisc xorg.fontbhttf
      ];
    };
    clucene_core = clucene_core_2;
    lcms = lcms2;
    harfbuzz = harfbuzz.override {
      withIcu = true; withGraphite2 = true;
    };
  };

  liferea = callPackage ../applications/networking/newsreaders/liferea {
    webkitgtk = webkitgtk24x;
  };

  lingot = callPackage ../applications/audio/lingot {
    inherit (gnome) libglade;
  };

  links = callPackage ../applications/networking/browsers/links { };

  ledger2 = callPackage ../applications/office/ledger/2.6.3.nix { };
  ledger3 = callPackage ../applications/office/ledger {
    boost = boost157;
  };
  ledger = ledger3;

  lighttable = callPackage ../applications/editors/lighttable {};

  links2 = callPackage ../applications/networking/browsers/links2 { };

  linphone = callPackage ../applications/networking/instant-messengers/linphone rec { };

  linuxsampler = callPackage ../applications/audio/linuxsampler {
    bison = bison2;
  };

  llpp = callPackage ../applications/misc/llpp {
    inherit (ocamlPackages_4_02_1) lablgl findlib;
    ocaml = ocaml_4_02_1;
  };

  lmms = callPackage ../applications/audio/lmms { };

  loxodo = callPackage ../applications/misc/loxodo { };

  lrzsz = callPackage ../tools/misc/lrzsz { };

  luakit = callPackage ../applications/networking/browsers/luakit {
      inherit (lua51Packages) luafilesystem luasqlite3;
      lua5 = lua5_1;
      gtk = gtk3;
      webkit = webkitgtk2;
  };

  luminanceHDR = callPackage ../applications/graphics/luminance-hdr { };

  lxdvdrip = callPackage ../applications/video/lxdvdrip { };

  handbrake = callPackage ../applications/video/handbrake {
    webkitgtk = webkitgtk24x;
  };

  lilyterm = callPackage ../applications/misc/lilyterm {
    inherit (gnome) vte;
    gtk = gtk2;
  };

  lynx = callPackage ../applications/networking/browsers/lynx { };

  lyx = callPackage ../applications/misc/lyx { };

  makeself = callPackage ../applications/misc/makeself { };

  marathon = callPackage ../applications/networking/cluster/marathon { };

  matchbox = callPackage ../applications/window-managers/matchbox { };

  MBdistortion = callPackage ../applications/audio/MBdistortion { };

  mcpp = callPackage ../development/compilers/mcpp { };

  mda_lv2 = callPackage ../applications/audio/mda-lv2 { };

  mediainfo = callPackage ../applications/misc/mediainfo { };

  mediainfo-gui = callPackage ../applications/misc/mediainfo-gui { };

  mediathekview = callPackage ../applications/video/mediathekview { };

  meld = callPackage ../applications/version-management/meld { };

  mcomix = callPackage ../applications/graphics/mcomix { };

  mendeley = callPackage ../applications/office/mendeley { };

  mercurial = callPackage ../applications/version-management/mercurial {
    inherit (pythonPackages) curses docutils hg-git dulwich;
    inherit (darwin.apple_sdk.frameworks) ApplicationServices;
    guiSupport = false; # use mercurialFull to get hgk GUI
  };

  mercurialFull = appendToName "full" (pkgs.mercurial.override { guiSupport = true; });

  merkaartor = callPackage ../applications/misc/merkaartor { };

  meshlab = callPackage ../applications/graphics/meshlab { };

  metersLv2 = callPackage ../applications/audio/meters_lv2 { };

  mhwaveedit = callPackage ../applications/audio/mhwaveedit {};

  mid2key = callPackage ../applications/audio/mid2key { };

  midori = callPackage ../applications/networking/browsers/midori {
    webkitgtk = webkitgtk24x;
  };

  midoriWrapper = wrapFirefox
    { browser = midori; browserName = "midori"; desktopName = "Midori"; };

  mikmod = callPackage ../applications/audio/mikmod { };

  minicom = callPackage ../tools/misc/minicom { };

  minimodem = callPackage ../applications/audio/minimodem { };

  minidjvu = callPackage ../applications/graphics/minidjvu { };

  minitube = callPackage ../applications/video/minitube { };

  mimms = callPackage ../applications/audio/mimms {};

  mirage = callPackage ../applications/graphics/mirage {};

  mixxx = callPackage ../applications/audio/mixxx {
    inherit (vamp) vampSDK;
  };

  mjpg-streamer = callPackage ../applications/video/mjpg-streamer { };

  mldonkey = callPackage ../applications/networking/p2p/mldonkey { };

  mmex = callPackage ../applications/office/mmex { };

  moc = callPackage ../applications/audio/moc { };

  mod-distortion = callPackage ../applications/audio/mod-distortion { };

  monero = callPackage ../applications/misc/monero { };

  monkeysAudio = callPackage ../applications/audio/monkeys-audio { };

  monkeysphere = callPackage ../tools/security/monkeysphere { };

  monodevelop = callPackage ../applications/editors/monodevelop {};

  monotone = callPackage ../applications/version-management/monotone {
    lua = lua5;
  };

  monotoneViz = builderDefsPackage (callPackage ../applications/version-management/monotone-viz/mtn-head.nix) {
    inherit (ocamlPackages_4_01_0) lablgtk ocaml;
    inherit (gnome) libgnomecanvas;
  };

  mopidy = callPackage ../applications/audio/mopidy { };

  mopidy-spotify = callPackage ../applications/audio/mopidy-spotify { };

  mopidy-moped = callPackage ../applications/audio/mopidy-moped { };

  mopidy-mopify = callPackage ../applications/audio/mopidy-mopify { };

  mozplugger = callPackage ../applications/networking/browsers/mozilla-plugins/mozplugger {};

  easytag = callPackage ../applications/audio/easytag { };

  mp3gain = callPackage ../applications/audio/mp3gain { };

  mp3info = callPackage ../applications/audio/mp3info { };

  mp3splt = callPackage ../applications/audio/mp3splt { };

  mpc123 = callPackage ../applications/audio/mpc123 { };

  mpg123 = callPackage ../applications/audio/mpg123 { };

  mpg321 = callPackage ../applications/audio/mpg321 { };

  mpc_cli = callPackage ../applications/audio/mpc { };

  ncmpc = callPackage ../applications/audio/ncmpc { };

  ncmpcpp = callPackage ../applications/audio/ncmpcpp { };

  normalize = callPackage ../applications/audio/normalize { };

  mplayer = callPackage ../applications/video/mplayer ({
    pulseSupport = config.pulseaudio or false;
    libdvdnav = libdvdnav_4_2_1;
  } // (config.mplayer or {}));

  MPlayerPlugin = browser:
    callPackage ../applications/networking/browsers/mozilla-plugins/mplayerplug-in {
      inherit browser;
      # !!! should depend on MPlayer
    };

  mpv = callPackage ../applications/video/mpv rec {
    lua = lua5_1;
    lua5_sockets = lua5_1_sockets;
    youtube-dl = pythonPackages.youtube-dl;
    bs2bSupport = config.mpv.bs2bSupport or true;
    youtubeSupport = config.mpv.youtubeSupport or true;
    cacaSupport = config.mpv.cacaSupport or true;
    vaapiSupport = config.mpv.vaapiSupport or false;
  };

  mrpeach = callPackage ../applications/audio/pd-plugins/mrpeach { };

  mrxvt = callPackage ../applications/misc/mrxvt { };

  mudlet = callPackage ../games/mudlet {
    inherit (lua51Packages) luafilesystem lrexlib luazip luasqlite3;
  };

  multimarkdown = callPackage ../tools/typesetting/multimarkdown { };

  multimon-ng = callPackage ../applications/misc/multimon-ng { };

  multisync = callPackage ../applications/misc/multisync {
    inherit (gnome) ORBit2 libbonobo libgnomeui GConf;
  };

  mumble = callPackage ../applications/networking/mumble {
    avahi = avahi.override {
      withLibdnssdCompat = true;
    };
    celt = celt_0_7;
    jackSupport = config.mumble.jackSupport or false;
    speechdSupport = config.mumble.speechdSupport or false;
    pulseSupport = config.pulseaudio or false;
  };

  murmur = callPackage ../applications/networking/mumble/murmur.nix {
    avahi = avahi.override {
      withLibdnssdCompat = true;
    };
    iceSupport = config.murmur.iceSupport or true;
  };

  musescore = callPackage ../applications/audio/musescore { };

  mutt = callPackage ../applications/networking/mailreaders/mutt { };
  mutt-with-sidebar = callPackage ../applications/networking/mailreaders/mutt {
    withSidebar = true;
  };

  mutt-kz = callPackage ../applications/networking/mailreaders/mutt-kz { };

  notion = callPackage ../applications/window-managers/notion { };

  openshift = callPackage ../applications/networking/cluster/openshift { };

  oroborus = callPackage ../applications/window-managers/oroborus {};

  panamax_api = callPackage ../applications/networking/cluster/panamax/api {
    ruby = ruby_2_1;
  };
  panamax_ui = callPackage ../applications/networking/cluster/panamax/ui {
    ruby = ruby_2_1;
  };

  pcmanfm = callPackage ../applications/misc/pcmanfm { };

  pig = callPackage ../applications/networking/cluster/pig { };

  playonlinux = callPackage ../applications/misc/playonlinux { };

  shotcut = callPackage ../applications/video/shotcut { mlt = mlt-qt5; };

  smplayer = callPackage ../applications/video/smplayer { };

  smtube = callPackage ../applications/video/smtube {};

  sup = callPackage ../applications/networking/mailreaders/sup {
    ruby = ruby_1_9_3.override { cursesSupport = true; };
  };

  synapse = callPackage ../applications/misc/synapse {
    inherit (gnome3) libgee;
  };

  synfigstudio = callPackage ../applications/graphics/synfigstudio {
    fontsConf = makeFontsConf { fontDirectories = [ freefont_ttf ]; };
  };

  librep = callPackage ../development/libraries/librep { };

  rep-gtk = callPackage ../development/libraries/rep-gtk { };

  sawfish = callPackage ../applications/window-managers/sawfish { };

  sxhkd = callPackage ../applications/window-managers/sxhkd { };

  msmtp = callPackage ../applications/networking/msmtp { };

  imapfilter = callPackage ../applications/networking/mailreaders/imapfilter.nix {
    lua = lua5;
 };

  maxlib = callPackage ../applications/audio/pd-plugins/maxlib { };

  pdfdiff = callPackage ../applications/misc/pdfdiff { };

  mupdf = callPackage ../applications/misc/mupdf {
    openjpeg = openjpeg_2_0;
  };

  diffpdf = callPackage ../applications/misc/diffpdf { };

  mypaint = callPackage ../applications/graphics/mypaint { };

  mythtv = callPackage ../applications/video/mythtv { };

  tvtime = callPackage ../applications/video/tvtime {
    kernel = linux;
  };

  nano = callPackage ../applications/editors/nano { };

  nanoblogger = callPackage ../applications/misc/nanoblogger { };

  navipowm = callPackage ../applications/misc/navipowm { };

  navit = callPackage ../applications/misc/navit { };

  netbeans = callPackage ../applications/editors/netbeans { };

  ncdu = callPackage ../tools/misc/ncdu { };

  ncdc = callPackage ../applications/networking/p2p/ncdc { };

  ne = callPackage ../applications/editors/ne { };

  nedit = callPackage ../applications/editors/nedit {
    motif = lesstif;
  };

  netsurfBrowser = netsurf.browser;
  netsurf = recurseIntoAttrs (callPackage ../applications/networking/browsers/netsurf {});

  notmuch = callPackage ../applications/networking/mailreaders/notmuch {
    # No need to build Emacs - notmuch.el works just fine without
    # byte-compilation. Use emacs24Packages.notmuch if you want to
    # byte-compiled files
    emacs = null;
    sphinx = pythonPackages.sphinx;
  };

  nova = callPackage ../applications/virtualization/nova { };

  novaclient = callPackage ../applications/virtualization/nova/client.nix { };

  nova-filters =  callPackage ../applications/audio/nova-filters { };

  nspluginwrapper = callPackage ../applications/networking/browsers/mozilla-plugins/nspluginwrapper {};

  nvi = callPackage ../applications/editors/nvi { };

  nvpy = callPackage ../applications/editors/nvpy { };

  obconf = callPackage ../tools/X11/obconf {
    inherit (gnome) libglade;
  };

  obs-studio = callPackage ../applications/video/obs-studio {
    pulseaudioSupport = config.pulseaudio or false;
  };

  ocrad = callPackage ../applications/graphics/ocrad { };

  offrss = callPackage ../applications/networking/offrss { };

  ogmtools = callPackage ../applications/video/ogmtools { };

  omxplayer = callPackage ../applications/video/omxplayer { };

  oneteam = callPackage ../applications/networking/instant-messengers/oneteam {};

  openbox = callPackage ../applications/window-managers/openbox { };

  openbox-menu = callPackage ../applications/misc/openbox-menu { };

  openimageio = callPackage ../applications/graphics/openimageio { };

  openjump = callPackage ../applications/misc/openjump { };

  openscad = callPackage ../applications/graphics/openscad {};

  opera = callPackage ../applications/networking/browsers/opera {
    inherit (pkgs.kde4) kdelibs;
  };

  opusfile = callPackage ../applications/audio/opusfile { };

  opusTools = callPackage ../applications/audio/opus-tools { };

  osmo = callPackage ../applications/office/osmo { };

  pamixer = callPackage ../applications/audio/pamixer { };

  pan = callPackage ../applications/networking/newsreaders/pan {
    spellChecking = false;
  };

  panotools = callPackage ../applications/graphics/panotools { };

  paprefs = callPackage ../applications/audio/paprefs {
    inherit (gnome) libglademm gconfmm;
  };

  pavucontrol = callPackage ../applications/audio/pavucontrol { };

  paraview = callPackage ../applications/graphics/paraview { };

  pencil = callPackage ../applications/graphics/pencil { };

  perseus = callPackage ../applications/science/math/perseus {};  

  petrifoo = callPackage ../applications/audio/petrifoo {
    inherit (gnome) libgnomecanvas;
  };

  pdftk = callPackage ../tools/typesetting/pdftk { };
  pdfgrep  = callPackage ../tools/typesetting/pdfgrep { };

  pdfpc = callPackage ../applications/misc/pdfpc {
    vala = vala_0_26;
    inherit (gnome3) libgee;
    inherit (gst_all_1) gstreamer gst-plugins-base;
  };

  photoqt = callPackage ../applications/graphics/photoqt { };

  pianobar = callPackage ../applications/audio/pianobar { };

  pianobooster = callPackage ../applications/audio/pianobooster { };

  picard = callPackage ../applications/audio/picard {
    python-libdiscid = pythonPackages.discid;
    mutagen = pythonPackages.mutagen;
  };

  picocom = callPackage ../tools/misc/picocom { };

  pidgin = callPackage ../applications/networking/instant-messengers/pidgin {
    openssl = if config.pidgin.openssl or true then openssl else null;
    gnutls = if config.pidgin.gnutls or false then gnutls else null;
    libgcrypt = if config.pidgin.gnutls or false then libgcrypt else null;
    startupnotification = libstartup_notification;
  };

  pidgin-with-plugins = callPackage ../applications/networking/instant-messengers/pidgin/wrapper.nix {
    plugins = [];
  };

  pidginlatex = callPackage ../applications/networking/instant-messengers/pidgin-plugins/pidgin-latex { };

  pidginlatexSF = pidginlatex;

  pidginmsnpecan = callPackage ../applications/networking/instant-messengers/pidgin-plugins/msn-pecan { };

  pidgin-mra = callPackage ../applications/networking/instant-messengers/pidgin-plugins/pidgin-mra { };

  pidginotr = callPackage ../applications/networking/instant-messengers/pidgin-plugins/otr { };

  pidginsipe = callPackage ../applications/networking/instant-messengers/pidgin-plugins/sipe { };

  pidginwindowmerge = callPackage ../applications/networking/instant-messengers/pidgin-plugins/window-merge { };

  purple-plugin-pack = callPackage ../applications/networking/instant-messengers/pidgin-plugins/purple-plugin-pack { };

  purple-vk-plugin = callPackage ../applications/networking/instant-messengers/pidgin-plugins/purple-vk-plugin { };

  toxprpl = callPackage ../applications/networking/instant-messengers/pidgin-plugins/tox-prpl { };

  pidgin-opensteamworks = callPackage ../applications/networking/instant-messengers/pidgin-plugins/pidgin-opensteamworks { };

  pithos = callPackage ../applications/audio/pithos {
    pythonPackages = python34Packages;
  };

  pinfo = callPackage ../applications/misc/pinfo { };

  pinpoint = callPackage ../applications/office/pinpoint {};

  pinta = callPackage ../applications/graphics/pinta {
    gtksharp = gtk-sharp;
  };

  plugin-torture = callPackage ../applications/audio/plugin-torture { };

  poezio = python3Packages.poezio;

  pommed = callPackage ../os-specific/linux/pommed {};

  pond = goPackages.pond.bin // { outputs = [ "bin" ]; };

  ponymix = callPackage ../applications/audio/ponymix { };

  potrace = callPackage ../applications/graphics/potrace {};

  posterazor = callPackage ../applications/misc/posterazor { };

  pqiv = callPackage ../applications/graphics/pqiv { };

  qiv = callPackage ../applications/graphics/qiv { };

  processing = callPackage ../applications/graphics/processing {
    jdk = jdk7;
  };

  # perhaps there are better apps for this task? It's how I had configured my preivous system.
  # And I don't want to rewrite all rules
  procmail = callPackage ../applications/misc/procmail { };

  profanity = callPackage ../applications/networking/instant-messengers/profanity {
    notifySupport   = config.profanity.notifySupport   or true;
    autoAwaySupport = config.profanity.autoAwaySupport or true;
  };

  pstree = callPackage ../applications/misc/pstree { };

  pulseview = callPackage ../applications/science/electronics/pulseview { };

  puredata = callPackage ../applications/audio/puredata { };
  puredata-with-plugins = plugins: callPackage ../applications/audio/puredata/wrapper.nix { inherit plugins; };

  puremapping = callPackage ../applications/audio/pd-plugins/puremapping { };

  pythonmagick = callPackage ../applications/graphics/PythonMagick { };

  qbittorrent = callPackage ../applications/networking/p2p/qbittorrent {
    boost = boost;
    libtorrentRasterbar = libtorrentRasterbar;
  };

  eiskaltdcpp = callPackage ../applications/networking/p2p/eiskaltdcpp { lua5 = lua5_1; };

  qemu = callPackage ../applications/virtualization/qemu { };

  qjackctl = callPackage ../applications/audio/qjackctl { };

  QmidiNet = callPackage ../applications/audio/QmidiNet { };

  qmidiroute = callPackage ../applications/audio/qmidiroute { };

  qmmp = callPackage ../applications/audio/qmmp { };

  qrcode = callPackage ../tools/graphics/qrcode {};

  qsampler = callPackage ../applications/audio/qsampler { };

  qsynth = callPackage ../applications/audio/qsynth { };

  qtox = callPackage ../applications/networking/instant-messengers/qtox { };

  qtpass = callPackage ../applications/misc/qtpass { };

  qtpfsgui = callPackage ../applications/graphics/qtpfsgui { };

  qtractor = callPackage ../applications/audio/qtractor { };

  quassel_qt5 = callPackage ../applications/networking/irc/quassel {
    monolithic = true;
    daemon = false;
    client = false;
    withKDE = false;
    useQt5 = true;
    qt = qt5;
    dconf = gnome3.dconf;
    tag = "-qt5";
  };

  quasselClient_qt5 = quassel_qt5.override {
    monolithic = false;
    client = true;
    tag = "-client-qt5";
  };

  quasselDaemon_qt5 = quassel_qt5.override {
    monolithic = false;
    daemon = true;
    tag = "-daemon-qt5";
  };

  quassel_kf5 = callPackage ../applications/networking/irc/quassel {
    monolithic = true;
    daemon = false;
    client = false;
    withKDE = true;
    useQt5 = true;
    qt = qt5;
    kf5 = kf510;
    dconf = gnome3.dconf;
    tag = "-kf5";
  };

  quasselClient_kf5 = quassel_kf5.override {
    monolithic = false;
    client = true;
    tag = "-client-kf5";
  };

  quirc = callPackage ../tools/graphics/quirc {};

  quodlibet = callPackage ../applications/audio/quodlibet {
    inherit (pythonPackages) mutagen;
  };

  quodlibet-with-gst-plugins = callPackage ../applications/audio/quodlibet {
    inherit (pythonPackages) mutagen;
    withGstPlugins = true;
    gst_plugins_bad = null;
  };

  qutebrowser = callPackage ../applications/networking/browsers/qutebrowser {
    inherit (python34Packages) buildPythonPackage python pyqt5 jinja2 pygments pyyaml pypeg2;
  };

  rabbitvcs = callPackage ../applications/version-management/rabbitvcs {};

  rakarrack = callPackage ../applications/audio/rakarrack {
    fltk = fltk13;
  };

  renoise = callPackage ../applications/audio/renoise {
    demo = false;
  };

  rapcad = callPackage ../applications/graphics/rapcad {};

  rapidsvn = callPackage ../applications/version-management/rapidsvn { };

  ratmen = callPackage ../tools/X11/ratmen {};

  ratox = callPackage ../applications/networking/instant-messengers/ratox { };

  ratpoison = callPackage ../applications/window-managers/ratpoison { };

  rawtherapee = callPackage ../applications/graphics/rawtherapee {
    fftw = fftwSinglePrec;
  };

  rcs = callPackage ../applications/version-management/rcs { };

  rdesktop = callPackage ../applications/networking/remote/rdesktop { };

  recode = callPackage ../tools/text/recode { };

  remotebox = callPackage ../applications/virtualization/remotebox { };

  retroshare = callPackage ../applications/networking/p2p/retroshare {
    qt = qt4;
  };

  retroshare06 = lowPrio (callPackage ../applications/networking/p2p/retroshare/0.6.nix {
    qt = qt4;
  });

  RhythmDelay = callPackage ../applications/audio/RhythmDelay { };

  rkt = callPackage ../applications/virtualization/rkt { };

  rofi = callPackage ../applications/misc/rofi {
    automake = automake114x;
  };

  rofi-pass = callPackage ../applications/misc/rofi/pass.nix { };

  rstudio = callPackage ../applications/editors/rstudio { };

  rsync = callPackage ../applications/networking/sync/rsync {
    enableACLs = !(stdenv.isDarwin || stdenv.isSunOS || stdenv.isFreeBSD);
    enableCopyDevicesPatch = (config.rsync.enableCopyDevicesPatch or false);
  };

  rtl-sdr = callPackage ../applications/misc/rtl-sdr { };

  rtv = callPackage ../applications/misc/rtv { };

  rubyripper = callPackage ../applications/audio/rubyripper {};

  rxvt = callPackage ../applications/misc/rxvt { };

  # = urxvt
  rxvt_unicode = callPackage ../applications/misc/rxvt_unicode {
    perlSupport = true;
    gdkPixbufSupport = true;
    unicode3Support = true;
  };

  udevil = callPackage ../applications/misc/udevil {};

  # urxvt plugins
  urxvt_perl = callPackage ../applications/misc/rxvt_unicode-plugins/urxvt-perl { };
  urxvt_perls = callPackage ../applications/misc/rxvt_unicode-plugins/urxvt-perls { };
  urxvt_tabbedex = callPackage ../applications/misc/rxvt_unicode-plugins/urxvt-tabbedex { };
  urxvt_font_size = callPackage ../applications/misc/rxvt_unicode-plugins/urxvt-font-size { };

  rxvt_unicode-with-plugins = callPackage ../applications/misc/rxvt_unicode/wrapper.nix {
    plugins = [ urxvt_perl urxvt_perls urxvt_tabbedex urxvt_font_size ];
  };

  sakura = callPackage ../applications/misc/sakura {
    vte = gnome3.vte_290;
  };

  sbagen = callPackage ../applications/misc/sbagen { };

  scantailor = callPackage ../applications/graphics/scantailor {
    boost = boost155;
  };

  scim = callPackage ../applications/misc/scim { };

  scite = callPackage ../applications/editors/scite { };

  scribus = callPackage ../applications/office/scribus {
    inherit (gnome) libart_lgpl;
  };

  seafile-client = callPackage ../applications/networking/seafile-client { };

  seeks = callPackage ../tools/networking/p2p/seeks {
    protobuf = protobuf2_5;
  };

  seg3d = callPackage ../applications/graphics/seg3d {
    wxGTK = wxGTK28.override { unicode = false; };
  };

  seq24 = callPackage ../applications/audio/seq24 { };

  setbfree = callPackage ../applications/audio/setbfree { };

  sflphone = callPackage ../applications/networking/instant-messengers/sflphone {
    gtk = gtk3;
  };

  simple-scan = callPackage ../applications/graphics/simple-scan { };

  siproxd = callPackage ../applications/networking/siproxd { };

  skype = callPackage_i686 ../applications/networking/instant-messengers/skype { };

  skype4pidgin = callPackage ../applications/networking/instant-messengers/pidgin-plugins/skype4pidgin { };

  skype_call_recorder = callPackage ../applications/networking/instant-messengers/skype-call-recorder { };

  slmenu = callPackage ../applications/misc/slmenu {};

  slop = callPackage ../tools/misc/slop {};

  slrn = callPackage ../applications/networking/newsreaders/slrn { };

  sooperlooper = callPackage ../applications/audio/sooperlooper { };

  sorcer = callPackage ../applications/audio/sorcer { };

  sound-juicer = callPackage ../applications/audio/sound-juicer { };

  spideroak = callPackage ../applications/networking/spideroak { };

  ssvnc = callPackage ../applications/networking/remote/ssvnc { };

  viber = callPackage ../applications/networking/instant-messengers/viber { };

  st = callPackage ../applications/misc/st {
    conf = config.st.conf or null;
  };

  stag = callPackage ../applications/misc/stag {
    curses = ncurses;
  };

  stella = callPackage ../misc/emulators/stella { };

  linuxstopmotion = callPackage ../applications/video/linuxstopmotion { };

  sweethome3d = recurseIntoAttrs (  (callPackage ../applications/misc/sweethome3d { })
                                 // (callPackage ../applications/misc/sweethome3d/editors.nix {
                                      sweethome3dApp = sweethome3d.application;
                                    })
                                 );

  sxiv = callPackage ../applications/graphics/sxiv { };

  bittorrentSync = bittorrentSync14;
  bittorrentSync14 = callPackage ../applications/networking/bittorrentsync/1.4.x.nix { };
  bittorrentSync20 = callPackage ../applications/networking/bittorrentsync/2.0.x.nix { };

  copy-com = callPackage ../applications/networking/copy-com { };

  dropbox = callPackage ../applications/networking/dropbox { };

  dropbox-cli = callPackage ../applications/networking/dropbox-cli { };

  lightdm = callPackage ../applications/display-managers/lightdm {
    qt4 = null;
    qt5 = null;
  };

  lightdm_qt = lightdm.override { qt5 = qt5; };

  lightdm_gtk_greeter = callPackage ../applications/display-managers/lightdm-gtk-greeter { };

  slic3r = callPackage ../applications/misc/slic3r { };

  curaengine = callPackage ../applications/misc/curaengine { };

  cura = callPackage ../applications/misc/cura { };

  curaLulzbot = callPackage ../applications/misc/cura/lulzbot.nix { };

  peru = callPackage ../applications/version-management/peru {};

  printrun = callPackage ../applications/misc/printrun { };

  sddm = callPackage ../applications/display-managers/sddm { };

  slim = callPackage ../applications/display-managers/slim {
    libpng = libpng12;
  };

  smartgithg = callPackage ../applications/version-management/smartgithg { };

  slimThemes = recurseIntoAttrs (callPackage ../applications/display-managers/slim/themes.nix {});

  smartdeblur = callPackage ../applications/graphics/smartdeblur { };

  snapper = callPackage ../tools/misc/snapper { };

  snd = callPackage ../applications/audio/snd { };

  shntool = callPackage ../applications/audio/shntool { };

  sipp = callPackage ../development/tools/misc/sipp { };

  sonic-visualiser = callPackage ../applications/audio/sonic-visualiser {
    inherit (pkgs.vamp) vampSDK;
  };

  sox = callPackage ../applications/misc/audio/sox { };

  soxr = callPackage ../applications/misc/audio/soxr { };

  spek = callPackage ../applications/audio/spek { };

  spotify = callPackage ../applications/audio/spotify {
    inherit (gnome) GConf;
    libgcrypt = libgcrypt_1_5;
    libpng = libpng12;
  };

  libspotify = callPackage ../development/libraries/libspotify {
    apiKey = config.libspotify.apiKey or null;
  };

  src = callPackage ../applications/version-management/src/default.nix {
    git = gitMinimal;
  };

  stalonetray = callPackage ../applications/window-managers/stalonetray {};

  stp = callPackage ../applications/science/logic/stp {};

  stumpwm = callPackage ../applications/window-managers/stumpwm {
    sbcl = sbcl_1_2_5;
    lispPackages = lispPackagesFor (wrapLisp sbcl_1_2_5);
  };

  sublime = callPackage ../applications/editors/sublime { };

  sublime3 = lowPrio (callPackage ../applications/editors/sublime3 { });

  subversion = callPackage ../applications/version-management/subversion/default.nix {
    bdbSupport = true;
    httpServer = false;
    httpSupport = true;
    pythonBindings = false;
    perlBindings = false;
    javahlBindings = false;
    saslSupport = false;
    sasl = cyrus_sasl;
  };

  subversionClient = appendToName "client" (subversion.override {
    bdbSupport = false;
    perlBindings = true;
    pythonBindings = true;
  });

  subunit = callPackage ../development/libraries/subunit { };

  surf = callPackage ../applications/misc/surf {
    webkit = webkitgtk2;
  };

  swh_lv2 = callPackage ../applications/audio/swh-lv2 { };

  sylpheed = callPackage ../applications/networking/mailreaders/sylpheed { };

  symlinks = callPackage ../tools/system/symlinks { };

  # syncthing is pinned to go1.4 until https://github.com/golang/go/issues/12301 is resolved
  syncthing = go14Packages.syncthing.bin // { outputs = [ "bin" ]; };

  # linux only by now
  synergy = callPackage ../applications/misc/synergy { };

  tabbed = callPackage ../applications/window-managers/tabbed {
    enableXft = true;
  };

  taffybar = callPackage ../applications/window-managers/taffybar {
    inherit (haskellPackages) ghcWithPackages;
  };

  tagainijisho = callPackage ../applications/office/tagainijisho {};

  tahoelafs = callPackage ../tools/networking/p2p/tahoe-lafs {
    inherit (pythonPackages) twisted foolscap simplejson nevow zfec
      pycryptopp sqlite3 darcsver setuptoolsTrial setuptoolsDarcs
      numpy pyasn1 mock;
  };

  tailor = builderDefsPackage (callPackage ../applications/version-management/tailor) {};

  tangogps = callPackage ../applications/misc/tangogps {
    gconf = gnome.GConf;
  };

  teamspeak_client = callPackage ../applications/networking/instant-messengers/teamspeak/client.nix { };
  teamspeak_server = callPackage ../applications/networking/instant-messengers/teamspeak/server.nix { };

  taskjuggler = callPackage ../applications/misc/taskjuggler { };

  tasknc = callPackage ../applications/misc/tasknc { };

  taskwarrior = callPackage ../applications/misc/taskwarrior { };

  taskserver = callPackage ../servers/misc/taskserver { };

  telegram-cli = callPackage ../applications/networking/instant-messengers/telegram-cli/default.nix { };

  telepathy_gabble = callPackage ../applications/networking/instant-messengers/telepathy/gabble { };

  telepathy_haze = callPackage ../applications/networking/instant-messengers/telepathy/haze {};

  telepathy_logger = callPackage ../applications/networking/instant-messengers/telepathy/logger {};

  telepathy_mission_control = callPackage ../applications/networking/instant-messengers/telepathy/mission-control { };

  telepathy_rakia = callPackage ../applications/networking/instant-messengers/telepathy/rakia { };

  telepathy_salut = callPackage ../applications/networking/instant-messengers/telepathy/salut {};

  telepathy_idle = callPackage ../applications/networking/instant-messengers/telepathy/idle {};

  terminal-notifier = callPackage ../applications/misc/terminal-notifier {};

  terminator = callPackage ../applications/misc/terminator {
    vte = gnome.vte.override { pythonSupport = true; };
    inherit (pythonPackages) notify;
  };

  termite = callPackage ../applications/misc/termite {
    gtk = gtk3;
    vte = gnome3.vte-select-text;
   };

  tesseract = callPackage ../applications/graphics/tesseract { };

  tetraproc = callPackage ../applications/audio/tetraproc { };

  thinkingRock = callPackage ../applications/misc/thinking-rock { };

  thunderbird = callPackage ../applications/networking/mailreaders/thunderbird {
    inherit (gnome) libIDL;
    inherit (pythonPackages) pysqlite;
    libpng = libpng_apng;
  };

  thunderbird-bin = callPackage ../applications/networking/mailreaders/thunderbird-bin {
    gconf = pkgs.gnome.GConf;
    inherit (pkgs.gnome) libgnome libgnomeui;
  };

  tig = gitAndTools.tig;

  tilda = callPackage ../applications/misc/tilda {
    vte = gnome3.vte_290;
    gtk = gtk3;
  };

  timbreid = callPackage ../applications/audio/pd-plugins/timbreid { };

  timidity = callPackage ../tools/misc/timidity { };

  tint2 = callPackage ../applications/misc/tint2 { };

  tkcvs = callPackage ../applications/version-management/tkcvs { };

  tla = callPackage ../applications/version-management/arch { };

  tlp = callPackage ../tools/misc/tlp {
    enableRDW = config.networking.networkmanager.enable or false;
  };

  todo-txt-cli = callPackage ../applications/office/todo.txt-cli { };

  tomahawk = callPackage ../applications/audio/tomahawk {
    inherit (pkgs.kde4) kdelibs;
    enableXMPP      = config.tomahawk.enableXMPP      or true;
    enableKDE       = config.tomahawk.enableKDE       or false;
    enableTelepathy = config.tomahawk.enableTelepathy or false;
  };

  torchat = callPackage ../applications/networking/instant-messengers/torchat {
    wrapPython = pythonPackages.wrapPython;
  };

  tortoisehg = callPackage ../applications/version-management/tortoisehg { };

  toxic = callPackage ../applications/networking/instant-messengers/toxic { };

  transcode = callPackage ../applications/audio/transcode { };

  transmission = callPackage ../applications/networking/p2p/transmission { };
  transmission_gtk = transmission.override { enableGTK3 = true; };

  transmission_remote_gtk = callPackage ../applications/networking/p2p/transmission-remote-gtk {};

  trayer = callPackage ../applications/window-managers/trayer { };

  tree = callPackage ../tools/system/tree {};

  trezor-bridge = callPackage ../applications/networking/browsers/mozilla-plugins/trezor { };

  tribler = callPackage ../applications/networking/p2p/tribler { };

  github-release = callPackage ../development/tools/github/github-release { };

  tuxguitar = callPackage ../applications/editors/music/tuxguitar { };

  twister = callPackage ../applications/networking/p2p/twister { };

  twmn = callPackage ../applications/misc/twmn { };

  twinkle = callPackage ../applications/networking/instant-messengers/twinkle { };

  umurmur = callPackage ../applications/networking/umurmur { };

  unison = callPackage ../applications/networking/sync/unison {
    inherit (ocamlPackages) lablgtk;
    enableX11 = config.unison.enableX11 or true;
  };

  unpaper = callPackage ../tools/graphics/unpaper { };

  uucp = callPackage ../tools/misc/uucp { };

  uvccapture = callPackage ../applications/video/uvccapture { };

  uwimap = callPackage ../tools/networking/uwimap { };

  uzbl = callPackage ../applications/networking/browsers/uzbl {
    webkit = webkitgtk2;
  };

  utox = callPackage ../applications/networking/instant-messengers/utox { };

  vanitygen = callPackage ../applications/misc/vanitygen { };

  vanubi = callPackage ../applications/editors/vanubi {
    vala = vala_0_26;
  };

  vbindiff = callPackage ../applications/editors/vbindiff { };

  vcprompt = callPackage ../applications/version-management/vcprompt { };

  vdirsyncer = callPackage ../tools/misc/vdirsyncer { };

  vdpauinfo = callPackage ../tools/X11/vdpauinfo { };

  veracity = callPackage ../applications/version-management/veracity {};

  viewMtn = builderDefsPackage (callPackage ../applications/version-management/viewmtn/0.10.nix)
  {
    flup = pythonPackages.flup;
  };

  vim = callPackage ../applications/editors/vim {
    inherit (darwin.apple_sdk.frameworks) CoreServices Cocoa Foundation CoreData;
    inherit (darwin) libobjc;
  };

  macvim = callPackage ../applications/editors/vim/macvim.nix { stdenv = clangStdenv; };

  vimHugeX = vim_configurable;

  vim_configurable = vimUtils.makeCustomizable (callPackage ../applications/editors/vim/configurable.nix {
    features = "huge"; # one of  tiny, small, normal, big or huge
    lua = pkgs.lua5_1;
    gui = config.vim.gui or "auto";

    # optional features by flags
    flags = [ "python" "X11" ]; # only flag "X11" by now
  });

  vimNox = lowPrio (vim_configurable.override { source = "vim-nox"; });

  qpdfview = callPackage ../applications/misc/qpdfview {};

  qtile = callPackage ../applications/window-managers/qtile { };

  qvim = lowPrio (callPackage ../applications/editors/vim/qvim.nix {
    features = "huge"; # one of  tiny, small, normal, big or huge
    lua = pkgs.lua5;
    flags = [ "python" "X11" ]; # only flag "X11" by now
  });

  vimpc = callPackage ../applications/audio/vimpc { };

  neovim = callPackage ../applications/editors/neovim {
    inherit (lua52Packages) lpeg luaMessagePack luabitop;
  };

  virtviewer = callPackage ../applications/virtualization/virt-viewer {
    gtkvnc = gtkvnc.override { enableGTK3 = true; };
    spice_gtk = spice_gtk.override { enableGTK3 = true; };
  };
  virtmanager = callPackage ../applications/virtualization/virt-manager {
    inherit (gnome) gnome_python;
    vte = gnome3.vte;
    dconf = gnome3.dconf;
    gtkvnc = gtkvnc.override { enableGTK3 = true; };
    spice_gtk = spice_gtk.override { enableGTK3 = true; };
  };

  virtinst = callPackage ../applications/virtualization/virtinst {};

  virtualgl = callPackage ../tools/X11/virtualgl { };

  primus = callPackage ../tools/X11/primus {
    primusLib = callPackage ../tools/X11/primus/lib.nix {
      nvidia = linuxPackages.nvidia_x11;
    };

    primusLib_i686 = if system == "x86_64-linux"
      then callPackage_i686 ../tools/X11/primus/lib.nix {
             nvidia = pkgsi686Linux.linuxPackages.nvidia_x11.override { libsOnly = true; };
           }
      else null;
  };

  bumblebee = callPackage ../tools/X11/bumblebee {
    nvidia_x11 = linuxPackages.nvidia_x11;
    nvidia_x11_i686 = if system == "x86_64-linux"
      then pkgsi686Linux.linuxPackages.nvidia_x11.override { libsOnly = true; }
      else null;
    virtualgl = virtualgl;
    virtualgl_i686 = if system == "x86_64-linux"
      then pkgsi686Linux.virtualgl
      else null;
  };

  # use if you intend to connect the nvidia card to a monitor
  bumblebee_display = bumblebee.override {
    useDisplayDevice = true;
  };

  vkeybd = callPackage ../applications/audio/vkeybd {};

  vlc = callPackage ../applications/video/vlc {
    ffmpeg = ffmpeg_2;
  };

  vlc_qt5 = vlc.override {
    withQt5 = true;
  };

  vmpk = callPackage ../applications/audio/vmpk { };

  vnstat = callPackage ../applications/networking/vnstat { };

  VoiceOfFaust = callPackage ../applications/audio/VoiceOfFaust { };

  vorbisTools = callPackage ../applications/audio/vorbis-tools { };

  vue = callPackage ../applications/misc/vue { };

  vwm = callPackage ../applications/window-managers/vwm { };

  vym = callPackage ../applications/misc/vym { };

  w3m = callPackage ../applications/networking/browsers/w3m {
    graphicsSupport = false;
  };

  weechat = callPackage ../applications/networking/irc/weechat {
    inherit (darwin) libobjc;
  };

  westonLite = callPackage ../applications/window-managers/weston {
    pango = null;
    freerdp = null;
    libunwind = null;
    vaapi = null;
    libva = null;
    libwebp = null;
    xwayland = null;
  };

  weston = callPackage ../applications/window-managers/weston {
    freerdp = freerdpUnstable;
  };

  windowmaker = callPackage ../applications/window-managers/windowmaker { };

  alsamixer.app = callPackage ../applications/window-managers/windowmaker/dockapps/alsamixer.app.nix { };

  wmcalclock = callPackage ../applications/window-managers/windowmaker/dockapps/wmcalclock.nix { };

  wmsm.app = callPackage ../applications/window-managers/windowmaker/dockapps/wmsm.app.nix { };

  wmsystemtray = callPackage ../applications/window-managers/windowmaker/dockapps/wmsystemtray.nix { };

  winswitch = callPackage ../tools/X11/winswitch { };

  wings = callPackage ../applications/graphics/wings {
    erlang = erlangR14;
    esdl = esdl.override { erlang = erlangR14; };
  };

  wmname = callPackage ../applications/misc/wmname { };

  wmctrl = callPackage ../tools/X11/wmctrl { };

  wmii_hg = callPackage ../applications/window-managers/wmii-hg { };

  wordnet = callPackage ../applications/misc/wordnet { };

  workrave = callPackage ../applications/misc/workrave {
    inherit (gnome) GConf gconfmm;
    inherit (python27Packages) cheetah;
  };

  wrapFirefox =
    { browser, browserName ? "firefox", desktopName ? "Firefox", nameSuffix ? ""
    , icon ? browserName }:
    let
      cfg = stdenv.lib.attrByPath [ browserName ] {} config;
      enableAdobeFlash = cfg.enableAdobeFlash or false;
      enableGnash = cfg.enableGnash or false;
      jre = cfg.jre or false;
      icedtea = cfg.icedtea or false;
    in
    callPackage ../applications/networking/browsers/firefox/wrapper.nix {
      inherit browser browserName desktopName nameSuffix icon;
      libtrick = true;
      plugins =
         assert !(enableGnash && enableAdobeFlash);
         assert !(jre && icedtea);
         ([ ]
          ++ lib.optional enableGnash gnash
          ++ lib.optional enableAdobeFlash flashplayer
          ++ lib.optional (cfg.enableDjvu or false) (djview4)
          ++ lib.optional (cfg.enableMPlayer or false) (MPlayerPlugin browser)
          ++ lib.optional (cfg.enableGeckoMediaPlayer or false) gecko_mediaplayer
          ++ lib.optional (supportsJDK && jre && jrePlugin ? mozillaPlugin) jrePlugin
          ++ lib.optional icedtea icedtea_web
          ++ lib.optional (cfg.enableGoogleTalkPlugin or false) google_talk_plugin
          ++ lib.optional (cfg.enableFriBIDPlugin or false) fribid
          ++ lib.optional (cfg.enableGnomeExtensions or false) gnome3.gnome_shell
          ++ lib.optional (cfg.enableTrezor or false) trezor-bridge
          ++ lib.optional (cfg.enableBluejeans or false) bluejeans
         );
      libs = [ gstreamer gst_plugins_base ] ++ lib.optionals (cfg.enableQuakeLive or false)
             (with xorg; [ stdenv.cc libX11 libXxf86dga libXxf86vm libXext libXt alsaLib zlib ])
             ++ lib.optional (enableAdobeFlash && (cfg.enableAdobeFlashDRM or false)) hal-flash
             ++ lib.optional (config.pulseaudio or false) libpulseaudio;
      gst_plugins = [ gst_plugins_base gst_plugins_good gst_plugins_bad gst_plugins_ugly gst_ffmpeg ];
      gtk_modules = [ libcanberra ];
    };

  retroArchCores =
    let
      cfg = config.retroarch or {};
      inherit (lib) optional;
    in with libretro;
      ([ ]
      ++ optional (cfg.enable4do or false) _4do
      ++ optional (cfg.enableBsnesMercury or false) bsnes-mercury
      ++ optional (cfg.enableDesmume or false) desmume
      ++ optional (cfg.enableFBA or false) fba
      ++ optional (cfg.enableFceumm or false) fceumm
      ++ optional (cfg.enableGambatte or false) gambatte
      ++ optional (cfg.enableGenesisPlusGX or false) genesis-plus-gx
      ++ optional (cfg.enableMednafenPCEFast or false) mednafen-pce-fast
      ++ optional (cfg.enableMupen64Plus or false) mupen64plus
      ++ optional (cfg.enableNestopia or false) nestopia
      ++ optional (cfg.enablePicodrive or false) picodrive
      ++ optional (cfg.enablePrboom or false) prboom
      ++ optional (cfg.enablePPSSPP or false) ppsspp
      ++ optional (cfg.enableQuickNES or false) quicknes
      ++ optional (cfg.enableScummVM or false) scummvm
      ++ optional (cfg.enableSnes9x or false) snes9x
      ++ optional (cfg.enableSnes9xNext or false) snes9x-next
      ++ optional (cfg.enableStella or false) stella
      ++ optional (cfg.enableVbaNext or false) vba-next
      ++ optional (cfg.enableVbaM or false) vba-m
      );

  wrapRetroArch = { retroarch }: callPackage ../misc/emulators/retroarch/wrapper.nix {
    inherit retroarch;
    cores = retroArchCores;
  };

  wrapKodi = { kodi }: callPackage ../applications/video/kodi/wrapper.nix {
    inherit kodi;
    plugins = let inherit (lib) optional; in with kodiPlugins;
      ([]
      ++ optional (config.kodi.enableAdvancedLauncher or false) advanced-launcher
      ++ optional (config.kodi.enableGenesis or false) genesis
      ++ optional (config.kodi.enableSVTPlay or false) svtplay
      );
  };

  wxhexeditor = callPackage ../applications/editors/wxhexeditor { };

  wxcam = callPackage ../applications/video/wxcam {
    inherit (gnome) libglade;
    wxGTK = wxGTK28;
    gtk = gtk2;
  };

  x11vnc = callPackage ../tools/X11/x11vnc { };

  x2goclient = callPackage ../applications/networking/remote/x2goclient { };

  x2vnc = callPackage ../tools/X11/x2vnc { };

  x42-plugins = callPackage ../applications/audio/x42-plugins { };

  xaos = builderDefsPackage (callPackage ../applications/graphics/xaos) {
    libpng = libpng12;
  };

  xara = callPackage ../applications/graphics/xara { };

  xawtv = callPackage ../applications/video/xawtv { };

  xbindkeys = callPackage ../tools/X11/xbindkeys { };

  xbindkeys-config = callPackage ../tools/X11/xbindkeys-config/default.nix {
    gtk = gtk2;
  };

  kodiPlain = callPackage ../applications/video/kodi { };
  xbmcPlain = kodiPlain;

  kodiPlugins = recurseIntoAttrs (callPackage ../applications/video/kodi/plugins.nix {
    kodi = kodiPlain;
  });
  xbmcPlugins = kodiPlugins;

  kodi = wrapKodi {
    kodi = kodiPlain;
  };
  xbmc = kodi;

  kodi-retroarch-advanced-launchers =
    callPackage ../misc/emulators/retroarch/kodi-advanced-launchers.nix {
      cores = retroArchCores;
  };
  xbmc-retroarch-advanced-launchers = kodi-retroarch-advanced-launchers;

  xca = callPackage ../applications/misc/xca { };

  xcalib = callPackage ../tools/X11/xcalib { };

  xcape = callPackage ../tools/X11/xcape { };

  xchainkeys = callPackage ../tools/X11/xchainkeys { };

  xchat = callPackage ../applications/networking/irc/xchat { };

  xchm = callPackage ../applications/misc/xchm { };

  inherit (xorg) xcompmgr;

  compton = callPackage ../applications/window-managers/compton { };

  compton-git = callPackage ../applications/window-managers/compton/git.nix { };

  xdaliclock = callPackage ../tools/misc/xdaliclock {};

  xdg-user-dirs = callPackage ../tools/X11/xdg-user-dirs { };

  xdg_utils = callPackage ../tools/X11/xdg-utils { };

  xdotool = callPackage ../tools/X11/xdotool { };

  xen_4_5_0 = callPackage ../applications/virtualization/xen/4.5.0.nix { };
  xen_4_5_1 = callPackage ../applications/virtualization/xen/4.5.1.nix { };
  xen_xenServer = callPackage ../applications/virtualization/xen/4.5.0.nix { xenserverPatched = true; };
  xen = xen_4_5_1;

  win-spice = callPackage ../applications/virtualization/driver/win-spice { };
  win-virtio = callPackage ../applications/virtualization/driver/win-virtio { };
  win-qemu = callPackage ../applications/virtualization/driver/win-qemu { };
  win-pvdrivers = callPackage ../applications/virtualization/driver/win-pvdrivers { };
  win-signed-gplpv-drivers = callPackage ../applications/virtualization/driver/win-signed-gplpv-drivers { };

  xfe = callPackage ../applications/misc/xfe {
    fox = fox_1_6;
  };

  xfig = callPackage ../applications/graphics/xfig { };

  xineUI = callPackage ../applications/video/xine-ui { };

  xneur_0_13 = callPackage ../applications/misc/xneur { };

  xneur_0_8 = callPackage ../applications/misc/xneur/0.8.nix { };

  xneur = xneur_0_13;

  gxneur = callPackage ../applications/misc/gxneur  {
    inherit (gnome) libglade GConf;
  };

  xiphos = callPackage ../applications/misc/xiphos {
    gconf = gnome2.GConf;
    inherit (gnome2) gtkhtml libgtkhtml libglade scrollkeeper;
    python = python27;
    webkitgtk = webkitgtk2;
  };

  xournal = callPackage ../applications/graphics/xournal {
    inherit (gnome) libgnomeprint libgnomeprintui libgnomecanvas;
  };

  apvlv = callPackage ../applications/misc/apvlv { };

  xpdf = callPackage ../applications/misc/xpdf {
    motif = lesstif;
    base14Fonts = "${ghostscript}/share/ghostscript/fonts";
  };

  xkb_switch = callPackage ../tools/X11/xkb-switch { };

  xkblayout-state = callPackage ../applications/misc/xkblayout-state { };

  xmonad-with-packages = callPackage ../applications/window-managers/xmonad/wrapper.nix {
    inherit (haskellPackages) ghcWithPackages;
    packages = self: [];
  };

  xmonad_log_applet_gnome2 = callPackage ../applications/window-managers/xmonad-log-applet {
    desktopSupport = "gnome2";
    inherit (xfce) libxfce4util xfce4panel;
    gnome2_panel = gnome2.gnome_panel;
    GConf2 = gnome2.GConf;
  };

  xmonad_log_applet_gnome3 = callPackage ../applications/window-managers/xmonad-log-applet {
    desktopSupport = "gnome3";
    inherit (xfce) libxfce4util xfce4panel;
    gnome2_panel = gnome2.gnome_panel;
    GConf2 = gnome2.GConf;
  };

  xmonad_log_applet_xfce = callPackage ../applications/window-managers/xmonad-log-applet {
    desktopSupport = "xfce4";
    inherit (xfce) libxfce4util xfce4panel;
    gnome2_panel = gnome2.gnome_panel;
    GConf2 = gnome2.GConf;
  };

  libxpdf = callPackage ../applications/misc/xpdf/libxpdf.nix { };

  xpra = callPackage ../tools/X11/xpra { inherit (texFunctions) fontsConf; };
  libfakeXinerama = callPackage ../tools/X11/xpra/libfakeXinerama.nix { };
  #TODO: 'pil' is not available for python3, yet
  xpraGtk3 = callPackage ../tools/X11/xpra/gtk3.nix { inherit (texFunctions) fontsConf; inherit (python3Packages) buildPythonPackage python cython pygobject3 pycairo; };

  xrestop = callPackage ../tools/X11/xrestop { };

  xscreensaver = callPackage ../misc/screensavers/xscreensaver {
    inherit (gnome) libglade;
  };

  xss-lock = callPackage ../misc/screensavers/xss-lock { };

  xsynth_dssi = callPackage ../applications/audio/xsynth-dssi { };

  xterm = callPackage ../applications/misc/xterm { };

  finalterm = callPackage ../applications/misc/finalterm { };

  roxterm = callPackage ../applications/misc/roxterm {
    inherit (pythonPackages) lockfile;
    inherit (gnome3) gsettings_desktop_schemas;
    vte = gnome3.vte_290;
  };

  xtrace = callPackage ../tools/X11/xtrace { };

  xlaunch = callPackage ../tools/X11/xlaunch { };

  xmacro = callPackage ../tools/X11/xmacro { };

  xmove = callPackage ../applications/misc/xmove { };

  xmp = callPackage ../applications/audio/xmp { };

  xnee = callPackage ../tools/X11/xnee { };

  xvidcap = callPackage ../applications/video/xvidcap {
    inherit (gnome) scrollkeeper libglade;
  };

  yate = callPackage ../applications/misc/yate { };

  inherit (gnome3) yelp;

  qgis = callPackage ../applications/gis/qgis {};

  qtbitcointrader = callPackage ../applications/misc/qtbitcointrader {
    qt = qt4;
  };

  pahole = callPackage ../development/tools/misc/pahole {};

  yed = callPackage ../applications/graphics/yed {};

  ykpers = callPackage ../applications/misc/ykpers {};

  yoshimi = callPackage ../applications/audio/yoshimi {
    fltk = fltk13.override { cfg.xftSupport = true; };
  };

  zam-plugins = callPackage ../applications/audio/zam-plugins { };

  zathuraCollection = recurseIntoAttrs
    (callPackage ../applications/misc/zathura {
        callPackage = newScope pkgs.zathuraCollection;
        useMupdf = config.zathura.useMupdf or false;
      });

  zathura = zathuraCollection.zathuraWrapper;

  zed = callPackage ../applications/editors/zed { };

  zeroc_ice = callPackage ../development/libraries/zeroc-ice { };

  zexy = callPackage ../applications/audio/pd-plugins/zexy  { };

  girara = callPackage ../applications/misc/girara {
    gtk = gtk3;
  };

  girara-light = callPackage ../applications/misc/girara {
    gtk = gtk3;
    withBuildColors = false;
    ncurses = null;
  };

  zgrviewer = callPackage ../applications/graphics/zgrviewer {};

  zim = callPackage ../applications/office/zim {
    pygtk = pyGtkGlade;
  };

  zotero = callPackage ../applications/office/zotero {};

  zynaddsubfx = callPackage ../applications/audio/zynaddsubfx { };

  ### GAMES

  "2048-in-terminal" = callPackage ../games/2048-in-terminal { };

  airstrike = callPackage ../games/airstrike { };

  alienarena = callPackage ../games/alienarena { };

  andyetitmoves = if stdenv.isLinux then callPackage ../games/andyetitmoves {} else null;

  anki = callPackage ../games/anki { };

  asc = callPackage ../games/asc {
    lua = lua5_1;
    libsigcxx = libsigcxx12;
  };

  astromenace = callPackage ../games/astromenace { };

  atanks = callPackage ../games/atanks {};

  ballAndPaddle = callPackage ../games/ball-and-paddle {
    guile = guile_1_8;
  };

  bitsnbots = callPackage ../games/bitsnbots {
    lua = lua5;
  };

  blackshades = callPackage ../games/blackshades { };

  blackshadeselite = callPackage ../games/blackshadeselite { };

  blobby = callPackage ../games/blobby { };

  bsdgames = callPackage ../games/bsdgames { };

  btanks = callPackage ../games/btanks { };

  bzflag = callPackage ../games/bzflag { };

  castle_combat = callPackage ../games/castle-combat { };

  cataclysm-dda = callPackage ../games/cataclysm-dda { };

  chessdb = callPackage ../games/chessdb { };

  confd = goPackages.confd.bin // { outputs = [ "bin" ]; };

  construoBase = lowPrio (callPackage ../games/construo {
    mesa = null;
    freeglut = null;
  });

  construo = construoBase.override {
    inherit mesa freeglut;
  };

  crack_attack = callPackage ../games/crack-attack { };

  crafty = callPackage ../games/crafty { };
  craftyFull = appendToName "full" (crafty.override { fullVariant = true; });

  crrcsim = callPackage ../games/crrcsim {};

  dhewm3 = callPackage ../games/dhewm3 {};

  drumkv1 = callPackage ../applications/audio/drumkv1 { };

  dwarf_fortress = callPackage_i686 ../games/dwarf-fortress {
    SDL_image = pkgsi686Linux.SDL_image.override {
      libpng = pkgsi686Linux.libpng12;
    };
  };

  dwarf-therapist = callPackage ../games/dwarf-therapist { };

  d1x_rebirth = callPackage ../games/d1x-rebirth { };

  d2x_rebirth = callPackage ../games/d2x-rebirth { };

  eboard = callPackage ../games/eboard { };

  eduke32 = callPackage ../games/eduke32 { };

  egoboo = callPackage ../games/egoboo { };

  exult = callPackage ../games/exult { };

  fairymax = callPackage ../games/fairymax {};

  flightgear = callPackage ../games/flightgear { };

  freecell-solver = callPackage ../games/freecell-solver { };

  freeciv = callPackage ../games/freeciv { };

  freeciv_gtk = callPackage ../games/freeciv {
    gtkClient = true;
    sdlClient = false;
  };

  freedink = callPackage ../games/freedink { };

  fsg = callPackage ../games/fsg {
    wxGTK = wxGTK28.override { unicode = false; };
  };

  gemrb = callPackage ../games/gemrb { };

  gl117 = callPackage ../games/gl-117 {};

  glestae = callPackage ../games/glestae {};

  globulation2 = callPackage ../games/globulation {
    boost = boost155;
  };

  gltron = callPackage ../games/gltron { };

  gnubg = callPackage ../games/gnubg { };

  gnuchess = callPackage ../games/gnuchess { };

  gnugo = callPackage ../games/gnugo { };

  gtypist = callPackage ../games/gtypist { };

  gzdoom = callPackage ../games/gzdoom { };

  hedgewars = callPackage ../games/hedgewars {
    inherit (haskellPackages) ghcWithPackages;
  };

  hexen = callPackage ../games/hexen { };

  icbm3d = callPackage ../games/icbm3d { };

  ingen = callPackage ../applications/audio/ingen {
    inherit (pythonPackages) rdflib;
  };

  instead = callPackage ../games/instead {
    lua = lua5;
  };

  kobodeluxe = callPackage ../games/kobodeluxe { };

  lgogdownloader = callPackage ../games/lgogdownloader { };

  lincity = builderDefsPackage (callPackage ../games/lincity) {};

  lincity_ng = callPackage ../games/lincity/ng.nix {};

  mars = callPackage ../games/mars { };

  megaglest = callPackage ../games/megaglest {};

  micropolis = callPackage ../games/micropolis { };

  mnemosyne = callPackage ../games/mnemosyne {
    inherit (pythonPackages) matplotlib cherrypy sqlite3;
  };

  n2048 = callPackage ../games/n2048 {};

  naev = callPackage ../games/naev { };

  nexuiz = callPackage ../games/nexuiz { };

  njam = callPackage ../games/njam { };

  newtonwars = callPackage ../games/newtonwars { };

  oilrush = callPackage ../games/oilrush { };

  openra = callPackage ../games/openra { lua = lua5_1; };

  openttd = callPackage ../games/openttd {
    zlib = zlibStatic;
  };

  opentyrian = callPackage ../games/opentyrian { };

  openxcom = callPackage ../games/openxcom { };

  performous = callPackage ../games/performous { };

  pingus = callPackage ../games/pingus {};

  pioneers = callPackage ../games/pioneers { };

  pong3d = callPackage ../games/pong3d { };

  prboom = callPackage ../games/prboom { };

  qqwing = callPackage ../games/qqwing { };

  quake3demo = callPackage ../games/quake3/wrapper {
    name = "quake3-demo-${quake3game.name}";
    description = "Demo of Quake 3 Arena, a classic first-person shooter";
    game = quake3game;
    paks = [quake3demodata];
  };

  quake3demodata = callPackage ../games/quake3/demo { };

  quake3game = callPackage ../games/quake3/game { };

  quantumminigolf = callPackage ../games/quantumminigolf {};

  racer = callPackage ../games/racer { };

  residualvm = callPackage ../games/residualvm {
    openglSupport = mesaSupported;
  };

  rigsofrods = callPackage ../games/rigsofrods {
    mygui = myguiSvn;
  };

  rili = callPackage ../games/rili { };

  rogue = callPackage ../games/rogue { };

  saga = callPackage ../applications/gis/saga { };

  samplv1 = callPackage ../applications/audio/samplv1 { };

  sauerbraten = callPackage ../games/sauerbraten {};

  scid = callPackage ../games/scid { };

  scummvm = callPackage ../games/scummvm { };

  scorched3d = callPackage ../games/scorched3d { };

  sdlmame = callPackage ../games/sdlmame { };

  sgtpuzzles = callPackage (callPackage ../games/sgt-puzzles) { };

  simutrans = callPackage ../games/simutrans { };
  # get binaries without data built by Hydra
  simutrans_binaries = lowPrio simutrans.binaries;

  snake4 = callPackage ../games/snake4 { };

  soi = callPackage ../games/soi {};

  # You still can override by passing more arguments.
  spaceOrbit = callPackage ../games/orbit { };

  spring = callPackage ../games/spring {
    boost = boost155;
    cmake = cmake-2_8;
  };

  springLobby = callPackage ../games/spring/springlobby.nix { };

  stardust = callPackage ../games/stardust {};

  steam-original = lowPrio (callPackage ../games/steam { });

  steam = callPackage ../games/steam/chrootenv.nix { };

  stuntrally = callPackage ../games/stuntrally { };

  superTux = callPackage ../games/super-tux { };

  superTuxKart = callPackage ../games/super-tux-kart { };

  synthv1 = callPackage ../applications/audio/synthv1 { };

  the-powder-toy = callPackage ../games/the-powder-toy {
    lua = lua5_1;
  };

  tbe = callPackage ../games/the-butterfly-effect { };

  teetertorture = callPackage ../games/teetertorture { };

  teeworlds = callPackage ../games/teeworlds { };

  tennix = callPackage ../games/tennix { };

  tibia = callPackage_i686 ../games/tibia { };

  tintin = callPackage ../games/tintin { };

  tome4 = callPackage ../games/tome4 { };

  tpm = callPackage ../games/thePenguinMachine { };

  tremulous = callPackage ../games/tremulous { };

  speed_dreams = callPackage ../games/speed-dreams {
    # Torcs wants to make shared libraries linked with plib libraries (it provides static).
    # i686 is the only platform I know than can do that linking without plib built with -fPIC
    plib = plib.override { enablePIC = !stdenv.isi686; };
    libpng = libpng12;
  };

  torcs = callPackage ../games/torcs {
    # Torcs wants to make shared libraries linked with plib libraries (it provides static).
    # i686 is the only platform I know than can do that linking without plib built with -fPIC
    plib = plib.override { enablePIC = !stdenv.isi686; };
  };

  trigger = callPackage ../games/trigger { };

  typespeed = callPackage ../games/typespeed { };

  ufoai = callPackage ../games/ufoai { };

  ultimatestunts = callPackage ../games/ultimatestunts { };

  ultrastardx = callPackage ../games/ultrastardx {
    ffmpeg = ffmpeg_0;
    lua = lua5;
  };

  unvanquished = callPackage ../games/unvanquished { };

  uqm = callPackage ../games/uqm { };

  urbanterror = callPackage ../games/urbanterror { };

  ue4demos = recurseIntoAttrs (callPackage ../games/ue4demos { });

  ut2004demo = callPackage ../games/ut2004demo { };

  vdrift = callPackage ../games/vdrift { };

  vectoroids = callPackage ../games/vectoroids { };

  vessel = callPackage_i686 ../games/vessel { };

  voxelands = callPackage ../games/voxelands {
    libpng = libpng12;
  };

  warmux = callPackage ../games/warmux { };

  warsow = callPackage ../games/warsow {
    libjpeg = libjpeg62;
  };

  warzone2100 = callPackage ../games/warzone2100 { };

  widelands = callPackage ../games/widelands {
    lua = lua5_1;
  };

  worldofgoo_demo = callPackage ../games/worldofgoo {
    demo = true;
  };

  worldofgoo = callPackage ../games/worldofgoo { };

  xboard =  callPackage ../games/xboard { };

  xconq = callPackage ../games/xconq {
    tcl = tcl-8_5;
    tk = tk-8_5;
  };

  # TODO: the corresponding nix file is missing
  # xracer = callPackage ../games/xracer { };

  xonotic = callPackage ../games/xonotic { };

  xskat = callPackage ../games/xskat { };

  xsnow = callPackage ../games/xsnow { };

  xsokoban = builderDefsPackage (callPackage ../games/xsokoban) {};

  zandronum = callPackage ../games/zandronum { };
  zandronum-server = callPackage ../games/zandronum/server.nix { };
  zandronum-bin = callPackage ../games/zandronum/bin.nix { };

  zdoom = callPackage ../games/zdoom { };

  zod = callPackage ../games/zod { };

  zoom = callPackage ../games/zoom { };

  keen4 = callPackage ../games/keen4 { };

  zeroad = callPackage ../games/0ad { };

  ### DESKTOP ENVIRONMENTS

  cinnamon = recurseIntoAttrs rec {
    callPackage = newScope pkgs.cinnamon;
    inherit (gnome3) gnome_common libgnomekbd gnome-menus zenity;

    muffin = callPackage ../desktops/cinnamon/muffin.nix { } ;

    cinnamon-control-center = callPackage ../desktops/cinnamon/cinnamon-control-center.nix{ };

    cinnamon-settings-daemon = callPackage ../desktops/cinnamon/cinnamon-settings-daemon.nix{ };

    cinnamon-session = callPackage ../desktops/cinnamon/cinnamon-session.nix{ } ;

    cinnamon-desktop = callPackage ../desktops/cinnamon/cinnamon-desktop.nix { };

    cinnamon-translations = callPackage ../desktops/cinnamon/cinnamon-translations.nix { };

    cjs = callPackage ../desktops/cinnamon/cjs.nix { };
  };

  clearlooks-phenix = callPackage ../misc/themes/gtk3/clearlooks-phenix { };

  enlightenment = callPackage ../desktops/enlightenment { };

  e19 = recurseIntoAttrs (callPackage ../desktops/e19 {
    callPackage = newScope pkgs.e19;
  });

  gnome2 = callPackage ../desktops/gnome-2 {
    callPackage = pkgs.newScope pkgs.gnome2;
    self = pkgs.gnome2;
  }  // pkgs.gtkLibs // {
    # Backwards compatibility;
    inherit (pkgs) libsoup libwnck gtk_doc gnome_doc_utils;
  };

  gnome3_16 = recurseIntoAttrs (callPackage ../desktops/gnome-3/3.16 { });

  gnome3 = gnome3_16;

  gnome = recurseIntoAttrs gnome2;

  hsetroot = callPackage ../tools/X11/hsetroot { };

  kakasi = callPackage ../tools/text/kakasi { };

  kde4 = recurseIntoAttrs pkgs.kde414;

  kde414 =
    kdePackagesFor
      {
        libusb = libusb1;
        libcanberra = libcanberra_kde;
        boost = boost156;
        kdelibs = kdeApps_stable.kdelibs;
      }
      ../desktops/kde-4.14;


  kdePackagesFor = extra: dir:
    let
      # list of extra packages not included in KDE
      # the real work in this function is done below this list
      extraPackages = callPackage:
        rec {
          amarok = callPackage ../applications/audio/amarok { };

          bangarang = callPackage ../applications/video/bangarang { };

          basket = callPackage ../applications/office/basket { };

          bluedevil = callPackage ../tools/bluetooth/bluedevil { };

          calligra = callPackage ../applications/office/calligra { eigen = eigen2; };

          choqok = callPackage ../applications/networking/instant-messengers/choqok { };

          colord-kde = callPackage ../tools/misc/colord-kde { };

          digikam = if builtins.compareVersions "4.9" kde4.release == 1 then
              callPackage ../applications/graphics/digikam/2.nix { }
            else
              callPackage ../applications/graphics/digikam { };

          eventlist = callPackage ../applications/office/eventlist {};

          k3b = callPackage ../applications/misc/k3b {
            cdrtools = cdrkit;
          };

          kadu = callPackage ../applications/networking/instant-messengers/kadu { };

          kbibtex = callPackage ../applications/office/kbibtex { };

          kde_gtk_config = callPackage ../tools/misc/kde-gtk-config { };

          kde_wacomtablet = callPackage ../applications/misc/kde-wacomtablet { };

          kdeconnect = callPackage ../applications/misc/kdeconnect { };

          kdenlive = callPackage ../applications/video/kdenlive { mlt = mlt-qt4; };

          kdesvn = callPackage ../applications/version-management/kdesvn { };

          kdevelop = callPackage ../applications/editors/kdevelop { };

          kdevplatform = callPackage ../development/libraries/kdevplatform {
            boost = boost156;
          };

          kdiff3 = callPackage ../tools/text/kdiff3 { };

          kgraphviewer = callPackage ../applications/graphics/kgraphviewer { };

          kile = callPackage ../applications/editors/kile { };

          kmplayer = callPackage ../applications/video/kmplayer { };

          kmymoney = callPackage ../applications/office/kmymoney { };

          kipi_plugins = callPackage ../applications/graphics/kipi-plugins { };

          konversation = callPackage ../applications/networking/irc/konversation { };

          kvirc = callPackage ../applications/networking/irc/kvirc { };

          krename = callPackage ../applications/misc/krename { };

          krusader = callPackage ../applications/misc/krusader { };

          ksshaskpass = callPackage ../tools/security/ksshaskpass {};

          ktorrent = callPackage ../applications/networking/p2p/ktorrent { };

          kuickshow = callPackage ../applications/graphics/kuickshow { };

          libalkimia = callPackage ../development/libraries/libalkimia { };

          libktorrent = callPackage ../development/libraries/libktorrent {
            boost = boost156;
          };

          libkvkontakte = callPackage ../development/libraries/libkvkontakte { };

          liblikeback = callPackage ../development/libraries/liblikeback { };

          libmm-qt = callPackage ../development/libraries/libmm-qt { };

          libnm-qt = callPackage ../development/libraries/libnm-qt { };

          massif-visualizer = callPackage ../development/tools/analysis/massif-visualizer { };

          networkmanagement = callPackage ../tools/networking/networkmanagement { };

          partitionManager = callPackage ../tools/misc/partition-manager { };

          plasma-nm = callPackage ../tools/networking/plasma-nm { };

          polkit_kde_agent = callPackage ../tools/security/polkit-kde-agent { };

          psi = callPackage ../applications/networking/instant-messengers/psi { };

          qtcurve = callPackage ../misc/themes/qtcurve { };

          quassel = callPackage ../applications/networking/irc/quassel rec {
            monolithic = true;
            daemon = false;
            client = false;
            withKDE = stdenv.isLinux;
            qt = if withKDE then qt4 else qt5; # KDE supported quassel cannot build with qt5 yet (maybe in 0.12.0)
            dconf = gnome3.dconf;
          };

          quasselWithoutKDE = (quassel.override {
            monolithic = true;
            daemon = false;
            client = false;
            withKDE = false;
            #qt = qt5;
            tag = "-without-kde";
          });

          quasselDaemon = (quassel.override {
            monolithic = false;
            daemon = true;
            client = false;
            withKDE = false;
            #qt = qt5;
            tag = "-daemon";
          });

          quasselClient = (quassel.override {
            monolithic = false;
            daemon = false;
            client = true;
            tag = "-client";
          });

          quasselClientWithoutKDE = (quasselClient.override {
            monolithic = false;
            daemon = false;
            client = true;
            withKDE = false;
            #qt = qt5;
            tag = "-client-without-kde";
          });

          rekonq = callPackage ../applications/networking/browsers/rekonq { };

          kwebkitpart = callPackage ../applications/networking/browsers/kwebkitpart { };

          rsibreak = callPackage ../applications/misc/rsibreak { };

          semnotes = callPackage ../applications/misc/semnotes { };

          skrooge = callPackage ../applications/office/skrooge { };

          telepathy = callPackage ../applications/networking/instant-messengers/telepathy/kde {};

          yakuake = callPackage ../applications/misc/yakuake { };

          zanshin = callPackage ../applications/office/zanshin { };

          kwooty = callPackage ../applications/networking/newsreaders/kwooty { };
        };

      callPackageOrig = newScope extra;

      makePackages = extra:
        let
          callPackage = newScope (extra // self);
          kde4 = callPackageOrig dir { inherit callPackage callPackageOrig; };
          self =
            kde4
            // extraPackages callPackage
            // {
              inherit kde4;
              wrapper = callPackage ../build-support/kdewrapper {};
              recurseForRelease = true;
            };
        in self;

    in makeOverridable makePackages extra;

  pantheon = recurseIntoAttrs rec {
    callPackage = newScope pkgs.pantheon;
    pantheon-terminal = callPackage ../desktops/pantheon/apps/pantheon-terminal { };
  };

  redshift = callPackage ../applications/misc/redshift {
    inherit (python3Packages) python pygobject3 pyxdg;
    geoclue = geoclue2;
  };

  orion = callPackage ../misc/themes/orion {};

  albatross = callPackage ../misc/themes/albatross { };

  oxygen-gtk2 = callPackage ../misc/themes/gtk2/oxygen-gtk { };

  oxygen-gtk3 = callPackage ../misc/themes/gtk3/oxygen-gtk3 { };

  oxygen_gtk = oxygen-gtk2; # backwards compatibility

  gtk_engines = callPackage ../misc/themes/gtk2/gtk-engines { };

  gtk-engine-murrine = callPackage ../misc/themes/gtk2/gtk-engine-murrine { };

  gnome_themes_standard = gnome3.gnome_themes_standard;

  mate-icon-theme = callPackage ../misc/themes/mate-icon-theme { };

  mate-themes = callPackage ../misc/themes/mate-themes { };

  numix-gtk-theme = callPackage ../misc/themes/gtk3/numix-gtk-theme { };

  plasma53 = recurseIntoAttrs (callPackage ../desktops/plasma-5.3 { });
  plasma5_latest = plasma53;
  plasma5_stable = plasma53;

  kde5 = kf5_stable // plasma5_stable // kdeApps_stable;

  theme-vertex = callPackage ../misc/themes/vertex { };

  xfce = xfce4-12;
  xfce4-12 = recurseIntoAttrs (callPackage ../desktops/xfce { });

  xrandr-invert-colors = callPackage ../applications/misc/xrandr-invert-colors { };

  ### SCIENCE

  ### SCIENCE/GEOMETRY

  drgeo = builderDefsPackage (callPackage ../applications/science/geometry/drgeo) {
    inherit (gnome) libglade;
    guile = guile_1_8;
  };

  tetgen = callPackage ../applications/science/geometry/tetgen { }; # AGPL3+
  tetgen_1_4 = callPackage ../applications/science/geometry/tetgen/1.4.nix { }; # MIT

  ### SCIENCE/BIOLOGY

  alliance = callPackage ../applications/science/electronics/alliance {
    motif = lesstif;
  };

  archimedes = callPackage ../applications/science/electronics/archimedes { };

  emboss = callPackage ../applications/science/biology/emboss { };

  mrbayes = callPackage ../applications/science/biology/mrbayes { };

  ncbiCTools = builderDefsPackage (callPackage ../development/libraries/ncbi) {};

  ncbi_tools = callPackage ../applications/science/biology/ncbi-tools { };

  paml = callPackage ../applications/science/biology/paml { };

  pal2nal = callPackage ../applications/science/biology/pal2nal { };

  plink = callPackage ../applications/science/biology/plink/default.nix { };


  ### SCIENCE/MATH

  arpack = callPackage ../development/libraries/science/math/arpack { };

  atlas = callPackage ../development/libraries/science/math/atlas {
    # The build process measures CPU capabilities and optimizes the
    # library to perform best on that particular machine. That is a
    # great feature, but it's of limited use with pre-built binaries
    # coming from a central build farm.
    tolerateCpuTimingInaccuracy = true;
    liblapack = liblapack_3_5_0WithoutAtlas;
    withLapack = false;
  };

  atlasWithLapack = atlas.override { withLapack = true; };

  blas = callPackage ../development/libraries/science/math/blas { };

  content = builderDefsPackage (callPackage ../applications/science/math/content) {};

  jags = callPackage ../applications/science/math/jags { };


  # We have essentially 4 permutations of liblapack: version 3.4.1 or 3.5.0,
  # and with or without atlas as a dependency. The default `liblapack` is 3.4.1
  # with atlas. Atlas, when built with liblapack as a dependency, uses 3.5.0
  # without atlas. Etc.
  liblapackWithAtlas = callPackage ../development/libraries/science/math/liblapack {};
  liblapackWithoutAtlas = liblapackWithAtlas.override { atlas = null; };
  liblapack_3_5_0WithAtlas = callPackage ../development/libraries/science/math/liblapack/3.5.0.nix {};
  liblapack_3_5_0WithoutAtlas = liblapack_3_5_0WithAtlas.override { atlas = null; };
  liblapack = liblapackWithAtlas;
  liblapack_3_5_0 = liblapack_3_5_0WithAtlas;

  liblbfgs = callPackage ../development/libraries/science/math/liblbfgs { };

  openblas = callPackage ../development/libraries/science/math/openblas { };

  # A version of OpenBLAS using 32-bit integers on all platforms for compatibility with
  # standard BLAS and LAPACK.
  openblasCompat = openblas.override { blas64 = false; };

  mathematica = callPackage ../applications/science/math/mathematica { };
  mathematica9 = callPackage ../applications/science/math/mathematica/9.nix { };

  sage = callPackage ../applications/science/math/sage { };

  metis = callPackage ../development/libraries/science/math/metis {};

  suitesparse_4_2 = callPackage ../development/libraries/science/math/suitesparse/4.2.nix { };
  suitesparse_4_4 = callPackage ../development/libraries/science/math/suitesparse {};
  suitesparse = suitesparse_4_4;

  ipopt = callPackage ../development/libraries/science/math/ipopt { openblas = openblasCompat; };

  ### SCIENCE/MOLECULAR-DYNAMICS

  gromacs = callPackage ../applications/science/molecular-dynamics/gromacs {
    singlePrec = true;
    fftw = fftwSinglePrec;
    cmake = cmakeCurses;
  };

  gromacsDouble = lowPrio (callPackage ../applications/science/molecular-dynamics/gromacs {
    singlePrec = false;
    fftw = fftw;
    cmake = cmakeCurses;
  });

  ### SCIENCE/PROGRAMMING

  plm = callPackage ../applications/science/programming/plm { };

  ### SCIENCE/LOGIC

  abc-verifier = callPackage ../applications/science/logic/abc {};

  abella = callPackage ../applications/science/logic/abella {};

  alt-ergo = callPackage ../applications/science/logic/alt-ergo {};

  coq = callPackage ../applications/science/logic/coq {
    inherit (ocamlPackages_4_01_0) ocaml findlib lablgtk;
    camlp5 = ocamlPackages_4_01_0.camlp5_transitional;
  };

  coq_HEAD = callPackage ../applications/science/logic/coq/HEAD.nix {
    inherit (ocamlPackages) findlib lablgtk;
    camlp5 = ocamlPackages.camlp5_transitional;
  };

  coq_8_5 = callPackage ../applications/science/logic/coq/8.5.nix {
    inherit (ocamlPackages) findlib lablgtk;
    camlp5 = ocamlPackages.camlp5_transitional;
  };

  coq_8_3 = callPackage ../applications/science/logic/coq/8.3.nix {
    make = gnumake3;
    inherit (ocamlPackages_3_12_1) ocaml findlib;
    camlp5 = ocamlPackages_3_12_1.camlp5_transitional;
    lablgtk = ocamlPackages_3_12_1.lablgtk_2_14;
  };

  mkCoqPackages_8_4 = self: let callPackage = newScope self; in {

    inherit callPackage;

    bedrock = callPackage ../development/coq-modules/bedrock {};

    contribs =
      let contribs =
        import ../development/coq-modules/contribs
        contribs
        callPackage { };
      in
        recurseIntoAttrs contribs;

    coqExtLib = callPackage ../development/coq-modules/coq-ext-lib {};

    coqeal = callPackage ../development/coq-modules/coqeal {};

    domains = callPackage ../development/coq-modules/domains {};

    fiat = callPackage ../development/coq-modules/fiat {};

    flocq = callPackage ../development/coq-modules/flocq {};

    heq = callPackage ../development/coq-modules/heq {};

    interval = callPackage ../development/coq-modules/interval {};

    mathcomp = callPackage ../development/coq-modules/mathcomp {};

    paco = callPackage ../development/coq-modules/paco {};

    QuickChick = callPackage ../development/coq-modules/QuickChick {};

    ssreflect = callPackage ../development/coq-modules/ssreflect {};

    tlc = callPackage ../development/coq-modules/tlc {};

    unimath = callPackage ../development/coq-modules/unimath {};

    ynot = callPackage ../development/coq-modules/ynot {};

  };

  mkCoqPackages_8_5 = self: let callPackage = newScope self; in rec {

    inherit callPackage;

    coq = coq_8_5;

    mathcomp = callPackage ../development/coq-modules/mathcomp { };

    ssreflect = callPackage ../development/coq-modules/ssreflect { };

  };

  coqPackages = recurseIntoAttrs (mkCoqPackages_8_4 coqPackages);
  coqPackages_8_5 = recurseIntoAttrs (mkCoqPackages_8_5 coqPackages_8_5);

  cvc3 = callPackage ../applications/science/logic/cvc3 {};
  cvc4 = callPackage ../applications/science/logic/cvc4 {};

  ekrhyper = callPackage ../applications/science/logic/ekrhyper {};

  eprover = callPackage ../applications/science/logic/eprover { };

  gappa = callPackage ../applications/science/logic/gappa { };

  ginac = callPackage ../applications/science/math/ginac { };

  hol = callPackage ../applications/science/logic/hol { };

  hol_light = callPackage ../applications/science/logic/hol_light {
    camlp5 = ocamlPackages.camlp5_strict;
  };

  hologram = goPackages.hologram.bin // { outputs = [ "bin" ]; };

  isabelle = callPackage ../applications/science/logic/isabelle {
    inherit (pkgs.emacs24Packages) proofgeneral;
    java = if stdenv.isLinux then jre else jdk;
  };

  iprover = callPackage ../applications/science/logic/iprover {};

  jonprl = callPackage ../applications/science/logic/jonprl {
    smlnj = if stdenv.isDarwin
      then smlnjBootstrap
      else smlnj;
  };

  lean = callPackage ../applications/science/logic/lean {};

  leo2 = callPackage ../applications/science/logic/leo2 {};

  logisim = callPackage ../applications/science/logic/logisim {};

  ltl2ba = callPackage ../applications/science/logic/ltl2ba {};

  matita = callPackage ../applications/science/logic/matita {
    ocaml = ocaml_3_11_2;
    inherit (ocamlPackages_3_11_2) findlib lablgtk ocaml_expat gmetadom ocaml_http
            lablgtkmathview ocaml_mysql ocaml_sqlite3 ocamlnet camlzip ocaml_pcre;
    ulex08 = ocamlPackages_3_11_2.ulex08.override { camlp5 = ocamlPackages_3_11_2.camlp5_old_transitional; };
  };

  matita_130312 = lowPrio (callPackage ../applications/science/logic/matita/130312.nix {
    inherit (ocamlPackages) findlib lablgtk ocaml_expat gmetadom ocaml_http
            ocaml_mysql ocamlnet ulex08 camlzip ocaml_pcre;
  });

  metis-prover = callPackage ../applications/science/logic/metis-prover { };

  minisat = callPackage ../applications/science/logic/minisat {};

  opensmt = callPackage ../applications/science/logic/opensmt { };

  ott = callPackage ../applications/science/logic/ott {
    camlp5 = ocamlPackages.camlp5_transitional;
  };

  otter = callPackage ../applications/science/logic/otter {};

  picosat = callPackage ../applications/science/logic/picosat {};

  prooftree = callPackage ../applications/science/logic/prooftree {
    inherit (ocamlPackages_4_01_0) ocaml findlib lablgtk;
    camlp5 = ocamlPackages_4_01_0.camlp5_transitional;
  };

  prover9 = callPackage ../applications/science/logic/prover9 { };

  satallax = callPackage ../applications/science/logic/satallax {};

  saw-tools = callPackage ../applications/science/logic/saw-tools {};

  spass = callPackage ../applications/science/logic/spass {};

  tptp = callPackage ../applications/science/logic/tptp {};

  twelf = callPackage ../applications/science/logic/twelf {
    smlnj = if stdenv.isDarwin
      then smlnjBootstrap
      else smlnj;
  };

  verifast = callPackage ../applications/science/logic/verifast {};

  veriT = callPackage ../applications/science/logic/verit {};

  why3 = callPackage ../applications/science/logic/why3 {};

  yices = callPackage ../applications/science/logic/yices {};

  z3 = callPackage ../applications/science/logic/z3 {};
  z3_opt = callPackage ../applications/science/logic/z3_opt {};

  boolector   = boolector15;
  boolector15 = callPackage ../applications/science/logic/boolector {};
  boolector16 = lowPrio (callPackage ../applications/science/logic/boolector {
    useV16 = true;
  });

  ### SCIENCE / ELECTRONICS

  eagle = callPackage_i686 ../applications/science/electronics/eagle { };

  caneda = callPackage ../applications/science/electronics/caneda { };

  geda = callPackage ../applications/science/electronics/geda { };

  gtkwave = callPackage ../applications/science/electronics/gtkwave { };

  kicad = callPackage ../applications/science/electronics/kicad {
    wxGTK = wxGTK29;
  };

  ngspice = callPackage ../applications/science/electronics/ngspice { };

  qucs = callPackage ../applications/science/electronics/qucs { };

  xoscope = callPackage ../applications/science/electronics/xoscope { };


  ### SCIENCE / MATH

  caffe = callPackage ../applications/science/math/caffe {
    cudaSupport = config.caffe.cudaSupport or config.cudaSupport or true;
  };

  ecm = callPackage ../applications/science/math/ecm { };

  eukleides = callPackage ../applications/science/math/eukleides {
    texinfo = texinfo4;
  };

  fricas = callPackage ../applications/science/math/fricas { };

  gap = callPackage ../applications/science/math/gap { };

  maxima = callPackage ../applications/science/math/maxima { };

  wxmaxima = callPackage ../applications/science/math/wxmaxima { wxGTK = wxGTK30; };

  pari = callPackage ../applications/science/math/pari {};

  pcalc = callPackage ../applications/science/math/pcalc { };

  pspp = callPackage ../applications/science/math/pssp {
    inherit (gnome) libglade gtksourceview;
  };

  singular = callPackage ../applications/science/math/singular {};

  scilab = callPackage ../applications/science/math/scilab {
    withXaw3d = false;
    withTk = true;
    withGtk = false;
    withOCaml = true;
    withX = true;
  };

  msieve = callPackage ../applications/science/math/msieve { };

  weka = callPackage ../applications/science/math/weka { };

  yad = callPackage ../tools/misc/yad { };

  yacas = callPackage ../applications/science/math/yacas { };

  speedcrunch = callPackage ../applications/science/math/speedcrunch {
    qt = qt4;
    cmake = cmakeCurses;
  };


  ### SCIENCE / MISC

  boinc = callPackage ../applications/science/misc/boinc { };

  celestia = callPackage ../applications/science/astronomy/celestia {
    lua = lua5_1;
    inherit (pkgs.gnome) gtkglext;
  };

  fityk = callPackage ../applications/science/misc/fityk { };

  gravit = callPackage ../applications/science/astronomy/gravit { };

  golly = callPackage ../applications/science/misc/golly { };

  megam = callPackage ../applications/science/misc/megam { };

  root = callPackage ../applications/science/misc/root { };

  simgrid = callPackage ../applications/science/misc/simgrid { };

  spyder = callPackage ../applications/science/spyder {
    inherit (pythonPackages) pyflakes rope sphinx numpy scipy matplotlib; # recommended
    inherit (pythonPackages) ipython pep8; # optional
  };

  stellarium = callPackage ../applications/science/astronomy/stellarium { };

  tulip = callPackage ../applications/science/misc/tulip {
    cmake = cmake-2_8;
  };

  vite = enableDebugging (callPackage ../applications/science/misc/vite { });

  xplanet = callPackage ../applications/science/astronomy/xplanet { };

  ### SCIENCE / PHYSICS

  geant4 = callPackage ../development/libraries/physics/geant4 {
    enableMultiThreading = true;
    enableG3toG4         = false;
    enableInventor       = false;
    enableGDML           = false;
    enableQT             = false;
    enableXM             = false;
    enableOpenGLX11      = true;
    enableRaytracerX11   = false;

    # Optional system packages, otherwise internal GEANT4 packages are used.
    clhep = null;
    zlib  = null;

    # For enableGDML.
    xercesc = null;

    # For enableQT.
    qt = null; # qt4SDK or qt5SDK

    # For enableXM.
    motif = null; # motif or lesstif
  };

  g4py = callPackage ../development/libraries/physics/geant4/g4py { };

  ### MISC

  antimicro = callPackage ../tools/misc/antimicro { };

  atari800 = callPackage ../misc/emulators/atari800 { };

  ataripp = callPackage ../misc/emulators/atari++ { };

  auctex = callPackage ../tools/typesetting/tex/auctex { };

  beep = callPackage ../misc/beep { };

  cups = callPackage ../misc/cups {
    libusb = libusb1;
  };

  cups_filters = callPackage ../misc/cups/filters.nix { };

  crashplan = callPackage ../applications/backup/crashplan { };

  gutenprint = callPackage ../misc/drivers/gutenprint { };

  gutenprintBin = callPackage ../misc/drivers/gutenprint/bin.nix { };

  cupsBjnp = callPackage ../misc/cups/drivers/cups-bjnp { };

  darcnes = callPackage ../misc/emulators/darcnes { };

  desmume = callPackage ../misc/emulators/desmume { inherit (pkgs.gnome) gtkglext libglade; };

  dbacl = callPackage ../tools/misc/dbacl { };

  dblatex = callPackage ../tools/typesetting/tex/dblatex {
    enableAllFeatures = false;
  };

  dblatexFull = appendToName "full" (dblatex.override {
    enableAllFeatures = true;
  });

  dosbox = callPackage ../misc/emulators/dosbox { };

  dpkg = callPackage ../tools/package-management/dpkg { };

  ekiga = newScope pkgs.gnome ../applications/networking/instant-messengers/ekiga { };

  emulationstation = callPackage ../misc/emulators/emulationstation { };

  electricsheep = callPackage ../misc/screensavers/electricsheep { };

  fakenes = callPackage ../misc/emulators/fakenes { };

  faust = callPackage ../applications/audio/faust { };

  faust2alqt = callPackage ../applications/audio/faust/faust2alqt.nix { };

  faust2alsa = callPackage ../applications/audio/faust/faust2alsa.nix { };

  faust2csound = callPackage ../applications/audio/faust/faust2csound.nix { };

  faust2firefox = callPackage ../applications/audio/faust/faust2firefox.nix { };

  faust2jack = callPackage ../applications/audio/faust/faust2jack.nix { };

  faust2jaqt = callPackage ../applications/audio/faust/faust2jaqt.nix { };

  faust2lv2 = callPackage ../applications/audio/faust/faust2lv2.nix { };

  fceux = callPackage ../misc/emulators/fceux { };

  foldingathome = callPackage ../misc/foldingathome { };

  foo2zjs = callPackage ../misc/drivers/foo2zjs {};

  foomatic_filters = callPackage ../misc/drivers/foomatic-filters {};

  freestyle = callPackage ../misc/freestyle { };

  gajim = callPackage ../applications/networking/instant-messengers/gajim { };

  gammu = callPackage ../applications/misc/gammu { };

  gensgs = callPackage_i686 ../misc/emulators/gens-gs { };

  ghostscript = callPackage ../misc/ghostscript {
    x11Support = false;
    cupsSupport = config.ghostscript.cups or (!stdenv.isDarwin);
  };

  ghostscriptX = appendToName "with-X" (ghostscript.override {
    x11Support = true;
  });

  gnuk = callPackage ../misc/gnuk { };
  gnuk-unstable = callPackage ../misc/gnuk/unstable.nix { };
  gnuk-git = callPackage ../misc/gnuk/git.nix { };

  guix = callPackage ../tools/package-management/guix {
    libgcrypt = libgcrypt_1_5;
  };

  gxemul = callPackage ../misc/emulators/gxemul { };

  hatari = callPackage ../misc/emulators/hatari { };

  hplip = callPackage ../misc/drivers/hplip { };

  hplipWithPlugin = hplip.override { withPlugin = true; };

  # using the new configuration style proposal which is unstable
  jack1 = callPackage ../misc/jackaudio/jack1.nix { };

  jack2Full = callPackage ../misc/jackaudio {
    libopus = libopus.override { withCustomModes = true; };
  };
  libjack2 = jack2Full.override { prefix = "lib"; };
  libjack2-git = callPackage ../misc/jackaudio/git.nix { };

  keynav = callPackage ../tools/X11/keynav { };

  lilypond = callPackage ../misc/lilypond { guile = guile_1_8; };

  mailcore2 = callPackage ../development/libraries/mailcore2 { };

  martyr = callPackage ../development/libraries/martyr { };

  mess = callPackage ../misc/emulators/mess {
    inherit (pkgs.gnome) GConf;
  };

  mongoc = callPackage ../development/libraries/mongoc { };

  mupen64plus = callPackage ../misc/emulators/mupen64plus { };

  mupen64plus1_5 = callPackage ../misc/emulators/mupen64plus/1.5.nix { };

  inherit (callPackages ../tools/package-management/nix {
      storeDir = config.nix.storeDir or "/nix/store";
      stateDir = config.nix.stateDir or "/nix/var";
      })
    nix
    nixStable
    nixUnstable;

  nixops = callPackage ../tools/package-management/nixops { };

  nixopsUnstable = callPackage ../tools/package-management/nixops/unstable.nix { };

  nixui = callPackage ../tools/package-management/nixui { node_webkit = node_webkit_0_11; };

  nix-prefetch-scripts = callPackage ../tools/package-management/nix-prefetch-scripts { };

  nix-template-rpm = callPackage ../build-support/templaterpm { inherit (pythonPackages) python toposort; };

  nix-repl = callPackage ../tools/package-management/nix-repl { };

  nix-serve = callPackage ../tools/package-management/nix-serve { };

  nixos-artwork = callPackage ../data/misc/nixos-artwork { };

  nut = callPackage ../applications/misc/nut { };

  solfege = callPackage ../misc/solfege {
      pysqlite = pkgs.pythonPackages.sqlite3;
  };

  disnix = callPackage ../tools/package-management/disnix { };

  dysnomia = callPackage ../tools/package-management/disnix/dysnomia {
    enableApacheWebApplication = config.disnix.enableApacheWebApplication or false;
    enableAxis2WebService = config.disnix.enableAxis2WebService or false;
    enableEjabberdDump = config.disnix.enableEjabberdDump or false;
    enableMySQLDatabase = config.disnix.enableMySQLDatabase or false;
    enablePostgreSQLDatabase = config.disnix.enablePostgreSQLDatabase or false;
    enableSubversionRepository = config.disnix.enableSubversionRepository or false;
    enableTomcatWebApplication = config.disnix.enableTomcatWebApplication or false;
  };

  disnixos = callPackage ../tools/package-management/disnix/disnixos { };

  DisnixWebService = callPackage ../tools/package-management/disnix/DisnixWebService { };

  latex2html = callPackage ../tools/typesetting/tex/latex2html/default.nix {
    tex = tetex;
  };

  lkproof = callPackage ../tools/typesetting/tex/lkproof { };

  mysqlWorkbench = newScope gnome ../applications/misc/mysql-workbench {
    lua = lua5_1;
    libctemplate = libctemplate_2_2;
    inherit (pythonPackages) pexpect paramiko;
  };

  robomongo = callPackage ../applications/misc/robomongo { };

  rucksack = callPackage ../development/tools/rucksack { };

  opkg = callPackage ../tools/package-management/opkg { };

  opkg-utils = callPackage ../tools/package-management/opkg-utils { };

  pgadmin = callPackage ../applications/misc/pgadmin { };

  pgf = pgf2;

  # Keep the old PGF since some documents don't render properly with
  # the new one.
  pgf1 = callPackage ../tools/typesetting/tex/pgf/1.x.nix { };

  pgf2 = callPackage ../tools/typesetting/tex/pgf/2.x.nix { };

  pgf3 = callPackage ../tools/typesetting/tex/pgf/3.x.nix { };

  pgfplots = callPackage ../tools/typesetting/tex/pgfplots { };

  phabricator = callPackage ../misc/phabricator { };

  physlock = callPackage ../misc/screensavers/physlock { };

  pjsip = callPackage ../applications/networking/pjsip { };

  PPSSPP = callPackage ../misc/emulators/ppsspp { SDL = SDL2; };

  uae = callPackage ../misc/emulators/uae { };

  fsuae = callPackage ../misc/emulators/fs-uae { };

  putty = callPackage ../applications/networking/remote/putty { };

  retroarchBare = callPackage ../misc/emulators/retroarch { };

  retroarch = wrapRetroArch { retroarch = retroarchBare; };

  libretro = recurseIntoAttrs (callPackage ../misc/emulators/retroarch/cores.nix {
    retroarch = retroarchBare;
  });

  rss-glx = callPackage ../misc/screensavers/rss-glx { };

  runit = callPackage ../tools/system/runit { };

  refind = callPackage ../tools/bootloaders/refind { };

  xlockmore = callPackage ../misc/screensavers/xlockmore { };

  xtrlock-pam = callPackage ../misc/screensavers/xtrlock-pam { };

  sails = callPackage ../misc/sails { };

  canon-cups-ufr2 = callPackage ../misc/cups/drivers/canon { };

  samsungUnifiedLinuxDriver = callPackage ../misc/cups/drivers/samsung {
    gcc = import ../development/compilers/gcc/4.4 {
      inherit stdenv fetchurl gmp mpfr noSysDirs gettext which;
      texinfo = texinfo4;
      profiledCompiler = true;
    };
  };

  saneBackends = callPackage ../applications/graphics/sane/backends.nix {
    gt68xxFirmware = config.sane.gt68xxFirmware or null;
    snapscanFirmware = config.sane.snapscanFirmware or null;
    hotplugSupport = config.sane.hotplugSupport or true;
    libusb = libusb1;
  };

  saneBackendsGit = callPackage ../applications/graphics/sane/backends-git.nix {
    gt68xxFirmware = config.sane.gt68xxFirmware or null;
    snapscanFirmware = config.sane.snapscanFirmware or null;
    hotplugSupport = config.sane.hotplugSupport or true;
  };

  mkSaneConfig = callPackage ../applications/graphics/sane/config.nix { };

  saneFrontends = callPackage ../applications/graphics/sane/frontends.nix { };

  seafile-shared = callPackage ../misc/seafile-shared { };

  slock = callPackage ../misc/screensavers/slock { };

  soundOfSorting = callPackage ../misc/sound-of-sorting { };

  sourceAndTags = callPackage ../misc/source-and-tags {
    hasktags = haskellPackages.hasktags;
  };

  splix = callPackage ../misc/cups/drivers/splix { };

  streamripper = callPackage ../applications/audio/streamripper { };

  sqsh = callPackage ../development/tools/sqsh { };

  tetex = callPackage ../tools/typesetting/tex/tetex { libpng = libpng12; };

  tewi-font = callPackage ../data/fonts/tewi  {};

  tex4ht = callPackage ../tools/typesetting/tex/tex4ht { };

  texFunctions = callPackage ../tools/typesetting/tex/nix pkgs;

  # All the new TeX Live is inside. See description in default.nix.
  texlive = recurseIntoAttrs
    (callPackage ../tools/typesetting/tex/texlive-new { });

  texLive = builderDefsPackage (callPackage ../tools/typesetting/tex/texlive) {
    ghostscript = ghostscriptX;
    harfbuzz = harfbuzz.override {
      withIcu = true; withGraphite2 = true;
    };
  };

  texLiveFull = lib.setName "texlive-full" (texLiveAggregationFun {
    paths = [ texLive texLiveExtra lmodern texLiveCMSuper texLiveLatexXColor
              texLivePGF texLiveBeamer texLiveModerncv tipa tex4ht texinfo
              texLiveModerntimeline texLiveContext ];
  });

  /* Look in configurations/misc/raskin.nix for usage example (around revisions
  where TeXLive was added)

  (texLiveAggregationFun {
    paths = [texLive texLiveExtra texLiveCMSuper
      texLiveBeamer
    ];
  })

  You need to use texLiveAggregationFun to regenerate, say, ls-R (TeX-related file list)
  Just installing a few packages doesn't work.
  */
  texLiveAggregationFun = params:
    builderDefsPackage (callPackage ../tools/typesetting/tex/texlive/aggregate.nix) params;

  texDisser = callPackage ../tools/typesetting/tex/disser {};

  texLiveContext = builderDefsPackage (callPackage ../tools/typesetting/tex/texlive/context.nix) {};

  texLiveExtra = builderDefsPackage (callPackage ../tools/typesetting/tex/texlive/extra.nix) {};

  texLiveCMSuper = builderDefsPackage (callPackage ../tools/typesetting/tex/texlive/cm-super.nix) {};

  texLiveLatexXColor = builderDefsPackage (callPackage ../tools/typesetting/tex/texlive/xcolor.nix) {};

  texLivePGF = pgf3;

  texLiveBeamer = builderDefsPackage (callPackage ../tools/typesetting/tex/texlive/beamer.nix) {};

  texLiveModerncv = builderDefsPackage (callPackage ../tools/typesetting/tex/texlive/moderncv.nix) {};

  texLiveModerntimeline = builderDefsPackage (callPackage ../tools/typesetting/tex/texlive/moderntimeline.nix) {};

  thermald = callPackage ../tools/system/thermald { };

  thinkfan = callPackage ../tools/system/thinkfan { };

  tup = callPackage ../development/tools/build-managers/tup { };

  tvheadend = callPackage ../servers/tvheadend { };

  utf8proc = callPackage ../development/libraries/utf8proc { };

  vault = goPackages.vault.bin // { outputs = [ "bin" ]; };

  vbam = callPackage ../misc/emulators/vbam {};

  vice = callPackage ../misc/emulators/vice {
    libX11 = xorg.libX11;
    giflib = giflib_4_1;
  };

  viewnior = callPackage ../applications/graphics/viewnior { };

  vimUtils = callPackage ../misc/vim-plugins/vim-utils.nix { };

  vimPlugins = recurseIntoAttrs (callPackage ../misc/vim-plugins { });

  vimprobable2 = callPackage ../applications/networking/browsers/vimprobable2 {
    webkit = webkitgtk2;
  };

  vimprobable2Wrapper = wrapFirefox
    { browser = vimprobable2; browserName = "vimprobable2"; desktopName = "Vimprobable2";
    };

  rekonqWrapper = wrapFirefox {
    browser = kde4.rekonq; browserName = "rekonq"; desktopName = "Rekonq";
  };

  vimb = callPackage ../applications/networking/browsers/vimb {
    webkit = webkitgtk2;
  };

  vimbWrapper = wrapFirefox {
    browser = vimb;
    browserName = "vimb";
    desktopName = "Vimb";
  };

  vips = callPackage ../tools/graphics/vips { };
  nip2 = callPackage ../tools/graphics/nip2 { };

  VisualBoyAdvance = callPackage ../misc/emulators/VisualBoyAdvance { };

  wavegain = callPackage ../applications/audio/wavegain { };

  wine = callPackage ../misc/emulators/wine {
    wineRelease = config.wine.release or "stable";
    wineBuild = config.wine.build or "wine32";
  };
  wineStable = wine.override { wineRelease = "stable"; };
  wineUnstable = lowPrio (wine.override { wineRelease = "unstable"; });
  wineStaging = lowPrio (wine.override { wineRelease = "staging"; });

  winetricks = callPackage ../misc/emulators/wine/winetricks.nix {
    inherit (gnome2) zenity;
  };

  wmutils-core = callPackage ../tools/X11/wmutils-core { };

  wxmupen64plus = callPackage ../misc/emulators/wxmupen64plus { };

  x2x = callPackage ../tools/X11/x2x { };

  xboxdrv = callPackage ../misc/drivers/xboxdrv { };

  xhyve = callPackage ../applications/virtualization/xhyve { };

  xinput_calibrator = callPackage ../tools/X11/xinput_calibrator {};

  xosd = callPackage ../misc/xosd { };

  xsane = callPackage ../applications/graphics/sane/xsane.nix {
    libpng = libpng12;
    saneBackends = saneBackends;
  };

  xwiimote = callPackage ../misc/drivers/xwiimote {
    bluez = pkgs.bluez5.override {
      enableWiimote = true;
    };
  };

  yafc = callPackage ../applications/networking/yafc { };

  yandex-disk = callPackage ../tools/filesystems/yandex-disk { };

  zdfmediathk = callPackage ../applications/video/zdfmediathk { };

  zopfli = callPackage ../tools/compression/zopfli { };

  myEnvFun = callPackage ../misc/my-env {
    inherit (stdenv) mkDerivation;
  };

  # patoline requires a rather large ocaml compilation environment.
  # this is why it is build as an environment and not just a normal package.
  # remark : the emacs mode is also installed, but you have to adjust your load-path.
  PatolineEnv = pack: myEnvFun {
      name = "patoline";
      buildInputs = [ stdenv ncurses mesa freeglut libzip gcc
                                   pack.ocaml pack.findlib pack.camomile
                                   pack.dypgen pack.ocaml_sqlite3 pack.camlzip
                                   pack.lablgtk pack.camlimages pack.ocaml_cairo
                                   pack.lablgl pack.ocamlnet pack.cryptokit
                                   pack.ocaml_pcre pack.patoline
                                   ];
    # this is to circumvent the bug with libgcc_s.so.1 which is
    # not found when using thread
    extraCmds = ''
       LD_LIBRARY_PATH=\$LD_LIBRARY_PATH:${gcc.cc}/lib
       export LD_LIBRARY_PATH
    '';
  };

  patoline = PatolineEnv ocamlPackages_4_00_1;

  znc = callPackage ../applications/networking/znc { };

  znc_14 = callPackage ../applications/networking/znc/1.4.nix { };

  zncModules = recurseIntoAttrs (
    callPackage ../applications/networking/znc/modules.nix { }
  );

  zsnes = callPackage_i686 ../misc/emulators/zsnes { };

  snes9x-gtk = callPackage ../misc/emulators/snes9x-gtk { };

  higan = callPackage ../misc/emulators/higan {
    profile = config.higan.profile or "performance";
    guiToolkit = config.higan.guiToolkit or "gtk";
  };

  misc = callPackage ../misc/misc.nix { };

  bullet = callPackage ../development/libraries/bullet {};

  dart = callPackage ../development/interpreters/dart { };

  httrack = callPackage ../tools/backup/httrack { };

  mg = callPackage ../applications/editors/mg { };


  # Attributes for backward compatibility.
  adobeReader = adobe-reader;
  arduino_core = arduino-core;  # added 2015-02-04
  asciidocFull = asciidoc-full;  # added 2014-06-22
  bridge_utils = bridge-utils;  # added 2015-02-20
  buildbotSlave = buildbot-slave;  # added 2014-12-09
  cheetahTemplate = pythonPackages.cheetah; # 2015-06-15
  clangAnalyzer = clang-analyzer;  # added 2015-02-20
  cool-old-term = cool-retro-term; # added 2015-01-31
  cv = progress; # added 2015-09-06
  exfat-utils = exfat;                  # 2015-09-11
  firefoxWrapper = firefox-wrapper;
  fuse_exfat = exfat;                   # 2015-09-11
  haskell-ng = haskell;                 # 2015-04-19
  haskellngPackages = haskellPackages;  # 2015-04-19
  htmlTidy = html-tidy;  # added 2014-12-06
  inherit (haskell.compiler) jhc uhc;   # 2015-05-15
  inotifyTools = inotify-tools;
  jquery_ui = jquery-ui;  # added 2014-09-07
  libtidy = html-tidy;  # added 2014-12-21
  lttngTools = lttng-tools;  # added 2014-07-31
  lttngUst = lttng-ust;  # added 2014-07-31
  nfsUtils = nfs-utils;  # added 2014-12-06
  rdiff_backup = rdiff-backup;  # added 2014-11-23
  rssglx = rss-glx; #added 2015-03-25
  rxvt_unicode_with-plugins = rxvt_unicode-with-plugins; # added 2015-04-02
  speedtest_cli = speedtest-cli;  # added 2015-02-17
  sqliteInteractive = sqlite-interactive;  # added 2014-12-06
<<<<<<< HEAD
  xf86_video_nouveau = xorg.xf86videonouveau; # added 2015-09
=======
  xlibs = xorg; # added 2015-09
  x11 = xlibsWrapper; # added 2015-09
>>>>>>> eb09b1fd
  youtube-dl = pythonPackages.youtube-dl; # added 2015-06-07
  youtubeDL = youtube-dl;  # added 2014-10-26

}; in self; in pkgs<|MERGE_RESOLUTION|>--- conflicted
+++ resolved
@@ -15064,12 +15064,9 @@
   rxvt_unicode_with-plugins = rxvt_unicode-with-plugins; # added 2015-04-02
   speedtest_cli = speedtest-cli;  # added 2015-02-17
   sqliteInteractive = sqlite-interactive;  # added 2014-12-06
-<<<<<<< HEAD
+  xlibs = xorg; # added 2015-09
   xf86_video_nouveau = xorg.xf86videonouveau; # added 2015-09
-=======
-  xlibs = xorg; # added 2015-09
   x11 = xlibsWrapper; # added 2015-09
->>>>>>> eb09b1fd
   youtube-dl = pythonPackages.youtube-dl; # added 2015-06-07
   youtubeDL = youtube-dl;  # added 2014-10-26
 
