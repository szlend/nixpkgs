--- conflicted
+++ resolved
@@ -56,12 +56,9 @@
   accounts-qt = throw "'accounts-qt' has been renamed to/replaced by 'libsForQt5.accounts-qt'"; # Converted to throw 2022-02-22
   adobeReader = throw "'adobeReader' has been renamed to/replaced by 'adobe-reader'"; # Converted to throw 2022-02-22
   adobe_flex_sdk = throw "'adobe_flex_sdk' has been renamed to/replaced by 'apache-flex-sdk'"; # Converted to throw 2022-02-22
-<<<<<<< HEAD
   adoptopenjdk-hotspot-bin-17 = throw "AdoptOpenJDK is now Temurin. Use temurin-bin-17"; # added 2022-07-02
   adoptopenjdk-jre-hotspot-bin-17 = throw "AdoptOpenJDK is now Temurin and JRE is no longer provided. Use temurin-bin-17"; # added 2022-07-02
   aesop = throw "aesop has been removed from nixpkgs, as it was unmaintained"; # Added 2021-08-05
-=======
->>>>>>> 5fa1488e
   ag = throw "'ag' has been renamed to/replaced by 'silver-searcher'"; # Converted to throw 2022-02-22
   aircrackng = throw "'aircrackng' has been renamed to/replaced by 'aircrack-ng'"; # Converted to throw 2022-02-22
   airtame = throw "airtame has been removed due to being unmaintained"; # Added 2022-01-19
