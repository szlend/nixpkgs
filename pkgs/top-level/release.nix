/* This file defines the builds that constitute the Nixpkgs.
   Everything defined here ends up in the Nixpkgs channel.  Individual
   jobs can be tested by running:

   $ nix-build pkgs/top-level/release.nix -A <jobname>.<system>

   e.g.

   $ nix-build pkgs/top-level/release.nix -A coreutils.x86_64-linux
*/

{ nixpkgs ? { outPath = (import ../.. {}).lib.cleanSource ../..; revCount = 1234; shortRev = "abcdef"; }
, officialRelease ? false
# The platforms for which we build Nixpkgs.
, supportedSystems ? [ "x86_64-linux" "i686-linux" "x86_64-darwin" ]
# Strip most of attributes when evaluating to spare memory usage
, scrubJobs ? true
}:

with import ./release-lib.nix { inherit supportedSystems scrubJobs; };

let

  lib = pkgs.lib;

  jobs =
    { tarball = import ./make-tarball.nix { inherit pkgs nixpkgs officialRelease; };

      metrics = import ./metrics.nix { inherit pkgs nixpkgs; };

      manual = import ../../doc;
      lib-tests = import ../../lib/tests/release.nix { inherit nixpkgs; };

      unstable = pkgs.releaseTools.aggregate
        { name = "nixpkgs-${jobs.tarball.version}";
          meta.description = "Release-critical builds for the Nixpkgs unstable channel";
          constituents =
            [ jobs.tarball
              jobs.metrics
              jobs.manual
              jobs.lib-tests
              jobs.stdenv.x86_64-linux
              jobs.stdenv.i686-linux
              jobs.stdenv.x86_64-darwin
              jobs.linux.x86_64-linux
              jobs.linux.i686-linux
              jobs.python.x86_64-linux
              jobs.python.i686-linux
              jobs.python.x86_64-darwin
              jobs.python3.x86_64-linux
              jobs.python3.i686-linux
              jobs.python3.x86_64-darwin
              # Many developers use nix-repl
              jobs.nix-repl.x86_64-linux
              jobs.nix-repl.i686-linux
              jobs.nix-repl.x86_64-darwin
              # Needed by travis-ci to test PRs
              jobs.nox.i686-linux
              jobs.nox.x86_64-linux
              jobs.nox.x86_64-darwin
              # Ensure that X11/GTK+ are in order.
              jobs.thunderbird.x86_64-linux
              jobs.thunderbird.i686-linux
              # Ensure that basic stuff works on darwin
              jobs.git.x86_64-darwin
              jobs.mysql.x86_64-darwin
              jobs.vim.x86_64-darwin
            ] ++ lib.collect lib.isDerivation jobs.stdenvBootstrapTools;
        };

      stdenvBootstrapTools.i686-linux =
        { inherit (import ../stdenv/linux/make-bootstrap-tools.nix { system = "i686-linux"; }) dist test; };

      stdenvBootstrapTools.x86_64-linux =
        { inherit (import ../stdenv/linux/make-bootstrap-tools.nix { system = "x86_64-linux"; }) dist test; };

      stdenvBootstrapTools.x86_64-darwin =
        let
          bootstrap = import ../stdenv/darwin/make-bootstrap-tools.nix { system = "x86_64-darwin"; };
        in {
          # Lightweight distribution and test
          inherit (bootstrap) dist test;
          # Test a full stdenv bootstrap from the bootstrap tools definition
          inherit (bootstrap.test-pkgs) stdenv;
        };

    } // (mapTestOn ((packagePlatforms pkgs) // rec {
      haskell.compiler = packagePlatforms pkgs.haskell.compiler;
      haskellPackages = packagePlatforms pkgs.haskellPackages;

<<<<<<< HEAD
      #rPackages = packagePlatforms pkgs.rPackages;

=======
      # Language packages disabled in https://github.com/NixOS/nixpkgs/commit/ccd1029f58a3bb9eca32d81bf3f33cb4be25cc66

      #emacs24PackagesNg = packagePlatforms pkgs.emacs24PackagesNg;
      #rPackages = packagePlatforms pkgs.rPackages;
>>>>>>> c004c6e1
      ocamlPackages = { };
      perlPackages = { };
      pythonPackages = {
        pandas = unix;
        scikitlearn = unix;
      };
      python2Packages = { };
      python27Packages = { };
      python3Packages = { };
      python35Packages = {
        blaze = unix;
        pandas = unix;
        scikitlearn = unix;
      };
    } ));

in jobs<|MERGE_RESOLUTION|>--- conflicted
+++ resolved
@@ -88,15 +88,10 @@
       haskell.compiler = packagePlatforms pkgs.haskell.compiler;
       haskellPackages = packagePlatforms pkgs.haskellPackages;
 
-<<<<<<< HEAD
-      #rPackages = packagePlatforms pkgs.rPackages;
-
-=======
       # Language packages disabled in https://github.com/NixOS/nixpkgs/commit/ccd1029f58a3bb9eca32d81bf3f33cb4be25cc66
 
       #emacs24PackagesNg = packagePlatforms pkgs.emacs24PackagesNg;
       #rPackages = packagePlatforms pkgs.rPackages;
->>>>>>> c004c6e1
       ocamlPackages = { };
       perlPackages = { };
       pythonPackages = {
