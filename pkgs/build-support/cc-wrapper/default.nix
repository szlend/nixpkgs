--- conflicted
+++ resolved
@@ -728,15 +728,9 @@
     ##
     + optionalString isClang ''
       # Escape twice: once for this script, once for the one it gets substituted into.
-<<<<<<< HEAD
       export march=${escapeShellArg
-        (optionalString (targetPlatform ? gcc.arch)
+        (optionalString (targetPlatform ? gcc.arch && !disableMarch)
           (escapeShellArg "-march=${targetPlatform.gcc.arch}"))}
-=======
-      export march=${lib.escapeShellArg
-        (lib.optionalString (targetPlatform ? gcc.arch && !disableMarch)
-          (lib.escapeShellArg "-march=${targetPlatform.gcc.arch}"))}
->>>>>>> a3d99d0b
       export defaultTarget=${targetPlatform.config}
       substituteAll ${./add-clang-cc-cflags-before.sh} $out/nix-support/add-local-cc-cflags-before.sh
     ''
