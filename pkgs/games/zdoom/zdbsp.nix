{ stdenv, fetchzip, cmake, zlib }:

stdenv.mkDerivation rec {
  pname = "zdbsp";
  version = "1.19";

  src = fetchzip {
    url = "https://zdoom.org/files/utils/zdbsp/zdbsp-${version}-src.zip";
    sha256 = "1j6k0appgjjj3ffbll9hy9nnbqr17szd1s66q08zrbkfqf6g8f0d";
    stripRoot = false;
  };

<<<<<<< HEAD
  nativeBuildInputs = [cmake unzip];
  buildInputs = [zlib];
=======
  nativeBuildInputs = [ cmake ];
  buildInputs = [ zlib ];
>>>>>>> 59ede499

  installPhase = ''
    install -Dm755 zdbsp $out/bin/zdbsp
  '';

  meta = with stdenv.lib; {
    description = "ZDoom's internal node builder for DOOM maps";
    homepage = "https://zdoom.org/wiki/ZDBSP";
    license = licenses.gpl2Plus;
    maintainers = with maintainers; [ lassulus siraben ];
    platforms = platforms.unix;
  };
}<|MERGE_RESOLUTION|>--- conflicted
+++ resolved
@@ -10,13 +10,13 @@
     stripRoot = false;
   };
 
-<<<<<<< HEAD
-  nativeBuildInputs = [cmake unzip];
-  buildInputs = [zlib];
-=======
-  nativeBuildInputs = [ cmake ];
-  buildInputs = [ zlib ];
->>>>>>> 59ede499
+  nativeBuildInputs = [
+    cmake
+  ];
+
+  buildInputs = [
+    zlib
+  ];
 
   installPhase = ''
     install -Dm755 zdbsp $out/bin/zdbsp
