{ stdenv, fetchurl, makeWrapper, glib
, fontconfig, patchelf, libXext, libX11
, freetype, libXrender
}:

let
  arch = if stdenv.system == "x86_64-linux" then "x86_64"
    else if stdenv.system == "i686-linux" then "i386"
    else throw "Spideroak client for: ${stdenv.system} not supported!";

  interpreter = if stdenv.system == "x86_64-linux" then "ld-linux-x86-64.so.2"
    else if stdenv.system == "i686-linux" then "ld-linux.so.2"
    else throw "Spideroak client for: ${stdenv.system} not supported!";

  sha256 = if stdenv.system == "x86_64-linux" then "88fd785647def79ee36621fa2a8a5bea73c513de03103f068dd10bc25f3cf356"
    else if stdenv.system == "i686-linux" then "8c23271291f40aa144bbf38ceb3cc2a05bed00759c87a65bd798cf8bb289d07a"
    else throw "Spideroak client for: ${stdenv.system} not supported!";

  ldpath = stdenv.lib.makeSearchPath "lib" [
    glib fontconfig libXext libX11 freetype libXrender
  ];

  version = "6.0.1";

in stdenv.mkDerivation {
  name = "spideroak-${version}";

  src = fetchurl {
    name = "spideroak-${version}-${arch}";
    url = "https://spideroak.com/getbuild?platform=slackware&arch=${arch}&version=${version}";
    inherit sha256;
  };

  sourceRoot = ".";

  unpackCmd = "tar -xzf $curSrc";

  installPhase = ''
    mkdir "$out"
    cp -r "./"* "$out"
    mkdir "$out/bin"
    rm "$out/usr/bin/SpiderOakONE"

<<<<<<< HEAD
    patchelf --set-interpreter ${stdenv.glibc.out}/lib/${interpreter} \
      "$out/opt/SpiderOak/lib/SpiderOak"
=======
    patchelf --set-interpreter ${stdenv.glibc}/lib/${interpreter} \
      "$out/opt/SpiderOakONE/lib/SpiderOakONE"
>>>>>>> b809f886

    RPATH=$out/opt/SpiderOakONE/lib:${ldpath}
    makeWrapper $out/opt/SpiderOakONE/lib/SpiderOakONE $out/bin/spideroak --set LD_LIBRARY_PATH $RPATH \
      --set QT_PLUGIN_PATH $out/opt/SpiderOakONE/lib/plugins/ \
      --set SpiderOak_EXEC_SCRIPT $out/bin/spideroak
  '';

  buildInputs = [ patchelf makeWrapper ];

  meta = {
    homepage = "https://spideroak.com";
    description = "Secure online backup and sychronization";
    license = stdenv.lib.licenses.unfree;
    maintainers = with stdenv.lib.maintainers; [ amorsillo ];
    platforms = stdenv.lib.platforms.linux;
  };
}<|MERGE_RESOLUTION|>--- conflicted
+++ resolved
@@ -41,13 +41,8 @@
     mkdir "$out/bin"
     rm "$out/usr/bin/SpiderOakONE"
 
-<<<<<<< HEAD
     patchelf --set-interpreter ${stdenv.glibc.out}/lib/${interpreter} \
-      "$out/opt/SpiderOak/lib/SpiderOak"
-=======
-    patchelf --set-interpreter ${stdenv.glibc}/lib/${interpreter} \
       "$out/opt/SpiderOakONE/lib/SpiderOakONE"
->>>>>>> b809f886
 
     RPATH=$out/opt/SpiderOakONE/lib:${ldpath}
     makeWrapper $out/opt/SpiderOakONE/lib/SpiderOakONE $out/bin/spideroak --set LD_LIBRARY_PATH $RPATH \
