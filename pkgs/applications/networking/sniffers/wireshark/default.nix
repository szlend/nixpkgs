{ stdenv, lib, fetchurl, pkgconfig, pcre, perl, flex, bison, gettext, libpcap, libnl, c-ares
, gnutls, libgcrypt, libgpgerror, geoip, openssl, lua5, makeDesktopItem, python, libcap, glib
<<<<<<< HEAD
, libssh, zlib, cmake, extra-cmake-modules, fetchpatch
=======
, libssh, zlib, cmake, extra-cmake-modules, fetchpatch, makeWrapper
>>>>>>> da86dadb
, withGtk ? false, gtk3 ? null, librsvg ? null, gsettings-desktop-schemas ? null, wrapGAppsHook ? null
, withQt ? false, qt5 ? null
, ApplicationServices, SystemConfiguration, gmp
}:

assert withGtk -> !withQt  && gtk3 != null;
assert withQt  -> !withGtk && qt5  != null;

with stdenv.lib;

let
  version = "2.4.5";
  variant = if withGtk then "gtk" else if withQt then "qt" else "cli";

in stdenv.mkDerivation {
  name = "wireshark-${variant}-${version}";

  src = fetchurl {
    url = "http://www.wireshark.org/download/src/all-versions/wireshark-${version}.tar.xz";
    sha256 = "1mvgy67rvnwj2kbc43s4il81jvz5ai0bx2j3j2js7x50zclyrcmk";
  };

  cmakeFlags = [
    "-DBUILD_wireshark_gtk=${if withGtk then "ON" else "OFF"}"
    "-DBUILD_wireshark=${if withQt then "ON" else "OFF"}"
    "-DENABLE_QT5=${if withQt then "ON" else "OFF"}"
    "-DENABLE_APPLICATION_BUNDLE=${if withQt && stdenv.isDarwin then "ON" else "OFF"}"
  ];

  nativeBuildInputs = [
    bison cmake extra-cmake-modules flex pkgconfig
  ] ++ optional withGtk wrapGAppsHook;

  buildInputs = [
    gettext pcre perl libpcap lua5 libssh openssl libgcrypt
    libgpgerror gnutls geoip c-ares python glib zlib makeWrapper
  ] ++ optionals withQt  (with qt5; [ qtbase qtmultimedia qtsvg qttools ])
    ++ optionals withGtk [ gtk3 librsvg gsettings-desktop-schemas ]
    ++ optionals stdenv.isLinux  [ libcap libnl ]
    ++ optionals stdenv.isDarwin [ SystemConfiguration ApplicationServices gmp ]
    ++ optionals (withQt && stdenv.isDarwin) (with qt5; [ qtmacextras ]);

  patches = [ ./wireshark-lookup-dumpcap-in-path.patch ]
    # https://code.wireshark.org/review/#/c/23728/
    ++ stdenv.lib.optional stdenv.hostPlatform.isMusl (fetchpatch {
      name = "fix-timeout.patch";
      url = "https://code.wireshark.org/review/gitweb?p=wireshark.git;a=commitdiff_plain;h=8b5b843fcbc3e03e0fc45f3caf8cf5fc477e8613;hp=94af9724d140fd132896b650d10c4d060788e4f0";
      sha256 = "1g2dm7lwsnanwp68b9xr9swspx7hfj4v3z44sz3yrfmynygk8zlv";
    })
    ++ stdenv.lib.optional stdenv.isDarwin ./cmake.patch;

  postInstall = if stdenv.isDarwin then ''
    ${optionalString withQt ''
      mkdir -p $out/Applications
      mv $out/bin/Wireshark.app $out/Applications/Wireshark.app

      for so in $out/Applications/Wireshark.app/Contents/PlugIns/wireshark/*.so; do
        install_name_tool $so -change libwireshark.10.dylib $out/lib/libwireshark.10.dylib
        install_name_tool $so -change libwiretap.7.dylib $out/lib/libwiretap.7.dylib
        install_name_tool $so -change libwsutil.8.dylib $out/lib/libwsutil.8.dylib
      done

      wrapProgram $out/Applications/Wireshark.app/Contents/MacOS/Wireshark \
        --set QT_PLUGIN_PATH ${qt5.qtbase.bin}/${qt5.qtbase.qtPluginPrefix}
    ''}
  '' else optionalString (withQt || withGtk) ''
    ${optionalString withGtk ''
      install -Dm644 -t $out/share/applications ../wireshark-gtk.desktop
    ''}
    ${optionalString withQt ''
      install -Dm644 -t $out/share/applications ../wireshark.desktop
    ''}

    substituteInPlace $out/share/applications/*.desktop \
      --replace "Exec=wireshark" "Exec=$out/bin/wireshark"

    install -Dm644 ../image/wsicon.svg $out/share/icons/wireshark.svg
  '';

  enableParallelBuilding = true;

  meta = with stdenv.lib; {
    homepage = https://www.wireshark.org/;
    description = "Powerful network protocol analyzer";
    license = licenses.gpl2;

    longDescription = ''
      Wireshark (formerly known as "Ethereal") is a powerful network
      protocol analyzer developed by an international team of networking
      experts. It runs on UNIX, macOS and Windows.
    '';

    platforms = platforms.linux ++ platforms.darwin;
    maintainers = with maintainers; [ bjornfor fpletz ];
  };
}<|MERGE_RESOLUTION|>--- conflicted
+++ resolved
@@ -1,10 +1,6 @@
 { stdenv, lib, fetchurl, pkgconfig, pcre, perl, flex, bison, gettext, libpcap, libnl, c-ares
 , gnutls, libgcrypt, libgpgerror, geoip, openssl, lua5, makeDesktopItem, python, libcap, glib
-<<<<<<< HEAD
-, libssh, zlib, cmake, extra-cmake-modules, fetchpatch
-=======
 , libssh, zlib, cmake, extra-cmake-modules, fetchpatch, makeWrapper
->>>>>>> da86dadb
 , withGtk ? false, gtk3 ? null, librsvg ? null, gsettings-desktop-schemas ? null, wrapGAppsHook ? null
 , withQt ? false, qt5 ? null
 , ApplicationServices, SystemConfiguration, gmp
