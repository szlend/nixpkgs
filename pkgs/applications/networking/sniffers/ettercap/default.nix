{ stdenv, fetchFromGitHub, cmake, libpcap, libnet, zlib, curl, pcre
, openssl, ncurses, glib, gtk3, atk, pango, flex, bison, geoip
, pkgconfig }:

stdenv.mkDerivation rec {
<<<<<<< HEAD
  pname = "ettercap";
  version = "0.8.2";
=======
  name = "ettercap-${version}";
  version = "0.8.3";
>>>>>>> 8943fb5f

  src = fetchFromGitHub {
    owner = "Ettercap";
    repo = "ettercap";
    rev = "v${version}";
    sha256 = "0m40bmbrv9a8qlg54z3b5f8r541gl9vah5hm0bbqcgyyljpg39bz";
  };

  strictDeps = true;
  nativeBuildInputs = [ cmake flex bison pkgconfig ];
  buildInputs = [
    libpcap libnet zlib curl pcre openssl ncurses
    glib gtk3 atk pango geoip
  ];

  preConfigure = ''
    substituteInPlace CMakeLists.txt --replace /etc \$\{INSTALL_PREFIX\}/etc \
                                     --replace /usr \$\{INSTALL_PREFIX\}
  '';

  cmakeFlags = [
    "-DBUNDLED_LIBS=Off"
    "-DGTK3_GLIBCONFIG_INCLUDE_DIR=${glib.out}/lib/glib-2.0/include"
  ];

  meta = with stdenv.lib; {
    description = "Comprehensive suite for man in the middle attacks";
    homepage = http://ettercap.github.io/ettercap/;
    license = licenses.gpl2;
    platforms = platforms.unix;
    maintainers = with maintainers; [ pSub ];
  };
}<|MERGE_RESOLUTION|>--- conflicted
+++ resolved
@@ -3,13 +3,8 @@
 , pkgconfig }:
 
 stdenv.mkDerivation rec {
-<<<<<<< HEAD
   pname = "ettercap";
-  version = "0.8.2";
-=======
-  name = "ettercap-${version}";
   version = "0.8.3";
->>>>>>> 8943fb5f
 
   src = fetchFromGitHub {
     owner = "Ettercap";
