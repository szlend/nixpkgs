--- conflicted
+++ resolved
@@ -30,31 +30,6 @@
   # the absolute path to the filtering command. 
   postInstall = ''
     for f in $out/share/recoll/filters/* ; do
-<<<<<<< HEAD
-      substituteInPlace  $f --replace '"antiword"'      '"${lib.getBin antiword}/bin/antiword"'
-      substituteInPlace  $f --replace '"awk"'           '"${lib.getBin gawk}/bin/awk"'
-      substituteInPlace  $f --replace '"catppt"'        '"${lib.getBin catdoc}/bin/catppt"'
-      substituteInPlace  $f --replace '"djvused"'       '"${lib.getBin djvulibre}/bin/djvused"'
-      substituteInPlace  $f --replace '"djvutxt"'       '"${lib.getBin djvulibre}/bin/djvutxt"'
-      substituteInPlace  $f --replace '"egrep"'         '"${lib.getBin gnugrep}/bin/egrep"'
-      substituteInPlace  $f --replace '"groff"'         '"${lib.getBin groff}/bin/groff"'
-      substituteInPlace  $f --replace '"gunzip"'        '"${lib.getBin gzip}/bin/gunzip"'
-      substituteInPlace  $f --replace '"iconv"'         '"${lib.getBin libiconv}/bin/iconv"'
-      substituteInPlace  $f --replace '"pdftotext"'     '"${lib.getBin poppler_utils}/bin/pdftotext"'
-      substituteInPlace  $f --replace '"pstotext"'      '"${lib.getBin ghostscript}/bin/ps2ascii"'
-      substituteInPlace  $f --replace '"sed"'           '"${lib.getBin gnused}/bin/sed"'
-      substituteInPlace  $f --replace '"tar"'           '"${lib.getBin gnutar}/bin/tar"'
-      substituteInPlace  $f --replace '"unzip"'         '"${lib.getBin unzip}/bin/unzip"'
-      substituteInPlace  $f --replace '"xls2csv"'       '"${lib.getBin catdoc}/bin/xls2csv"'
-      substituteInPlace  $f --replace '"xsltproc"'      '"${lib.getBin libxslt}/bin/xsltproc"'
-      substituteInPlace  $f --replace '"unrtf"'         '"${lib.getBin unrtf}/bin/unrtf"'
-      substituteInPlace  $f --replace '"untex"'         '"${lib.getBin untex}/bin/untex"'
-      substituteInPlace  $f --replace '"wpd2html"'      '"${lib.getBin libwpd}/bin/wpd2html"'
-      substituteInPlace  $f --replace /usr/bin/perl ${lib.getBin perl}/bin/perl
-    done
-  '' + stdenv.lib.optionalString stdenv.isLinux ''
-      substituteInPlace  $f --replace lyx           ${lib.getBin lyx}/bin/lyx
-=======
       if [[ ! "$f" =~ \.zip$ ]]; then
         substituteInPlace  $f --replace '"antiword"'      '"${lib.getBin antiword}/bin/antiword"'
         substituteInPlace  $f --replace '"awk"'           '"${lib.getBin gawk}/bin/awk"'
@@ -80,7 +55,6 @@
     done
   '' + stdenv.lib.optionalString stdenv.isLinux ''
     substituteInPlace  $f --replace '"lyx"' '"${lib.getBin lyx}/bin/lyx"'
->>>>>>> 810dd0f9
   '';
 
   enableParallelBuilding = true;
