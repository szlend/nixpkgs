{ stdenv, fetchurl, SDL2, ftgl, pkgconfig, libpng, libjpeg, pcre
, SDL2_image, freetype, glew, mesa, boost, glm
}:

stdenv.mkDerivation rec {
  version = "0.47";
  name = "gource-${version}";

  src = fetchurl {
    url = "https://github.com/acaudwell/Gource/releases/download/${name}/${name}.tar.gz";
    sha256 = "1llqwdnfa1pff8bxk27qsqff1fcg0a9kfdib0rn7p28vl21n1cgj";
  };

  nativeBuildInputs = [ pkgconfig ];
  buildInputs = [
<<<<<<< HEAD
    glew SDL ftgl libpng libjpeg pcre SDL_image mesa
=======
    glew SDL2 ftgl pkgconfig libpng libjpeg pcre SDL2_image mesa
>>>>>>> 4e22e88b
    boost glm freetype
  ];

  configureFlags = [ "--with-boost-libdir=${boost.out}/lib" ];

  NIX_CFLAGS_COMPILE = "-fpermissive " + # fix build with newer gcc versions
                       "-std=c++11"; # fix build with glm >= 0.9.6.0

  meta = with stdenv.lib; {
    homepage = http://code.google.com/p/gource/;
    description = "A Software version control visualization tool";
    license = licenses.gpl3Plus;
    longDescription = ''
      Software projects are displayed by Gource as an animated tree with
      the root directory of the project at its centre. Directories
      appear as branches with files as leaves. Developers can be seen
      working on the tree at the times they contributed to the project.

      Currently Gource includes built-in log generation support for Git,
      Mercurial and Bazaar and SVN. Gource can also parse logs produced
      by several third party tools for CVS repositories.
    '';
    platforms = platforms.linux;
    maintainers = with maintainers; [ pSub ];
  };
}<|MERGE_RESOLUTION|>--- conflicted
+++ resolved
@@ -13,11 +13,7 @@
 
   nativeBuildInputs = [ pkgconfig ];
   buildInputs = [
-<<<<<<< HEAD
-    glew SDL ftgl libpng libjpeg pcre SDL_image mesa
-=======
-    glew SDL2 ftgl pkgconfig libpng libjpeg pcre SDL2_image mesa
->>>>>>> 4e22e88b
+    glew SDL2 ftgl libpng libjpeg pcre SDL2_image mesa
     boost glm freetype
   ];
 
