{ pkgs, build-asdf-system, fixup ? pkgs.lib.id, ... }:

with pkgs;
with lib;
with lib.lists;
with lib.strings;

let

  # FIXME: automatically add nativeLibs based on conditions signalled

  extras = {
    "cl+ssl" = pkg: {
      nativeLibs = [ openssl_1_1 ];
    };
    cl-cffi-gtk-glib = pkg: {
      nativeLibs = [ glib ];
    };
    cl-cffi-gtk-cairo = pkg: {
      nativeLibs = [ cairo ];
    };
    cl-cairo2 = pkg: {
      nativeLibs = [ cairo ];
    };
<<<<<<< HEAD
=======
    cl-cairo2-xlib = pkg: {
      nativeLibs = [ gtk2-x11 ];
    };
    cl-freetype2 = pkg: {
      nativeLibs = [ freetype ];
      nativeBuildInputs = [ freetype ];
      patches = [ ./patches/cl-freetype2-fix-grovel-includes.patch ];
    };
    cl-pango = pkg: {
      nativeLibs = [ pango ];
    };
    cl-gtk2-gdk = pkg: {
      nativeLibs = [ gtk2-x11 ];
    };
    cl-gtk2-glib = pkg: {
      nativeLibs = [ glib ];
    };
    cl-gtk2-pango = pkg: {
      nativeLibs = [ pango ];
    };
    cl-rsvg2 = pkg: {
      nativeLibs = [ librsvg ];
    };
>>>>>>> 8c8f38c1
    cl-cffi-gtk-gdk = pkg: {
      nativeLibs = [ gtk3 ];
    };
    cl-cffi-gtk-gdk-pixbuf = pkg: {
      nativeLibs = [ gdk-pixbuf ];
    };
    cl-cffi-gtk-pango = pkg: {
      nativeLibs = [ pango ];
    };
    cl-gobject-introspection = pkg: {
      nativeLibs = [ glib gobject-introspection ];
    };
    cl-mysql = pkg: {
      nativeLibs = [ mariadb.client ];
    };
    clsql-postgresql = pkg: {
      nativeLibs = [ postgresql.lib ];
    };
    clsql-sqlite3 = pkg: {
      nativeLibs = [ sqlite ];
    };
    cl-webkit2 = pkg: {
      nativeLibs = [ webkitgtk ];
    };
    dbd-mysql = pkg: {
      nativeLibs = [ mariadb.client ];
    };
    lla = pkg: {
      nativeLibs = [ openblas ];
    };
    cffi-libffi = pkg: {
      nativeBuildInputs = [ libffi ];
      nativeLibs = [ libffi ];
    };
    cl-rabbit = pkg: {
      nativeBuildInputs = [ rabbitmq-c ];
      nativeLibs = [ rabbitmq-c ];
    };
    trivial-ssh-libssh2 = pkg: {
      nativeLibs = [ libssh2 ];
    };
    mssql = pkg: {
      nativeLibs = [ freetds ];
    };
    sqlite = pkg: {
      nativeLibs = [ sqlite ];
    };
    cl-libuv = pkg: {
      nativeBuildInputs = [ libuv ];
      nativeLibs = [ libuv ];
    };
    cl-liballegro = pkg: {
      # build doesnt fail without this, but fails on runtime
      # weird...
      nativeLibs = [ allegro5 ];
    };
    cl-ode = pkg: {
      nativeLibs = let
        ode' = ode.overrideAttrs (o: {
          configureFlags = [
            "--enable-shared"
            "--enable-double-precision"
          ];
        });
      in [ ode' ];
    };
    classimp = pkg: {
      nativeLibs = [ assimp ];
    };
    sdl2 = pkg: {
      nativeLibs = [ SDL2 ];
    };
    lispbuilder-sdl-cffi = pkg: {
      nativeLibs = [ SDL ];
    };
    cl-opengl = pkg: {
      nativeLibs = [ libGL ];
    };
    cl-glu = pkg: {
      nativeLibs = [ libGLU ];
    };
    cl-glut = pkg: {
      nativeLibs = [ freeglut ];
    };
    cl-glfw = pkg: {
      nativeLibs = [ glfw ];
    };
    cl-glfw-opengl-core = pkg: {
      nativeLibs = [ libGL ];
    };
    cl-glfw3 = pkg: {
      nativeLibs = [ glfw ];
    };
    lev = pkg: {
      nativeLibs = [ libev ];
    };
    cl-rdkafka = pkg: {
      nativeBuildInputs = [ rdkafka ];
      nativeLibs = [ rdkafka ];
    };
    cl-async-ssl = pkg: {
      nativeLibs = [ openssl_1_1 ];
    };
    osicat = pkg: {
      LD_LIBRARY_PATH = "${pkg}/posix/";
    };
    iolib = pkg: {
      nativeBuildInputs = [ libfixposix ];
      nativeLibs = [ libfixposix ];
      systems = [ "iolib" "iolib/os" "iolib/pathnames" ];
    };
    "cl-ana.hdf-cffi" = pkg: {
<<<<<<< HEAD
      nativeBuildInputs = [ hdf5 ];
      nativeLibs = [ hdf5 ];
      NIX_LDFLAGS = [ "-lhdf5" ];
    };
    gsll = pkg: {
      nativeBuildInputs = [ gsl ];
      nativeLibs = [ gsl ];
    };
    cl-libyaml = pkg: {
      nativeLibs = [ libyaml ];
    };
    cl-libxml2 = pkg: {
      nativeLibs = [ libxml2 ];
    };
    cl-readline = pkg: {
      nativeLibs = [ readline ];
=======
      nativeBuildInputs = [ pkgs.hdf5 ];
      nativeLibs = [ pkgs.hdf5 ];
      NIX_LDFLAGS = [ "-lhdf5" ];
    };
    gsll = pkg: {
      nativeBuildInputs = [ pkgs.gsl ];
      nativeLibs = [ pkgs.gsl ];
    };
    cl-libyaml = pkg: {
      nativeLibs = [ pkgs.libyaml ];
    };
    cl-libxml2 = pkg: {
      nativeLibs = [ pkgs.libxml2 ];
    };
    cl-readline = pkg: {
      nativeLibs = [ pkgs.readline ];
    };
    pzmq = pkg: {
      nativeBuildInputs = [ pkgs.zeromq ];
      nativeLibs = [ pkgs.zeromq ];
    };
    pzmq-compat = pkg: {
      nativeBuildInputs = [ pkgs.zeromq ];
      nativeLibs = [ pkgs.zeromq ];
    };
    pzmq-examples = pkg: {
      nativeBuildInputs = [ pkgs.zeromq ];
      nativeLibs = [ pkgs.zeromq ];
    };
    pzmq-test = pkg: {
      nativeBuildInputs = [ pkgs.zeromq ];
      nativeLibs = [ pkgs.zeromq ];
>>>>>>> 8c8f38c1
    };
  };

  qlpkgs =
    if builtins.pathExists ./imported.nix
    then import ./imported.nix { inherit (pkgs) runCommand fetchzip; pkgs = builtQlpkgs; }
    else {};

  builtQlpkgs = mapAttrs (n: v: build v) qlpkgs;

  build = pkg:
    let
      builtPkg = build-asdf-system pkg;
      withExtras = pkg //
                   (optionalAttrs
                     (hasAttr pkg.pname extras)
                     (extras.${pkg.pname} builtPkg));
      fixedUp = fixup withExtras;
    in build-asdf-system fixedUp;

in builtQlpkgs<|MERGE_RESOLUTION|>--- conflicted
+++ resolved
@@ -22,8 +22,6 @@
     cl-cairo2 = pkg: {
       nativeLibs = [ cairo ];
     };
-<<<<<<< HEAD
-=======
     cl-cairo2-xlib = pkg: {
       nativeLibs = [ gtk2-x11 ];
     };
@@ -47,7 +45,6 @@
     cl-rsvg2 = pkg: {
       nativeLibs = [ librsvg ];
     };
->>>>>>> 8c8f38c1
     cl-cffi-gtk-gdk = pkg: {
       nativeLibs = [ gtk3 ];
     };
@@ -160,24 +157,6 @@
       systems = [ "iolib" "iolib/os" "iolib/pathnames" ];
     };
     "cl-ana.hdf-cffi" = pkg: {
-<<<<<<< HEAD
-      nativeBuildInputs = [ hdf5 ];
-      nativeLibs = [ hdf5 ];
-      NIX_LDFLAGS = [ "-lhdf5" ];
-    };
-    gsll = pkg: {
-      nativeBuildInputs = [ gsl ];
-      nativeLibs = [ gsl ];
-    };
-    cl-libyaml = pkg: {
-      nativeLibs = [ libyaml ];
-    };
-    cl-libxml2 = pkg: {
-      nativeLibs = [ libxml2 ];
-    };
-    cl-readline = pkg: {
-      nativeLibs = [ readline ];
-=======
       nativeBuildInputs = [ pkgs.hdf5 ];
       nativeLibs = [ pkgs.hdf5 ];
       NIX_LDFLAGS = [ "-lhdf5" ];
@@ -210,7 +189,6 @@
     pzmq-test = pkg: {
       nativeBuildInputs = [ pkgs.zeromq ];
       nativeLibs = [ pkgs.zeromq ];
->>>>>>> 8c8f38c1
     };
   };
 
