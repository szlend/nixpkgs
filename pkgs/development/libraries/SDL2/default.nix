{
  lib,
  stdenv,
  config,
  fetchFromGitHub,
  nix-update-script,
  pkg-config,
  libGLSupported ? lib.elem stdenv.hostPlatform.system lib.platforms.mesaPlatforms,
  openglSupport ? libGLSupported,
  libGL,
  alsaSupport ? stdenv.isLinux && !stdenv.hostPlatform.isAndroid,
  alsa-lib,
  x11Support ? !stdenv.hostPlatform.isWindows && !stdenv.hostPlatform.isAndroid,
  libX11,
  xorgproto,
  libICE,
  libXi,
  libXScrnSaver,
  libXcursor,
  libXinerama,
  libXext,
  libXxf86vm,
  libXrandr,
  waylandSupport ? stdenv.isLinux && !stdenv.hostPlatform.isAndroid,
  wayland,
  wayland-protocols,
  wayland-scanner,
  drmSupport ? false,
  libdrm,
  mesa,
  libxkbcommon,
  dbusSupport ? stdenv.isLinux && !stdenv.hostPlatform.isAndroid,
  dbus,
  udevSupport ? stdenv.isLinux && !stdenv.hostPlatform.isAndroid,
  udev,
  ibusSupport ? false,
  ibus,
  libdecorSupport ? stdenv.isLinux && !stdenv.hostPlatform.isAndroid,
  libdecor,
  pipewireSupport ? stdenv.isLinux && !stdenv.hostPlatform.isAndroid,
  pipewire, # NOTE: must be built with SDL2 without pipewire support
  pulseaudioSupport ? config.pulseaudio or stdenv.isLinux && !stdenv.hostPlatform.isAndroid,
  libpulseaudio,
  AudioUnit,
  Cocoa,
  CoreAudio,
  CoreServices,
  ForceFeedback,
  OpenGL,
  audiofile,
  libiconv,
  withStatic ? stdenv.hostPlatform.isMinGW,
  # passthru.tests
<<<<<<< HEAD
  testers,
=======
, testers
, guile-sdl2
, jazz2
, SDL2_ttf
, SDL2_net
, SDL2_gfx
, SDL2_sound
, SDL2_mixer
, SDL2_image
, python3Packages
>>>>>>> c3f597a0
}:

# NOTE: When editing this expression see if the same change applies to
# SDL expression too

stdenv.mkDerivation (finalAttrs: {
  pname = "SDL2";
  version = "2.30.5";

  src = fetchFromGitHub {
    owner = "libsdl-org";
    repo = "SDL";
    rev = "release-${finalAttrs.version}";
    hash = "sha256-ZonlvXAAWCTfDYf/w5RxP1Av67v89kex4H43xkbPYEA=";
  };
  dontDisableStatic = if withStatic then 1 else 0;
  outputs = [
    "out"
    "dev"
  ];
  outputBin = "dev"; # sdl-config

  patches = [
    # `sdl2-config --cflags` from Nixpkgs returns include path to just SDL2.
    # On a normal distro this is enough for includes from all SDL2* packages to work,
    # but on NixOS they're spread across different paths.
    # This patch + the setup-hook will ensure that `sdl2-config --cflags` works correctly.
    ./find-headers.patch
  ];

  postPatch = ''
    # Fix running wayland-scanner for the build platform when cross-compiling.
    # See comment here: https://github.com/libsdl-org/SDL/issues/4860#issuecomment-1119003545
    substituteInPlace configure \
      --replace '$(WAYLAND_SCANNER)' 'wayland-scanner'
  '';

  strictDeps = true;

  depsBuildBuild = [ pkg-config ];

  nativeBuildInputs =
    [ pkg-config ]
    ++ lib.optionals waylandSupport [
      wayland
      wayland-scanner
    ];

  dlopenPropagatedBuildInputs =
    [ ]
    # Propagated for #include <GLES/gl.h> in SDL_opengles.h.
    ++ lib.optional (openglSupport && !stdenv.isDarwin) libGL
    # Propagated for #include <X11/Xlib.h> and <X11/Xatom.h> in SDL_syswm.h.
    ++ lib.optionals x11Support [ libX11 ];

  propagatedBuildInputs =
    lib.optionals x11Support [ xorgproto ] ++ finalAttrs.dlopenPropagatedBuildInputs;

  dlopenBuildInputs =
    lib.optionals alsaSupport [
      alsa-lib
      audiofile
    ]
    ++ lib.optional dbusSupport dbus
    ++ lib.optional libdecorSupport libdecor
    ++ lib.optional pipewireSupport pipewire
    ++ lib.optional pulseaudioSupport libpulseaudio
    ++ lib.optional udevSupport udev
    ++ lib.optionals waylandSupport [
      wayland
      libxkbcommon
    ]
    ++ lib.optionals x11Support [
      libICE
      libXi
      libXScrnSaver
      libXcursor
      libXinerama
      libXext
      libXrandr
      libXxf86vm
    ]
    ++ lib.optionals drmSupport [
      libdrm
      mesa
    ];

  buildInputs =
    [ libiconv ]
    ++ finalAttrs.dlopenBuildInputs
    ++ lib.optional ibusSupport ibus
    ++ lib.optionals waylandSupport [ wayland-protocols ]
    ++ lib.optionals stdenv.isDarwin [
      AudioUnit
      Cocoa
      CoreAudio
      CoreServices
      ForceFeedback
      OpenGL
    ];

  enableParallelBuilding = true;

  configureFlags =
    [ "--disable-oss" ]
    ++ lib.optional (!x11Support) "--without-x"
    ++ lib.optional alsaSupport "--with-alsa-prefix=${alsa-lib.out}/lib"
    ++ lib.optional stdenv.hostPlatform.isWindows "--disable-video-opengles"
    ++ lib.optional stdenv.isDarwin "--disable-sdltest";

  # We remove libtool .la files when static libs are requested,
  # because they make the builds of downstream libs like `SDL_tff`
  # fail with `cannot find -lXext, `-lXcursor` etc. linker errors
  # because the `.la` files are not pruned if static libs exist
  # (see https://github.com/NixOS/nixpkgs/commit/fd97db43bcb05e37f6bb77f363f1e1e239d9de53)
  # and they also don't carry the necessary `-L` paths of their
  # X11 dependencies.
  # For static linking, it is better to rely on `pkg-config` `.pc`
  # files.
  postInstall = ''
    if [ "$dontDisableStatic" -eq "1" ]; then
      rm $out/lib/*.la
    else
      rm $out/lib/*.a
    fi
    moveToOutput bin/sdl2-config "$dev"
  '';

  # SDL is weird in that instead of just dynamically linking with
  # libraries when you `--enable-*` (or when `configure` finds) them
  # it `dlopen`s them at runtime. In principle, this means it can
  # ignore any missing optional dependencies like alsa, pulseaudio,
  # some x11 libs, wayland, etc if they are missing on the system
  # and/or work with wide array of versions of said libraries. In
  # nixpkgs, however, we don't need any of that. Moreover, since we
  # don't have a global ld-cache we have to stuff all the propagated
  # libraries into rpath by hand or else some applications that use
  # SDL API that requires said libraries will fail to start.
  #
  # You can grep SDL sources with `grep -rE 'SDL_(NAME|.*_SYM)'` to
  # list the symbols used in this way.
  postFixup =
    let
      rpath = lib.makeLibraryPath (
        finalAttrs.dlopenPropagatedBuildInputs ++ finalAttrs.dlopenBuildInputs
      );
    in
    lib.optionalString (stdenv.hostPlatform.extensions.sharedLibrary == ".so") ''
      for lib in $out/lib/*.so* ; do
        if ! [[ -L "$lib" ]]; then
          patchelf --set-rpath "$(patchelf --print-rpath $lib):${rpath}" "$lib"
        fi
      done
    '';

  setupHook = ./setup-hook.sh;

  passthru = {
    inherit openglSupport;
<<<<<<< HEAD
    updateScript = nix-update-script {
      extraArgs = [
        "--version-regex"
        "release-(.*)"
      ];
=======
    updateScript = nix-update-script { extraArgs = [ "--version-regex" "release-(.*)" ]; };
    tests = {
      pkg-config = testers.hasPkgConfigModules {
        package = finalAttrs.finalPackage;
      };
      inherit
        guile-sdl2
        jazz2
        SDL2_ttf
        SDL2_net
        SDL2_gfx
        SDL2_sound
        SDL2_mixer
        SDL2_image
        ;
      inherit (python3Packages)
        pygame
        pygame-ce
        pygame-sdl2
        ;
>>>>>>> c3f597a0
    };
    tests.pkg-config = testers.hasPkgConfigModules { package = finalAttrs.finalPackage; };
  };

  meta = with lib; {
    description = "Cross-platform multimedia library";
    mainProgram = "sdl2-config";
    homepage = "http://www.libsdl.org/";
    changelog = "https://github.com/libsdl-org/SDL/releases/tag/release-${finalAttrs.version}";
    license = licenses.zlib;
    platforms = platforms.all;
    maintainers = with maintainers; [ cpages ];
    pkgConfigModules = [ "sdl2" ];
  };
})<|MERGE_RESOLUTION|>--- conflicted
+++ resolved
@@ -51,20 +51,16 @@
   libiconv,
   withStatic ? stdenv.hostPlatform.isMinGW,
   # passthru.tests
-<<<<<<< HEAD
   testers,
-=======
-, testers
-, guile-sdl2
-, jazz2
-, SDL2_ttf
-, SDL2_net
-, SDL2_gfx
-, SDL2_sound
-, SDL2_mixer
-, SDL2_image
-, python3Packages
->>>>>>> c3f597a0
+  guile-sdl2,
+  jazz2,
+  SDL2_ttf,
+  SDL2_net,
+  SDL2_gfx,
+  SDL2_sound,
+  SDL2_mixer,
+  SDL2_image,
+  python3Packages,
 }:
 
 # NOTE: When editing this expression see if the same change applies to
@@ -224,18 +220,14 @@
 
   passthru = {
     inherit openglSupport;
-<<<<<<< HEAD
     updateScript = nix-update-script {
       extraArgs = [
         "--version-regex"
         "release-(.*)"
       ];
-=======
-    updateScript = nix-update-script { extraArgs = [ "--version-regex" "release-(.*)" ]; };
+    };
     tests = {
-      pkg-config = testers.hasPkgConfigModules {
-        package = finalAttrs.finalPackage;
-      };
+      pkg-config = testers.hasPkgConfigModules { package = finalAttrs.finalPackage; };
       inherit
         guile-sdl2
         jazz2
@@ -246,14 +238,8 @@
         SDL2_mixer
         SDL2_image
         ;
-      inherit (python3Packages)
-        pygame
-        pygame-ce
-        pygame-sdl2
-        ;
->>>>>>> c3f597a0
+      inherit (python3Packages) pygame pygame-ce pygame-sdl2;
     };
-    tests.pkg-config = testers.hasPkgConfigModules { package = finalAttrs.finalPackage; };
   };
 
   meta = with lib; {
