--- conflicted
+++ resolved
@@ -1,13 +1,8 @@
 { stdenv, fetchFromGitHub }:
 
 stdenv.mkDerivation rec {
-<<<<<<< HEAD
   pname = "xxHash";
-  version = "0.7.0";
-=======
-  name = "xxHash-${version}";
   version = "0.7.1";
->>>>>>> 8943fb5f
 
   src = fetchFromGitHub {
     owner = "Cyan4973";
