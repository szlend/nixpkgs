--- conflicted
+++ resolved
@@ -5,48 +5,6 @@
 , gtk3 ? null, gtk-doc, docbook_xsl, docbook_xml_dtd_412, avahi ? null, libdaemon, libidn, gss
 , libintl }:
 
-<<<<<<< HEAD
-let
-  optional = cond: elem: assert cond -> elem != null; if cond then [elem] else [];
-
-in stdenv.mkDerivation rec {
-
-  name = "libinfinity-${version}";
-  version = "0.7.1";
-  src = fetchurl {
-    url = "http://releases.0x539.de/libinfinity/${name}.tar.gz";
-    sha256 = "1jw2fhrcbpyz99bij07iyhy9ffyqdn87vl8cb1qz897y3f2f0vk2";
-  };
-
-  nativeBuildInputs = [ pkgconfig ];
-  buildInputs = [ glib libxml2 gsasl libidn gss libintl ]
-    ++ optional gtkWidgets gtk2
-    ++ optional documentation gtkdoc
-    ++ optional avahiSupport avahi
-    ++ optional daemon libdaemon;
-
-  propagatedBuildInputs = [ gnutls ];
-
-  configureFlags = [
-    (stdenv.lib.enableFeature documentation "gtk-doc")
-    (stdenv.lib.withFeature gtkWidgets "inftextgtk")
-    (stdenv.lib.withFeature gtkWidgets "infgtk")
-    (stdenv.lib.withFeature daemon "infinoted")
-    (stdenv.lib.withFeature daemon "libdaemon")
-    (stdenv.lib.withFeature avahiSupport "avahi")
-  ];
-
-  passthru = {
-    inherit version;
-  };
-
-  meta = {
-    homepage = http://gobby.0x539.de/;
-    description = "An implementation of the Infinote protocol written in GObject-based C";
-    license = stdenv.lib.licenses.lgpl2Plus;
-    maintainers = [ stdenv.lib.maintainers.phreedom ];
-    platforms = with stdenv.lib.platforms; linux ++ darwin;
-=======
 assert avahiSupport -> avahi != null;
 assert gtkWidgets -> gtk3 != null;
 
@@ -91,6 +49,5 @@
       maintainers = [ stdenv.lib.maintainers.phreedom ];
       platforms = with stdenv.lib.platforms; linux ++ darwin;
     };
->>>>>>> 249ba3d3
   };
 in self