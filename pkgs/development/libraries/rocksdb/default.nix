{ stdenv, fetchFromGitHub, fetchpatch
, cmake
, bzip2, lz4, snappy, zlib, zstd
, enableLite ? false
}:

stdenv.mkDerivation rec {
  pname = "rocksdb";
<<<<<<< HEAD
  version = "6.2.4";
=======
  version = "6.4.6";
>>>>>>> c1966522

  src = fetchFromGitHub {
    owner = "facebook";
    repo = pname;
    rev = "v${version}";
<<<<<<< HEAD
    sha256 = "08077agbimm7738xrknkw6fjw9f8jv6x3igp8b5pmsj9l954ywma";
=======
    sha256 = "0s0n4p1b4jzmslz9d2xd4ajra0m6l9x26mjwlbgw0klxjggmy8qn";
>>>>>>> c1966522
  };

  nativeBuildInputs = [ cmake ];
  buildInputs = [ bzip2 lz4 snappy zlib zstd ];

  patches = [
    (fetchpatch {
      url = "https://github.com/facebook/rocksdb/commit/6a376fc709e9d289c1be4a7d479eb460cd27a87f.diff";
      sha256 = "1rsc1nagwica0krfkvjv21jhgfxpl9359aqqaaxqfnbvfds43ljs";
    })
    (fetchpatch {
      url = "https://github.com/facebook/rocksdb/commit/3b860886c01bd880158e9a63ff970dfe9aa966cb.diff";
      sha256 = "1b6p2ghmbawcafv4w9m8g4xv1f9xjijdbm4hj4rg3f8mylqcv7i1";
    })
    (fetchpatch {
      url = "https://github.com/facebook/rocksdb/commit/31ac949de35c0e21440f851a6811304de964d22a.diff";
      sha256 = "1316cw74cdfll51gacr9qshrwdg4j8w9n75bvfxiir8v57xaipzj";
    })
    (fetchpatch {
      url = "https://github.com/facebook/rocksdb/commit/c585211cec1211ad9b977211ba5aa69853a20348.diff";
      sha256 = "01kwnm0r4msc3b6fwx2j14p68ii7z2d6abig2093izcvbm6hq6p1";
    })
  ];

  postPatch = ''
    substituteInPlace CMakeLists.txt --replace "find_package(zlib " "find_package(ZLIB "
  '';

  cmakeFlags = [
    "-DPORTABLE=1"
    "-DWITH_JEMALLOC=0"
    "-DWITH_JNI=0"
    "-DWITH_TESTS=0"
    "-DWITH_TOOLS=0"
    "-DWITH_BZ2=1"
    "-DWITH_LZ4=1"
    "-DWITH_SNAPPY=1"
    "-DWITH_ZLIB=1"
    "-DWITH_ZSTD=1"
    "-DWITH_GFLAGS=0"
<<<<<<< HEAD
    "-DROCKSDB_INSTALL_ON_WINDOWS=YES" # harmless elsewhere
    (stdenv.lib.optional
        (stdenv.hostPlatform.isx86 && stdenv.hostPlatform.isLinux)
=======
    "-DUSE_RTTI=1"
    (lib.optional
        (stdenv.hostPlatform.system == "i686-linux"
         || stdenv.hostPlatform.system == "x86_64-linux")
>>>>>>> c1966522
        "-DFORCE_SSE42=1")
    (stdenv.lib.optional enableLite "-DROCKSDB_LITE=1")
    "-DFAIL_ON_WARNINGS=${if stdenv.hostPlatform.isMinGW then "NO" else "YES"}"
  ];

  # otherwise "cc1: error: -Wformat-security ignored without -Wformat [-Werror=format-security]"
  hardeningDisable = stdenv.lib.optional stdenv.hostPlatform.isWindows "format";

  meta = with stdenv.lib; {
    homepage = https://rocksdb.org;
    description = "A library that provides an embeddable, persistent key-value store for fast storage";
    license = licenses.asl20;
    maintainers = with maintainers; [ adev magenbluten ];
  };
}<|MERGE_RESOLUTION|>--- conflicted
+++ resolved
@@ -6,42 +6,23 @@
 
 stdenv.mkDerivation rec {
   pname = "rocksdb";
-<<<<<<< HEAD
-  version = "6.2.4";
-=======
   version = "6.4.6";
->>>>>>> c1966522
 
   src = fetchFromGitHub {
     owner = "facebook";
     repo = pname;
     rev = "v${version}";
-<<<<<<< HEAD
-    sha256 = "08077agbimm7738xrknkw6fjw9f8jv6x3igp8b5pmsj9l954ywma";
-=======
     sha256 = "0s0n4p1b4jzmslz9d2xd4ajra0m6l9x26mjwlbgw0klxjggmy8qn";
->>>>>>> c1966522
   };
 
   nativeBuildInputs = [ cmake ];
   buildInputs = [ bzip2 lz4 snappy zlib zstd ];
 
   patches = [
+    # https://github.com/facebook/rocksdb/pull/6076
     (fetchpatch {
-      url = "https://github.com/facebook/rocksdb/commit/6a376fc709e9d289c1be4a7d479eb460cd27a87f.diff";
-      sha256 = "1rsc1nagwica0krfkvjv21jhgfxpl9359aqqaaxqfnbvfds43ljs";
-    })
-    (fetchpatch {
-      url = "https://github.com/facebook/rocksdb/commit/3b860886c01bd880158e9a63ff970dfe9aa966cb.diff";
-      sha256 = "1b6p2ghmbawcafv4w9m8g4xv1f9xjijdbm4hj4rg3f8mylqcv7i1";
-    })
-    (fetchpatch {
-      url = "https://github.com/facebook/rocksdb/commit/31ac949de35c0e21440f851a6811304de964d22a.diff";
-      sha256 = "1316cw74cdfll51gacr9qshrwdg4j8w9n75bvfxiir8v57xaipzj";
-    })
-    (fetchpatch {
-      url = "https://github.com/facebook/rocksdb/commit/c585211cec1211ad9b977211ba5aa69853a20348.diff";
-      sha256 = "01kwnm0r4msc3b6fwx2j14p68ii7z2d6abig2093izcvbm6hq6p1";
+      url = "https://github.com/facebook/rocksdb/commit/c0be4b2ff1a5393419673fab961cb9b09ba38752.diff";
+      sha256 = "1f2wg9kqlmf2hiiihmbp8m5fr2wnn7896g6i9yg9hdgi40pw30w6";
     })
   ];
 
@@ -61,16 +42,10 @@
     "-DWITH_ZLIB=1"
     "-DWITH_ZSTD=1"
     "-DWITH_GFLAGS=0"
-<<<<<<< HEAD
+    "-DUSE_RTTI=1"
     "-DROCKSDB_INSTALL_ON_WINDOWS=YES" # harmless elsewhere
     (stdenv.lib.optional
         (stdenv.hostPlatform.isx86 && stdenv.hostPlatform.isLinux)
-=======
-    "-DUSE_RTTI=1"
-    (lib.optional
-        (stdenv.hostPlatform.system == "i686-linux"
-         || stdenv.hostPlatform.system == "x86_64-linux")
->>>>>>> c1966522
         "-DFORCE_SSE42=1")
     (stdenv.lib.optional enableLite "-DROCKSDB_LITE=1")
     "-DFAIL_ON_WARNINGS=${if stdenv.hostPlatform.isMinGW then "NO" else "YES"}"
