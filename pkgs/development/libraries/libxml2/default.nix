{ stdenv, lib, fetchurl, zlib, xz, python, findXMLCatalogs, libiconv
, supportPython ? (! stdenv ? cross) }:

stdenv.mkDerivation rec {
  name = "libxml2-${version}";
  version = "2.9.3";

  src = fetchurl {
    url = "http://xmlsoft.org/sources/${name}.tar.gz";
    sha256 = "0bd17g6znn2r98gzpjppsqjg33iraky4px923j3k8kdl8qgy7sad";
  };

  outputs = [ "dev" "out" "bin" "doc" ]
    ++ lib.optional supportPython "py";
  propagatedBuildOutputs = "out bin" + lib.optionalString supportPython " py";

  buildInputs = lib.optional supportPython python
    # Libxml2 has an optional dependency on liblzma.  However, on impure
    # platforms, it may end up using that from /usr/lib, and thus lack a
    # RUNPATH for that, leading to undefined references for its users.
    ++ lib.optional stdenv.isFreeBSD xz;

  propagatedBuildInputs = [ zlib findXMLCatalogs ];

<<<<<<< HEAD
  configureFlags = lib.optional supportPython "--with-python=${python}";
=======
  configureFlags = "--with-python=${python} --exec_prefix=$dev";
>>>>>>> df310048

  enableParallelBuilding = true;

  crossAttrs = lib.optionalAttrs (stdenv.cross.libc == "msvcrt") {
    # creating the DLL is broken ATM
    dontDisableStatic = true;
    configureFlags = configureFlags ++ [ "--disable-shared" ];

    # libiconv is a header dependency - propagating is enough
    propagatedBuildInputs =  [ findXMLCatalogs libiconv ];
  };

  preInstall = lib.optionalString supportPython
    ''substituteInPlace python/libxml2mod.la --replace "${python}" "$py"'';
  installFlags = lib.optionalString supportPython
    ''pythondir="$(py)/lib/${python.libPrefix}/site-packages"'';

  postFixup = ''
    moveToOutput bin/xml2-config "$dev"
    moveToOutput lib/xml2Conf.sh "$dev"
    moveToOutput share/man/man1 "$bin"
  '';

  passthru = { inherit version; pythonSupport = supportPython; };

  meta = {
    homepage = http://xmlsoft.org/;
    description = "An XML parsing library for C";
    license = "bsd";
    platforms = lib.platforms.unix;
    maintainers = [ lib.maintainers.eelco ];
  };
}<|MERGE_RESOLUTION|>--- conflicted
+++ resolved
@@ -22,11 +22,8 @@
 
   propagatedBuildInputs = [ zlib findXMLCatalogs ];
 
-<<<<<<< HEAD
-  configureFlags = lib.optional supportPython "--with-python=${python}";
-=======
-  configureFlags = "--with-python=${python} --exec_prefix=$dev";
->>>>>>> df310048
+  configureFlags = lib.optional supportPython "--with-python=${python}"
+    ++ [ "--exec_prefix=$dev" ];
 
   enableParallelBuilding = true;
 
