{ stdenv, fetchurl, fetchgit, pkgconfig, cmake, libiconvOrEmpty, libintlOrEmpty
, zlib, curl, cairo, freetype, fontconfig, lcms, libjpeg, openjpeg
, qt4Support ? false, qt4 ? null
}:

let
<<<<<<< HEAD
  version = "0.26.2"; # even major numbers are stable
  sha256 = "09lm1mfpf0p6vzayl2nbwvsj5gl7sz8sfmwziix0p87bh8x9dn8x";
=======
  version = "0.26.3"; # even major numbers are stable
  sha256 = "1ca2lrwvhxzq0g4blbvq099vyydfjyz839jki301p1jgazrimjw8";
>>>>>>> b3577081

  qtcairo_patches =
    let qtcairo = fetchgit { # the version for poppler-0.24
      url = "git://github.com/giddie/poppler-qt4-cairo-backend.git";
      rev = "7b9e1ea763b579e635ee7614b10970b9635841cf";
      sha256 = "0cdq0qw1sm6mxnrhmah4lfsd9wjlcdx86iyikwmjpwdmrkjk85r2";
    }; in
      [ "${qtcairo}/0001-Cairo-backend-added-to-Qt4-wrapper.patch"
        "${qtcairo}/0002-Setting-default-Qt4-backend-to-Cairo.patch"
        "${qtcairo}/0003-Forcing-subpixel-rendering-in-Cairo-backend.patch" ];

  poppler_drv = nameSuff: merge: stdenv.mkDerivation (stdenv.lib.mergeAttrsByFuncDefaultsClean [
  rec {
    name = "poppler-${nameSuff}-${version}";

    src = fetchurl {
      url = "${meta.homepage}/poppler-${version}.tar.xz";
      inherit sha256;
    };

    propagatedBuildInputs = [ zlib cairo freetype fontconfig libjpeg lcms curl openjpeg ];

    nativeBuildInputs = [ pkgconfig cmake ] ++ libiconvOrEmpty ++ libintlOrEmpty;

    cmakeFlags = "-DENABLE_XPDF_HEADERS=ON -DENABLE_LIBCURL=ON -DENABLE_ZLIB=ON";

    patches = [ ./datadir_env.patch ./poppler-glib.patch ];

    # XXX: The Poppler/Qt4 test suite refers to non-existent PDF files
    # such as `../../../test/unittestcases/UseNone.pdf'.
    #doCheck = !qt4Support;
    checkTarget = "test";

    enableParallelBuilding = true;

    meta = {
      homepage = http://poppler.freedesktop.org/;
      description = "A PDF rendering library";

      longDescription = ''
        Poppler is a PDF rendering library based on the xpdf-3.0 code base.
      '';

      license = stdenv.lib.licenses.gpl2;
      platforms = stdenv.lib.platforms.all;
    };
  } merge ]); # poppler_drv

  /* We always use cairo in poppler, so we always depend on glib,
     so we always build the glib wrapper (~350kB).
     We also always build the cpp wrapper (<100kB).
     ToDo: around half the size could be saved by splitting out headers and tools (1.5 + 0.5 MB).
  */

  poppler_glib = poppler_drv "glib" { };

  poppler_qt4 = poppler_drv "qt4" {
    propagatedBuildInputs = [ qt4 poppler_glib ];
    patches = qtcairo_patches;
    NIX_LDFLAGS = "-lpoppler";
    postConfigure = ''
      mkdir -p "$out/lib/pkgconfig"
      install -c -m 644 poppler-qt4.pc "$out/lib/pkgconfig"
      cd qt4
    '';
  };

in { inherit poppler_glib poppler_qt4; } // poppler_glib<|MERGE_RESOLUTION|>--- conflicted
+++ resolved
@@ -4,13 +4,8 @@
 }:
 
 let
-<<<<<<< HEAD
-  version = "0.26.2"; # even major numbers are stable
-  sha256 = "09lm1mfpf0p6vzayl2nbwvsj5gl7sz8sfmwziix0p87bh8x9dn8x";
-=======
   version = "0.26.3"; # even major numbers are stable
   sha256 = "1ca2lrwvhxzq0g4blbvq099vyydfjyz839jki301p1jgazrimjw8";
->>>>>>> b3577081
 
   qtcairo_patches =
     let qtcairo = fetchgit { # the version for poppler-0.24
