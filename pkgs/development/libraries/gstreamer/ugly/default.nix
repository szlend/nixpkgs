{ stdenv, fetchurl, meson, ninja, pkgconfig, python
, gst-plugins-base, orc, gettext
, a52dec, libcdio, libdvdread
<<<<<<< HEAD
, lame, libmad, libmpeg2, x264, libintl, mpg123
=======
, libmad, libmpeg2, x264, libintlOrEmpty
>>>>>>> b9484875
}:

stdenv.mkDerivation rec {
  name = "gst-plugins-ugly-1.14.0";

  meta = with stdenv.lib; {
    description = "Gstreamer Ugly Plugins";
    homepage    = "https://gstreamer.freedesktop.org";
    longDescription = ''
      a set of plug-ins that have good quality and correct functionality,
      but distributing them might pose problems.  The license on either
      the plug-ins or the supporting libraries might not be how we'd
      like. The code might be widely known to present patent problems.
    '';
    license     = licenses.lgpl2Plus;
    platforms   = platforms.unix;
  };

  src = fetchurl {
    url = "${meta.homepage}/src/gst-plugins-ugly/${name}.tar.xz";
    sha256 = "1la2nny9hfw3rf3wvqggkg8ivn52qrqqs4n4mqz4ppm2r1gymf9z";
  };

  outputs = [ "out" "dev" ];

  nativeBuildInputs = [ meson ninja gettext pkgconfig python ];

  buildInputs = [
    gst-plugins-base orc
    a52dec libcdio libdvdread
<<<<<<< HEAD
    lame libmad libmpeg2 x264 mpg123
    libintl
  ];
=======
    libmad libmpeg2 x264
  ] ++ libintlOrEmpty;

  NIX_LDFLAGS = if stdenv.isDarwin then "-lintl" else null;
>>>>>>> b9484875
}<|MERGE_RESOLUTION|>--- conflicted
+++ resolved
@@ -1,11 +1,7 @@
 { stdenv, fetchurl, meson, ninja, pkgconfig, python
 , gst-plugins-base, orc, gettext
 , a52dec, libcdio, libdvdread
-<<<<<<< HEAD
-, lame, libmad, libmpeg2, x264, libintl, mpg123
-=======
-, libmad, libmpeg2, x264, libintlOrEmpty
->>>>>>> b9484875
+, libmad, libmpeg2, x264, libintl
 }:
 
 stdenv.mkDerivation rec {
@@ -36,14 +32,7 @@
   buildInputs = [
     gst-plugins-base orc
     a52dec libcdio libdvdread
-<<<<<<< HEAD
-    lame libmad libmpeg2 x264 mpg123
+    libmad libmpeg2 x264
     libintl
   ];
-=======
-    libmad libmpeg2 x264
-  ] ++ libintlOrEmpty;
-
-  NIX_LDFLAGS = if stdenv.isDarwin then "-lintl" else null;
->>>>>>> b9484875
 }