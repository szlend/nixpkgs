{ callPackage, pkgs }:

rec {
<<<<<<< HEAD
  gstreamer = makeOverridable (import ./gstreamer) {
    inherit (args) fetchurl stdenv perl bison flex
       pkgconfig python which glib libxml2;
=======
  gstreamer = callPackage ./gstreamer {
    flex = pkgs.flex2535;
>>>>>>> 327a2eae
  };

  gstPluginsBase = callPackage ./gst-plugins-base { };

  gstPluginsGood = callPackage ./gst-plugins-good { };

  gstFfmpeg = callPackage ./gst-ffmpeg { };

  gnonlin = callPackage ./gnonlin { };

  # Header files are in include/${prefix}/
  prefix = "gstreamer-0.10";
}<|MERGE_RESOLUTION|>--- conflicted
+++ resolved
@@ -1,14 +1,8 @@
 { callPackage, pkgs }:
 
 rec {
-<<<<<<< HEAD
-  gstreamer = makeOverridable (import ./gstreamer) {
-    inherit (args) fetchurl stdenv perl bison flex
-       pkgconfig python which glib libxml2;
-=======
   gstreamer = callPackage ./gstreamer {
     flex = pkgs.flex2535;
->>>>>>> 327a2eae
   };
 
   gstPluginsBase = callPackage ./gst-plugins-base { };
