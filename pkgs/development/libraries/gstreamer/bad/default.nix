--- conflicted
+++ resolved
@@ -61,13 +61,8 @@
     libmodplug mpeg2dec mpg123
     openjpeg libopus librsvg
     fluidsynth libvdpau
-<<<<<<< HEAD
     libwebp xvidcore gnutls libGLU_combined
-    mjpegtools libgme openssl x265 libxml2
-=======
-    libwebp xvidcore gnutls mesa
     libgme openssl x265 libxml2
->>>>>>> 97693915
   ]
     ++ libintlOrEmpty
     ++ optional faacSupport faac
