{ lib, fetchurl, stdenv, zlib, lzo, libtasn1, nettle, pkgconfig, lzip
, guileBindings, guile, perl, gmp, autogen, libidn, p11_kit, unbound
, tpmSupport ? false, trousers

# Version dependent args
, version, src, patches ? [], postPatch ? "", nativeBuildInputs ? []
, ...}:

assert guileBindings -> guile != null;

stdenv.mkDerivation {
  name = "gnutls-${version}";

  inherit src patches postPatch;

  outputs = [ "out" "man" ];

  configureFlags =
    # FIXME: perhaps use $SSL_CERT_FILE instead
    lib.optional stdenv.isLinux "--with-default-trust-store-file=/etc/ssl/certs/ca-certificates.crt"
  ++ [
    "--disable-dependency-tracking"
    "--enable-fast-install"
  ] ++ lib.optional guileBindings
    [ "--enable-guile" "--with-guile-site-dir=\${out}/share/guile/site" ];

  # Build of the Guile bindings is not parallel-safe.  See
  # <http://git.savannah.gnu.org/cgit/gnutls.git/commit/?id=330995a920037b6030ec0282b51dde3f8b493cad>
  # for the actual fix.
  enableParallelBuilding = !guileBindings;

  buildInputs = [ lzo lzip nettle libtasn1 libidn p11_kit zlib gmp autogen ]
    ++ lib.optional (tpmSupport && stdenv.isLinux) trousers
    ++ [ unbound ]
    ++ lib.optional guileBindings guile;

  # AutoreconfHook is temporary until the patch lands upstream to fix
  # header file generation with parallel building
  nativeBuildInputs = [ perl pkgconfig ] ++ nativeBuildInputs;

  # XXX: Gnulib's `test-select' fails on FreeBSD:
  # http://hydra.nixos.org/build/2962084/nixlog/1/raw .
  doCheck = (!stdenv.isFreeBSD && !stdenv.isDarwin);

  # Fixup broken libtool and pkgconfig files
<<<<<<< HEAD
  preFixup = ''
    sed -e 's,-ltspi,-L${trousers}/lib -ltspi,' \
        -e 's,-lz,-L${zlib.out}/lib -lz,' \
=======
  preFixup = lib.optionalString (!stdenv.isDarwin) ''
    sed ${lib.optionalString tpmSupport "-e 's,-ltspi,-L${trousers}/lib -ltspi,'"} \
        -e 's,-lz,-L${zlib}/lib -lz,' \
>>>>>>> 33373d93
        -e 's,-lgmp,-L${gmp}/lib -lgmp,' \
        -i $out/lib/libgnutls.la $out/lib/pkgconfig/gnutls.pc
  '';

  meta = with lib; {
    description = "The GNU Transport Layer Security Library";

    longDescription = ''
       GnuTLS is a project that aims to develop a library which
       provides a secure layer, over a reliable transport
       layer. Currently the GnuTLS library implements the proposed standards by
       the IETF's TLS working group.

       Quoting from the TLS protocol specification:

       "The TLS protocol provides communications privacy over the
       Internet. The protocol allows client/server applications to
       communicate in a way that is designed to prevent eavesdropping,
       tampering, or message forgery."
    '';

    homepage = http://www.gnu.org/software/gnutls/;
    license = licenses.lgpl21Plus;
    maintainers = with maintainers; [ eelco wkennington ];
    platforms = platforms.all;
  };
}<|MERGE_RESOLUTION|>--- conflicted
+++ resolved
@@ -43,15 +43,9 @@
   doCheck = (!stdenv.isFreeBSD && !stdenv.isDarwin);
 
   # Fixup broken libtool and pkgconfig files
-<<<<<<< HEAD
-  preFixup = ''
-    sed -e 's,-ltspi,-L${trousers}/lib -ltspi,' \
-        -e 's,-lz,-L${zlib.out}/lib -lz,' \
-=======
   preFixup = lib.optionalString (!stdenv.isDarwin) ''
     sed ${lib.optionalString tpmSupport "-e 's,-ltspi,-L${trousers}/lib -ltspi,'"} \
-        -e 's,-lz,-L${zlib}/lib -lz,' \
->>>>>>> 33373d93
+        -e 's,-lz,-L${zlib.out}/lib -lz,' \
         -e 's,-lgmp,-L${gmp}/lib -lgmp,' \
         -i $out/lib/libgnutls.la $out/lib/pkgconfig/gnutls.pc
   '';
