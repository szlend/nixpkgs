--- conflicted
+++ resolved
@@ -55,17 +55,10 @@
         #       musl-specific flags below.
         #       At next change to non-musl glibc builds, remove this `then`
         #       and the above condition, instead keeping only the `else` below.
-<<<<<<< HEAD
-        then (stdenv.lib.optionalString withGd "-Wno-error=stringop-truncation")
-        else
-          builtins.toString (builtins.concatLists [
-            (stdenv.lib.optional withGd "-Wno-error=stringop-truncation")
-=======
         then (if withGd then gdCflags else null)
         else
-          builtins.concatLists [
+          (builtins.concatLists [
             (stdenv.lib.optionals withGd gdCflags)
->>>>>>> 59ab29fe
             # Fix -Werror build failure when building glibc with musl with GCC >= 8, see:
             # https://github.com/NixOS/nixpkgs/pull/68244#issuecomment-544307798
             (stdenv.lib.optional stdenv.hostPlatform.isMusl "-Wno-error=attribute-alias")
