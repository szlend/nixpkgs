{ stdenv, fetchurl, pkgconfig

# Optinal Dependencies
, openssl ? null, libev ? null, zlib ? null, jansson ? null, boost ? null
, libxml2 ? null, jemalloc ? null

# Extra argument
, prefix ? ""
}:

let
  mkFlag = trueStr: falseStr: cond: name: val:
    if cond == null then null else
      "--${if cond != false then trueStr else falseStr}${name}${if val != null && cond != false then "=${val}" else ""}";
  mkEnable = mkFlag "enable-" "disable-";
  mkWith = mkFlag "with-" "without-";
  mkOther = mkFlag "" "" true;

  shouldUsePkg = pkg: if pkg != null && stdenv.lib.any (x: x == stdenv.system) pkg.meta.platforms then pkg else null;

  isLib = prefix == "lib";

  optOpenssl = if isLib then null else shouldUsePkg openssl;
  optLibev = if isLib then null else shouldUsePkg libev;
  optZlib = if isLib then null else shouldUsePkg zlib;

  hasApp = optOpenssl != null && optLibev != null && optZlib != null;

  optJansson = if isLib then null else shouldUsePkg jansson;
  #optBoost = if isLib then null else shouldUsePkg boost;
  optBoost = null; # Currently detection is broken
  optLibxml2 = if !hasApp then null else shouldUsePkg libxml2;
  optJemalloc = if !hasApp then null else shouldUsePkg jemalloc;
in
stdenv.mkDerivation rec {
  name = "${prefix}nghttp2-${version}";
  version = "1.8.0";

  # Don't use fetchFromGitHub since this needs a bootstrap curl
  src = fetchurl {
<<<<<<< HEAD
    url = "http://security.ubuntu.com/ubuntu/pool/universe/n/nghttp2/nghttp2_${version}.orig.tar.bz2";
    sha256 = "0nbrww5gyjn4il33wz5b4sql5nifi12y2jbkmfbvxwlxlywm48kf";
=======
    url = "http://http.debian.net/debian/pool/main/n/nghttp2/nghttp2_${version}.orig.tar.bz2";
    sha256 = "10xz3s624w208pr9xgm4ammc8bc5mi17vy4357hjfd5vmmp5m8b0";
>>>>>>> dae3a7b7
  };

  # Configure script searches for a symbol which does not exist in jemalloc on Darwin
  # Reported upstream in https://github.com/tatsuhiro-t/nghttp2/issues/233
  postPatch = if (stdenv.isDarwin && optJemalloc != null) then ''
    substituteInPlace configure --replace "malloc_stats_print" "je_malloc_stats_print"
  '' else null;

  nativeBuildInputs = [ pkgconfig ];
  buildInputs = [ optJansson optBoost optLibxml2 optJemalloc ]
    ++ stdenv.lib.optionals hasApp [ optOpenssl optLibev optZlib ];

  configureFlags = [
    (mkEnable false                 "werror"          null)
    (mkEnable false                 "debug"           null)
    (mkEnable true                  "threads"         null)
    (mkEnable hasApp                "app"             null)
    (mkEnable (optJansson != null)  "hpack-tools"     null)
    (mkEnable (optBoost != null)    "asio-lib"        null)
    (mkEnable false                 "examples"        null)
    (mkEnable false                 "python-bindings" null)
    (mkEnable false                 "failmalloc"      null)
    (mkWith   (optLibxml2 != null)  "libxml2"         null)
    (mkWith   (optJemalloc != null) "jemalloc"        null)
    (mkWith   false                 "spdylay"         null)
    (mkWith   false                 "cython"          null)
    (mkWith   false                 "mruby"           null)
  ];

  meta = with stdenv.lib; {
    homepage = http://nghttp2.org/;
    description = "an implementation of HTTP/2 in C";
    license = licenses.mit;
    platforms = platforms.all;
    maintainers = with maintainers; [ wkennington ];
  };
}<|MERGE_RESOLUTION|>--- conflicted
+++ resolved
@@ -38,13 +38,8 @@
 
   # Don't use fetchFromGitHub since this needs a bootstrap curl
   src = fetchurl {
-<<<<<<< HEAD
-    url = "http://security.ubuntu.com/ubuntu/pool/universe/n/nghttp2/nghttp2_${version}.orig.tar.bz2";
-    sha256 = "0nbrww5gyjn4il33wz5b4sql5nifi12y2jbkmfbvxwlxlywm48kf";
-=======
     url = "http://http.debian.net/debian/pool/main/n/nghttp2/nghttp2_${version}.orig.tar.bz2";
     sha256 = "10xz3s624w208pr9xgm4ammc8bc5mi17vy4357hjfd5vmmp5m8b0";
->>>>>>> dae3a7b7
   };
 
   # Configure script searches for a symbol which does not exist in jemalloc on Darwin
