<<<<<<< HEAD
{ lib, stdenv, fetchurl, pkgconfig
, libffi, docbook_xsl, doxygen, graphviz, libxslt, xmlto
, expat ? null # Build wayland-scanner (currently cannot be disabled as of 1.7.0)
=======
{ stdenv, fetchurl, pkgconfig
, libffi, docbook_xsl, doxygen, graphviz, libxslt, xmlto, expat
>>>>>>> d57ef6b5
}:

# Require the optional to be enabled until upstream fixes or removes the configure flag
assert expat != null;

<<<<<<< HEAD
=======
with stdenv.lib;

>>>>>>> d57ef6b5
stdenv.mkDerivation rec {
  name = "wayland-${version}";
  version = "1.7.0";

  src = fetchurl {
    url = "http://wayland.freedesktop.org/releases/${name}.tar.xz";
    sha256 = "173w0pqzk2m7hjlg15bymrx7ynxgq1ciadg03hzybxwnvfi4gsmx";
  };

<<<<<<< HEAD
  configureFlags = "--with-scanner";
=======
  configureFlags = "--with-scanner --disable-documentation";
>>>>>>> d57ef6b5

  nativeBuildInputs = [ pkgconfig ];

  buildInputs = [ libffi /* docbook_xsl doxygen graphviz libxslt xmlto */ expat ];

  meta = {
    description = "Reference implementation of the wayland protocol";
    homepage    = http://wayland.freedesktop.org/;
    license     = lib.licenses.mit;
    platforms   = lib.platforms.linux;
    maintainers = with lib.maintainers; [ codyopel wkennington ];
  };

  passthru.version = version;
}<|MERGE_RESOLUTION|>--- conflicted
+++ resolved
@@ -1,21 +1,11 @@
-<<<<<<< HEAD
 { lib, stdenv, fetchurl, pkgconfig
 , libffi, docbook_xsl, doxygen, graphviz, libxslt, xmlto
 , expat ? null # Build wayland-scanner (currently cannot be disabled as of 1.7.0)
-=======
-{ stdenv, fetchurl, pkgconfig
-, libffi, docbook_xsl, doxygen, graphviz, libxslt, xmlto, expat
->>>>>>> d57ef6b5
 }:
 
 # Require the optional to be enabled until upstream fixes or removes the configure flag
 assert expat != null;
 
-<<<<<<< HEAD
-=======
-with stdenv.lib;
-
->>>>>>> d57ef6b5
 stdenv.mkDerivation rec {
   name = "wayland-${version}";
   version = "1.7.0";
@@ -25,11 +15,7 @@
     sha256 = "173w0pqzk2m7hjlg15bymrx7ynxgq1ciadg03hzybxwnvfi4gsmx";
   };
 
-<<<<<<< HEAD
-  configureFlags = "--with-scanner";
-=======
   configureFlags = "--with-scanner --disable-documentation";
->>>>>>> d57ef6b5
 
   nativeBuildInputs = [ pkgconfig ];
 
