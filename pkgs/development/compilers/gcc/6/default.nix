--- conflicted
+++ resolved
@@ -122,32 +122,7 @@
     /* Cross-gcc settings */
     crossMingw = targetPlatform != hostPlatform && targetPlatform.libc == "msvcrt";
     crossDarwin = targetPlatform != hostPlatform && targetPlatform.libc == "libSystem";
-<<<<<<< HEAD
     crossConfigureFlags =
-        "--target=${targetPlatform.config}" +
-        platformFlags +
-=======
-    crossConfigureFlags = let
-        gccArch = targetPlatform.gcc.arch or null;
-        gccCpu = targetPlatform.gcc.cpu or null;
-        gccAbi = targetPlatform.gcc.abi or null;
-        gccFpu = targetPlatform.gcc.fpu or null;
-        gccFloat = targetPlatform.gcc.float or null;
-        gccMode = targetPlatform.gcc.mode or null;
-        withArch = if gccArch != null then " --with-arch=${gccArch}" else "";
-        withCpu = if gccCpu != null then " --with-cpu=${gccCpu}" else "";
-        withAbi = if gccAbi != null then " --with-abi=${gccAbi}" else "";
-        withFpu = if gccFpu != null then " --with-fpu=${gccFpu}" else "";
-        withFloat = if gccFloat != null then " --with-float=${gccFloat}" else "";
-        withMode = if gccMode != null then " --with-mode=${gccMode}" else "";
-      in
-        withArch +
-        withCpu +
-        withAbi +
-        withFpu +
-        withFloat +
-        withMode +
->>>>>>> 71186e73
         # Ensure that -print-prog-name is able to find the correct programs.
         " --with-as=${binutils}/bin/${targetPlatform.config}-as" +
         " --with-ld=${binutils}/bin/${targetPlatform.config}-ld" +
@@ -385,12 +360,10 @@
       else ""}
     ${if langAda then " --enable-libada" else ""}
     ${if targetPlatform == hostPlatform && targetPlatform.isi686 then "--with-arch=i686" else ""}
+    ${platformFlags}
     ${if targetPlatform != hostPlatform then crossConfigureFlags else ""}
     ${if !bootstrap then "--disable-bootstrap" else ""}
-    ${if targetPlatform == hostPlatform then platformFlags else ""}
-  " + optionalString
-        (hostPlatform != buildPlatform)
-        (platformFlags + " --target=${targetPlatform.config}");
+  ";
 
   targetConfig = if targetPlatform != hostPlatform then targetPlatform.config else null;
 
@@ -445,40 +418,6 @@
     # If we are making a cross compiler, cross != null
     NIX_CC_CROSS = optionalString (targetPlatform == hostPlatform) builtins.toString stdenv.cc;
     dontStrip = true;
-<<<<<<< HEAD
-=======
-    configureFlags = ''
-      ${if enableMultilib then "" else "--disable-multilib"}
-      ${if enableShared then "" else "--disable-shared"}
-      ${if langJava then "--with-ecj-jar=${javaEcj.crossDrv}" else ""}
-      ${if javaAwtGtk then "--enable-java-awt=gtk" else ""}
-      ${if langJava && javaAntlr != null then "--with-antlr-jar=${javaAntlr.crossDrv}" else ""}
-      --with-gmp=${gmp.crossDrv}
-      --with-mpfr=${mpfr.crossDrv}
-      --with-mpc=${libmpc.crossDrv}
-      --disable-libstdcxx-pch
-      --without-included-gettext
-      --with-system-zlib
-      --enable-languages=${
-        concatStrings (intersperse ","
-          (  optional langC        "c"
-          ++ optional langCC       "c++"
-          ++ optional langFortran  "fortran"
-          ++ optional langJava     "java"
-          ++ optional langAda      "ada"
-          ++ optional langVhdl     "vhdl"
-          ++ optional langGo       "go"
-          )
-        )
-      }
-      ${if langAda then " --enable-libada" else ""}
-      ${xwithArch}
-      ${xwithCpu}
-      ${xwithAbi}
-      ${xwithFpu}
-      ${xwithFloat}
-    '';
->>>>>>> 71186e73
     buildFlags = "";
   };
 
