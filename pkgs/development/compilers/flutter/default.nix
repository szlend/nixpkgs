--- conflicted
+++ resolved
@@ -29,8 +29,7 @@
   flutter3Patches = getPatches ./patches/flutter3;
 in
 {
-<<<<<<< HEAD
-  inherit mkFlutter wrapFlutter flutterDrv;
+  inherit mkFlutter wrapFlutter flutterDrv flutter3Patches flutter2Patches;
   stable = flutterDrv {
     version = "3.7.11";
     dartVersion = "2.19.6";
@@ -38,17 +37,6 @@
     dartHash = {
       x86_64-linux = "sha256-D9/yXmrLo9YJQVWn40FjT43jR36Gwv2krUcjLBrfcE8=";
       aarch64-linux = "sha256-aRO3wLO3i8FB03LNRz2iF3Hlc3Kxq0XJd84VUMj/C5w=";
-=======
-  inherit mkFlutter flutterDrv flutter2Patches flutter3Patches;
-  stable = flutterDrv {
-    pname = "flutter";
-    version = "3.3.8";
-    dartVersion = "2.18.4";
-    hash = "sha256-QH+10F6a0XYEvBetiAi45Sfy7WTdVZ1i8VOO4JuSI24=";
-    dartHash = {
-      x86_64-linux = "sha256-lFw+KaxzhuAMnu6ypczINqywzpiD+8Kd+C/UHJDrO9Y=";
-      aarch64-linux = "sha256-snlFTY4oJ4ALGLc210USbI2Z///cx1IVYUWm7Vo5z2I=";
->>>>>>> 8aff71f5
     };
     patches = flutter3Patches;
   };
