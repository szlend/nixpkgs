--- conflicted
+++ resolved
@@ -49,13 +49,9 @@
 
     # Clang expects to find LLVMgold in its own prefix
     postInstall = ''
-<<<<<<< HEAD
-      ln -sv ${llvm}/lib/LLVMgold.so $out/lib
-=======
       if [ -e ${llvm}/lib/LLVMgold.so ]; then
         ln -sv ${llvm}/lib/LLVMgold.so $out/lib
       fi
->>>>>>> dac633fc
 
       ln -sv $out/bin/clang $out/bin/cpp
 
