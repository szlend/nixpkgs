{ lib
, buildPythonPackage
, dask
, fetchPypi
, numba
, numpy
, pytest7CheckHook
, pythonOlder
, setuptools
, setuptools-scm
, scipy
}:

buildPythonPackage rec {
  pname = "sparse";
  version = "0.15.1";
  pyproject = true;

  disabled = pythonOlder "3.8";

  src = fetchPypi {
    inherit pname version;
    hash = "sha256-lzrcuIqNuOPYBHlTMx4m0/ZKVlf5tGprhZxHZjw+75k=";
  };

  postPatch = ''
<<<<<<< HEAD
    substituteInPlace pytest.ini \
      --replace-fail "--cov-report term-missing --cov-report html --cov-report=xml --cov-report=term --cov sparse --cov-config .coveragerc --junitxml=junit/test-results.xml" ""
=======
    sed -i "/addopts =/d" pytest.ini
>>>>>>> 993400ae
  '';

  build-system = [
    setuptools
    setuptools-scm
  ];

  dependencies = [
    numba
    numpy
    scipy
  ];

  nativeCheckInputs = [
    dask
    pytest7CheckHook
  ];

  pythonImportsCheck = [
    "sparse"
  ];

  pytestFlagsArray = [
    "-W"
    "ignore::pytest.PytestRemovedIn8Warning"
  ];

  meta = with lib; {
    description = "Sparse n-dimensional arrays computations";
    homepage = "https://sparse.pydata.org/";
    changelog = "https://sparse.pydata.org/en/stable/changelog.html";
    downloadPage = "https://github.com/pydata/sparse/releases/tag/${version}";
    license = licenses.bsd3;
    maintainers = with maintainers; [ ];
  };
}<|MERGE_RESOLUTION|>--- conflicted
+++ resolved
@@ -24,12 +24,8 @@
   };
 
   postPatch = ''
-<<<<<<< HEAD
     substituteInPlace pytest.ini \
       --replace-fail "--cov-report term-missing --cov-report html --cov-report=xml --cov-report=term --cov sparse --cov-config .coveragerc --junitxml=junit/test-results.xml" ""
-=======
-    sed -i "/addopts =/d" pytest.ini
->>>>>>> 993400ae
   '';
 
   build-system = [
