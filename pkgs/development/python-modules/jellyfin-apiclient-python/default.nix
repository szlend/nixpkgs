{ lib
, buildPythonPackage
, pythonOlder
, fetchPypi
, certifi
, requests
, six
, websocket-client
}:

buildPythonPackage rec {
  pname = "jellyfin-apiclient-python";
  version = "1.8.1";
  disabled = pythonOlder "3.6";

  src = fetchPypi {
    inherit pname version;
<<<<<<< HEAD
    sha256 = "a47d66166d1e9d3f0b38260004081bfd3fd9c07ca1b50181bbb980c4d7aeee34";
=======
    sha256 = "t2XmZ7rsrZq943lzRDrqzsY/djFNjFbkEYeHeA2AViI=";
>>>>>>> e2b2136d
  };

  propagatedBuildInputs = [
    certifi
    requests
    six
    websocket-client
  ];

  doCheck = false; # no tests
  pythonImportsCheck = [ "jellyfin_apiclient_python" ];

  meta = with lib; {
    homepage = "https://github.com/jellyfin/jellyfin-apiclient-python";
    description = "Python API client for Jellyfin";
    license = licenses.gpl3Only;
    maintainers = with maintainers; [ jojosch ];
  };
}<|MERGE_RESOLUTION|>--- conflicted
+++ resolved
@@ -15,11 +15,7 @@
 
   src = fetchPypi {
     inherit pname version;
-<<<<<<< HEAD
-    sha256 = "a47d66166d1e9d3f0b38260004081bfd3fd9c07ca1b50181bbb980c4d7aeee34";
-=======
     sha256 = "t2XmZ7rsrZq943lzRDrqzsY/djFNjFbkEYeHeA2AViI=";
->>>>>>> e2b2136d
   };
 
   propagatedBuildInputs = [
