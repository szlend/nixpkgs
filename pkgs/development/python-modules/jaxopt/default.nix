{ lib
, buildPythonPackage
, pythonOlder
, fetchFromGitHub
, pytestCheckHook
, absl-py
, cvxpy
, jax
, jaxlib
, matplotlib
, numpy
, optax
, scipy
, scikit-learn
}:

buildPythonPackage rec {
  pname = "jaxopt";
<<<<<<< HEAD
  version = "0.8";
=======
  version = "0.8.1";
>>>>>>> df4a0780
  format = "setuptools";

  disabled = pythonOlder "3.8";

  src = fetchFromGitHub {
    owner = "google";
    repo = pname;
<<<<<<< HEAD
    rev = "refs/tags/jaxopt-v${version}";
    hash = "sha256-y3F2uXe1/TYy42WJl5Toj+CjY2FqYVK8D33apRdNvf4=";
=======
    rev = "refs/tags/${pname}-v${version}";
    hash = "sha256-5+GfRFzXyc1Ukp86NeK0qstTq9fkx+eDb4iXvxzRoKs=";
>>>>>>> df4a0780
  };

  propagatedBuildInputs = [
    absl-py
    jax
    jaxlib
    matplotlib
    numpy
    scipy
  ];

  nativeCheckInputs = [
    pytestCheckHook
    cvxpy
    optax
    scikit-learn
  ];

  pythonImportsCheck = [
    "jaxopt"
    "jaxopt.implicit_diff"
    "jaxopt.linear_solve"
    "jaxopt.loss"
    "jaxopt.tree_util"
  ];

  disabledTests = [
    # Stack frame issue
    "test_bisect"
  ];

  meta = with lib; {
    homepage = "https://jaxopt.github.io";
    description = "Hardware accelerated, batchable and differentiable optimizers in JAX";
    changelog = "https://github.com/google/jaxopt/releases/tag/jaxopt-v${version}";
    license = licenses.asl20;
    maintainers = with maintainers; [ bcdarwin ];
  };
}<|MERGE_RESOLUTION|>--- conflicted
+++ resolved
@@ -16,11 +16,7 @@
 
 buildPythonPackage rec {
   pname = "jaxopt";
-<<<<<<< HEAD
-  version = "0.8";
-=======
   version = "0.8.1";
->>>>>>> df4a0780
   format = "setuptools";
 
   disabled = pythonOlder "3.8";
@@ -28,13 +24,8 @@
   src = fetchFromGitHub {
     owner = "google";
     repo = pname;
-<<<<<<< HEAD
     rev = "refs/tags/jaxopt-v${version}";
-    hash = "sha256-y3F2uXe1/TYy42WJl5Toj+CjY2FqYVK8D33apRdNvf4=";
-=======
-    rev = "refs/tags/${pname}-v${version}";
     hash = "sha256-5+GfRFzXyc1Ukp86NeK0qstTq9fkx+eDb4iXvxzRoKs=";
->>>>>>> df4a0780
   };
 
   propagatedBuildInputs = [
