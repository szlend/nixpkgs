--- conflicted
+++ resolved
@@ -41,11 +41,7 @@
     owner = "python-lsp";
     repo = pname;
     rev = "refs/tags/v${version}";
-<<<<<<< HEAD
-    sha256 = "sha256-9cyzJxyCris7FsVni5IZCCL6IAcsN8tMakNoKPeWv7s=";
-=======
     hash = "sha256-9cyzJxyCris7FsVni5IZCCL6IAcsN8tMakNoKPeWv7s=";
->>>>>>> b0644b46
   };
 
   SETUPTOOLS_SCM_PRETEND_VERSION = version;
