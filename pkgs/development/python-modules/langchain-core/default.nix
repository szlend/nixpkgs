--- conflicted
+++ resolved
@@ -16,11 +16,7 @@
 
 buildPythonPackage rec {
   pname = "langchain-core";
-<<<<<<< HEAD
-  version = "0.1.33";
-=======
   version = "0.1.36";
->>>>>>> 20c72027
   pyproject = true;
 
   disabled = pythonOlder "3.8";
@@ -28,11 +24,7 @@
   src = fetchPypi {
     pname = "langchain_core";
     inherit version;
-<<<<<<< HEAD
-    hash = "sha256-VF7/Peg8xYIxvSsMbWcjI/wgd7lNMmuhoyGRGK8dGmY=";
-=======
     hash = "sha256-qiQyNwyj0qXW3RSoEKpkiL8vYi/3oKPcMPbg7Z1/X6g=";
->>>>>>> 20c72027
   };
 
   pythonRelaxDeps = [
