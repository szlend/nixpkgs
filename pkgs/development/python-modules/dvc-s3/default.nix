{
  lib,
  aiobotocore,
  boto3,
  buildPythonPackage,
  dvc-objects,
  fetchPypi,
  flatten-dict,
  s3fs,
  setuptools-scm,
}:

buildPythonPackage rec {
  pname = "dvc-s3";
  version = "3.2.0";
  pyproject = true;

  src = fetchPypi {
    pname = "dvc_s3";
    inherit version;
    hash = "sha256-HQEqwdzkdlmYb5GBI7SJMc+bNCmrC0oi/UsCRIGFzrY=";
  };

  # Prevent circular dependency
  pythonRemoveDeps = [ "dvc" ];

  # dvc-s3 uses boto3 directly, we add in propagatedBuildInputs
  postPatch = ''
    substituteInPlace pyproject.toml \
      --replace-fail "aiobotocore[boto3]" "aiobotocore"
  '';

  build-system = [
    setuptools-scm
<<<<<<< HEAD
=======
  ];

  nativeBuildInputs = [
    pythonRelaxDepsHook
>>>>>>> 8b6ea8eb
  ];

  dependencies = [
    aiobotocore
    boto3
    dvc-objects
    flatten-dict
    s3fs
  ];

  # Network access is needed for tests
  doCheck = false;

  # Circular dependency
  # pythonImportsCheck = [
  #   "dvc_s3"
  # ];

  meta = with lib; {
    description = "s3 plugin for dvc";
    homepage = "https://pypi.org/project/dvc-s3/${version}";
    changelog = "https://github.com/iterative/dvc-s3/releases/tag/${version}";
    license = licenses.asl20;
    maintainers = with maintainers; [ melling ];
  };
}<|MERGE_RESOLUTION|>--- conflicted
+++ resolved
@@ -30,16 +30,7 @@
       --replace-fail "aiobotocore[boto3]" "aiobotocore"
   '';
 
-  build-system = [
-    setuptools-scm
-<<<<<<< HEAD
-=======
-  ];
-
-  nativeBuildInputs = [
-    pythonRelaxDepsHook
->>>>>>> 8b6ea8eb
-  ];
+  build-system = [ setuptools-scm  ];
 
   dependencies = [
     aiobotocore
