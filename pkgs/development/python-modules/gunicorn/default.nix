{ lib
, buildPythonPackage
, fetchFromGitHub
, packaging
, pythonOlder
, eventlet
, gevent
, packaging
, pytestCheckHook
}:

buildPythonPackage rec {
  pname = "gunicorn";
  version = "21.2.0";
  format = "setuptools";
  disabled = pythonOlder "3.5";

  src = fetchFromGitHub {
    owner = "benoitc";
    repo = "gunicorn";
    rev = version;
    hash = "sha256-xP7NNKtz3KNrhcAc00ovLZRx2h6ZqHbwiFOpCiuwf98=";
  };

  postPatch = ''
    substituteInPlace setup.cfg \
      --replace "--cov=gunicorn --cov-report=xml" ""
  '';

  propagatedBuildInputs = [
<<<<<<< HEAD
    setuptools
=======
>>>>>>> 2b8a7515
    packaging
  ];

  nativeCheckInputs = [
    eventlet
    gevent
    pytestCheckHook
  ];

  pythonImportsCheck = [ "gunicorn" ];

  meta = with lib; {
    homepage = "https://github.com/benoitc/gunicorn";
    description = "gunicorn 'Green Unicorn' is a WSGI HTTP Server for UNIX, fast clients and sleepy applications";
    license = licenses.mit;
    maintainers = with maintainers; [ ];
  };
}<|MERGE_RESOLUTION|>--- conflicted
+++ resolved
@@ -5,7 +5,6 @@
 , pythonOlder
 , eventlet
 , gevent
-, packaging
 , pytestCheckHook
 }:
 
@@ -28,10 +27,6 @@
   '';
 
   propagatedBuildInputs = [
-<<<<<<< HEAD
-    setuptools
-=======
->>>>>>> 2b8a7515
     packaging
   ];
 
