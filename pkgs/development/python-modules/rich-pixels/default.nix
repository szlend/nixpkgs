--- conflicted
+++ resolved
@@ -2,18 +2,12 @@
   lib,
   buildPythonPackage,
   fetchFromGitHub,
-  fetchpatch,
   hatchling,
   pillow,
-<<<<<<< HEAD
   rich,
-=======
   pytestCheckHook,
   pythonOlder,
-  pythonRelaxDepsHook,
-  rich,
   syrupy,
->>>>>>> f19b23c0
 }:
 
 buildPythonPackage rec {
@@ -30,23 +24,7 @@
     hash = "sha256-Sqs0DOyxJBfZmm/SVSTMSmaaeRlusiSp6VBnJjKYjgQ=";
   };
 
-<<<<<<< HEAD
-  patches = [
-    (fetchpatch {
-      name = "fix-version.patch";
-      url = "https://github.com/darrenburns/rich-pixels/commit/ff1cc3fef789321831f29e9bf282ae6b337eddb2.patch";
-      hash = "sha256-58ZHBNg1RCuOfuE034qF1SbAgoiWMNlSG3c5pCSLUyI=";
-    })
-  ];
-
-  nativeBuildInputs = [
-    poetry-core
-  ];
-
-  nativeCheckInputs = [ pytestCheckHook ];
-=======
   pythonRelaxDeps = [ "pillow" ];
->>>>>>> f19b23c0
 
   build-system = [ hatchling ];
 
