--- conflicted
+++ resolved
@@ -2,11 +2,7 @@
 
 buildPythonPackage rec {
   pname = "PySDL2";
-<<<<<<< HEAD
-  version = "0.9.10";
-=======
   version = "0.9.11";
->>>>>>> 215002fb
   # The tests use OpenGL using find_library, which would have to be
   # patched; also they seem to actually open X windows and test stuff
   # like "screensaver disabling", which would have to be cleverly
@@ -15,11 +11,7 @@
 
   src = fetchPypi {
     inherit pname version;
-<<<<<<< HEAD
-    sha256 = "20f6aa5dbb4e2a17fce883fc4c7a044f675a044d91291c3ba2647ef438aad359";
-=======
     sha256 = "93e51057d39fd583b80001d42b21d5a3f71e30d489d85924d944b2c7350e2da6";
->>>>>>> 215002fb
   };
 
   # Deliberately not in propagated build inputs; users can decide
