{ lib
, fetchFromGitHub
, buildPythonPackage
, pythonOlder
, beancount-parser
, click
, poetry-core
, pytestCheckHook
}:

buildPythonPackage rec {
  pname = "beancount-black";
  version = "0.1.14";

  disabled = pythonOlder "3.9";
  format = "pyproject";

  src = fetchFromGitHub {
    owner = "LaunchPlatform";
    repo = "beancount-black";
    rev = version;
<<<<<<< HEAD
    hash = "sha256-jhcPR+5+e8d9cbcXC//xuBwmZ14xtXNlYtmH5yNSU0E=";
=======
    hash = "sha256-4ooMskwPJJLJBfPikaHJ4xuwR1x478ecYWZdIE0UAK8=";
>>>>>>> 0ab7f2e5
  };

  buildInputs = [
    poetry-core
  ];

  propagatedBuildInputs = [
    beancount-parser
    click
  ];

  nativeCheckInputs = [
    pytestCheckHook
  ];

  pythonImportsCheck = [
    "beancount_black"
  ];

  meta = with lib; {
    description = "Opinioned code formatter for Beancount";
    homepage = "https://github.com/LaunchPlatform/beancount-black/";
    license = with licenses; [ mit ];
    maintainers = with maintainers; [ ambroisie ];
  };
}<|MERGE_RESOLUTION|>--- conflicted
+++ resolved
@@ -19,11 +19,7 @@
     owner = "LaunchPlatform";
     repo = "beancount-black";
     rev = version;
-<<<<<<< HEAD
-    hash = "sha256-jhcPR+5+e8d9cbcXC//xuBwmZ14xtXNlYtmH5yNSU0E=";
-=======
     hash = "sha256-4ooMskwPJJLJBfPikaHJ4xuwR1x478ecYWZdIE0UAK8=";
->>>>>>> 0ab7f2e5
   };
 
   buildInputs = [
