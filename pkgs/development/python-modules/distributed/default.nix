--- conflicted
+++ resolved
@@ -26,11 +26,7 @@
   # get full repository need conftest.py to run tests
   src = fetchPypi {
     inherit pname version;
-<<<<<<< HEAD
-    sha256 = "67bf61fd6022a397625f69b20a1c7c1cf0167b6441e008f0ed86dc8785d46057";
-=======
     sha256 = "sha256-Z79h/WAio5diX2myChx8HPAWe2RB4Ajw7Ybch4XUYFc=";
->>>>>>> 465e5fc8
   };
 
   propagatedBuildInputs = [
