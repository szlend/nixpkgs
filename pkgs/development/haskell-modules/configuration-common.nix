# COMMON OVERRIDES FOR THE HASKELL PACKAGE SET IN NIXPKGS
#
# This file contains haskell package overrides that are shared by all
# haskell package sets provided by nixpkgs and distributed via the official
# NixOS hydra instance.
#
# Overrides that would also make sense for custom haskell package sets not provided
# as part of nixpkgs and that are specific to Nix should go in configuration-nix.nix
#
# See comment at the top of configuration-nix.nix for more information about this
# distinction.
{ pkgs, haskellLib }:

let
  inherit (pkgs) fetchpatch fetchpatch2 lib;
  inherit (lib) throwIfNot versionOlder versions;
in

with haskellLib;

self: super: {
  # Make sure that Cabal 3.10.* can be built as-is
  Cabal_3_10_2_0 = doDistribute (super.Cabal_3_10_2_0.override ({
    Cabal-syntax = self.Cabal-syntax_3_10_2_0;
  } // lib.optionalAttrs (lib.versionOlder self.ghc.version "9.2.5") {
    # Use process core package when possible
    process = self.process_1_6_18_0;
  }));

  # cabal-install needs most recent versions of Cabal and Cabal-syntax,
  # so we need to put some extra work for non-latest GHCs
  inherit (
    let
      # !!! Use cself/csuper inside for the actual overrides
      cabalInstallOverlay = cself: csuper:
        {
          # Needs to be upgraded compared to Stackage LTS 21
          cabal-install-solver = cself.cabal-install-solver_3_10_1_0;
          # Needs to be downgraded compared to Stackage LTS 21
          resolv = cself.resolv_0_1_2_0;
        } // lib.optionalAttrs (lib.versionOlder self.ghc.version "9.6") {
          Cabal = cself.Cabal_3_10_2_0;
          Cabal-syntax = cself.Cabal-syntax_3_10_2_0;
        } // lib.optionalAttrs (lib.versionOlder self.ghc.version "9.4") {
          # We need at least directory >= 1.3.7.0. Using the latest version
          # 1.3.8.* is not an option since it causes very annoying dependencies
          # on newer versions of unix and filepath than GHC 9.2 ships
          directory = cself.directory_1_3_7_1;
          # GHC 9.2.5 starts shipping 1.6.16.0 which is required by
          # cabal-install, but we need to recompile process even if the correct
          # version is available to prevent inconsistent dependencies:
          # process depends on directory.
          process = cself.process_1_6_18_0;

          # hspec < 2.10 depends on ghc (the library) directly which in turn
          # depends on directory, causing a dependency conflict which is practically
          # not solvable short of recompiling GHC. Instead of adding
          # allowInconsistentDependencies for all reverse dependencies of hspec-core,
          # just upgrade to an hspec version without the offending dependency.
          hspec-core = cself.hspec-core_2_11_6;
          hspec-discover = cself.hspec-discover_2_11_6;
          hspec = cself.hspec_2_11_6;

          # hspec-discover and hspec-core depend on hspec-meta for testing which
          # we need to avoid since it depends on ghc as well. Since hspec*_2_11*
          # are overridden to take the versioned attributes as inputs, we need
          # to make sure to override the versioned attribute with this fix.
          hspec-discover_2_11_6 = dontCheck csuper.hspec-discover_2_11_6;

          # Prevent dependency on doctest which causes an inconsistent dependency
          # due to depending on ghc which depends on directory etc.
          vector = dontCheck csuper.vector;
        };
    in
    {
      cabal-install = super.cabal-install.overrideScope cabalInstallOverlay;
      cabal-install-solver = super.cabal-install-solver.overrideScope cabalInstallOverlay;

      # Needs cabal-install >= 3.8 /as well as/ matching Cabal
      guardian =
        lib.pipe
          (super.guardian.overrideScope cabalInstallOverlay)
          [
            # Tests need internet access (run stack)
            dontCheck
            # May as well…
            (self.generateOptparseApplicativeCompletions [ "guardian" ])
          ];
    }
  ) cabal-install
    cabal-install-solver
    guardian
  ;

  #######################################
  ### HASKELL-LANGUAGE-SERVER SECTION ###
  #######################################

  haskell-language-server = dontCheck (super.haskell-language-server.overrideScope (lself: lsuper: {
    # For most ghc versions, we overrideScope Cabal in the configuration-ghc-???.nix,
    # because some packages, like ormolu, need a newer Cabal version.
    # ghc-paths is special because it depends on Cabal for building
    # its Setup.hs, and therefor declares a Cabal dependency, but does
    # not actually use it as a build dependency.
    # That means ghc-paths can just use the ghc included Cabal version,
    # without causing package-db incoherence and we should do that because
    # otherwise we have different versions of ghc-paths
    # around which have the same abi-hash, which can lead to confusions and conflicts.
    ghc-paths = lsuper.ghc-paths.override { Cabal = null; };
  }));

  # hasn't bumped upper bounds
  # test fails: "floskell-test: styles/base.md: openBinaryFile: does not exist (No such file or directory)"
  # https://github.com/ennocramer/floskell/issues/48
  floskell = dontCheck (doJailbreak super.floskell);

  # 2023-04-03: https://github.com/haskell/haskell-language-server/issues/3546#issuecomment-1494139751
  # There will probably be a new revision soon.
  hls-brittany-plugin = assert super.hls-brittany-plugin.version == "1.1.0.0"; doJailbreak super.hls-brittany-plugin;

  # For -f-auto see cabal.project in haskell-language-server.
  ghc-lib-parser-ex = addBuildDepend self.ghc-lib-parser (disableCabalFlag "auto" super.ghc-lib-parser-ex);

  hiedb =
    lib.pipe
      super.hiedb
      [
        # hiedb-0.4.3.0 does not yet support algebraic-graphs-0.7.  This patch works
        # around the issue.
        # https://github.com/wz1000/HieDb/pull/44
        (appendPatch
          (pkgs.fetchpatch {
            name = "hiedb-algebraic-graphs-0.7.patch";
            url = "https://github.com/wz1000/HieDB/commit/4ac8e6735321872b9d5d15a9cac492add5555234.patch";
            hash = "sha256-Iu+M8r+DrpoxUCG6yekgbW+GffoNjjRksnwUJ6jojhE=";
          }))
        # Patch does not actually bump the bound in the .cabal file.
        doJailbreak
      ];

  ###########################################
  ### END HASKELL-LANGUAGE-SERVER SECTION ###
  ###########################################

  # Test ldap server test/ldap.js is missing from sdist
  # https://github.com/supki/ldap-client/issues/18
  ldap-client-og = dontCheck super.ldap-client-og;

  vector = overrideCabal (old: {
    # Too strict bounds on doctest which isn't used, but is part of the configuration
    jailbreak = true;
    # vector-doctest seems to be broken when executed via ./Setup test
    testTarget = lib.concatStringsSep " " [
      "vector-tests-O0"
      "vector-tests-O2"
    ];
  }) super.vector;

  # Almost guaranteed failure due to floating point imprecision with QuickCheck-2.14.3
  # https://github.com/haskell/math-functions/issues/73
  math-functions = overrideCabal (drv: {
    testFlags = drv.testFlags or [] ++ [ "-p" "! /Kahan.t_sum_shifted/" ];
  }) super.math-functions;

  # Too strict bounds on base
  # https://github.com/lspitzner/butcher/issues/7#issuecomment-1681394943
  butcher = doJailbreak super.butcher;
  # https://github.com/lspitzner/data-tree-print/issues/4
  data-tree-print = doJailbreak super.data-tree-print;
  # … and template-haskell.
  # https://github.com/lspitzner/czipwith/issues/5
  czipwith = doJailbreak super.czipwith;

  # Deal with infinite and NaN values generated by QuickCheck-2.14.3
  aeson = overrideCabal {
    # aeson's test suite includes some tests with big numbers that fail on 32bit
    # https://github.com/haskell/aeson/issues/1060
    doCheck = !pkgs.stdenv.hostPlatform.is32bit;
  } (appendPatches [
    (pkgs.fetchpatch {
      name = "aeson-quickcheck-2.14.3-double-workaround.patch";
      url = "https://github.com/haskell/aeson/commit/58766a1916b4980792763bab74f0c86e2a7ebf20.patch";
      sha256 = "1jk2xyi9g6dfjsi6hvpvkpmag3ivimipwy1izpbidf3wvc9cixs3";
    })
  ] super.aeson);

  # 2023-06-28: Test error: https://hydra.nixos.org/build/225565149
  orbits = dontCheck super.orbits;

  # Allow aeson == 2.1.*
  # https://github.com/hdgarrood/aeson-better-errors/issues/23
  aeson-better-errors = doJailbreak super.aeson-better-errors;

  # 2023-08-09: Jailbreak because of vector < 0.13
  # 2023-11-09: don't check because of https://github.com/tweag/monad-bayes/pull/326
  monad-bayes = dontCheck (doJailbreak (super.monad-bayes.override {
    hspec = self.hspec_2_11_6;
  }));

  # Disable tests failing on odd floating point numbers generated by QuickCheck 2.14.3
  # https://github.com/haskell/statistics/issues/205
  statistics = overrideCabal (drv: {
    testFlags = [
      "-p" "! (/Pearson correlation/ || /t_qr/ || /Tests for: FDistribution.1-CDF is correct/)"
    ];
  }) super.statistics;

  # There are numerical tests on random data, that may fail occasionally
  lapack = dontCheck super.lapack;

  # fix tests failure for base≥4.15 (https://github.com/kim/leveldb-haskell/pull/41)
  leveldb-haskell = appendPatch (fetchpatch {
    url = "https://github.com/kim/leveldb-haskell/commit/f5249081f589233890ddb1945ec548ca9fb717cf.patch";
    sha256 = "14gllipl28lqry73c5dnclsskzk1bsrrgazibl4lkl8z98j2csjb";
  }) super.leveldb-haskell;

  # Arion's test suite needs a Nixpkgs, which is cumbersome to do from Nixpkgs
  # itself. For instance, pkgs.path has dirty sources and puts a huge .git in the
  # store. Testing is done upstream.
  arion-compose = dontCheck super.arion-compose;

  # 2023-07-17: Outdated base bound https://github.com/srid/lvar/issues/5
  lvar = doJailbreak super.lvar;

  # This used to be a core package provided by GHC, but then the compiler
  # dropped it. We define the name here to make sure that old packages which
  # depend on this library still evaluate (even though they won't compile
  # successfully with recent versions of the compiler).
  bin-package-db = null;

  # Unnecessarily requires alex >= 3.3
  # https://github.com/glguy/config-value/commit/c5558c8258598fab686c259bff510cc1b19a0c50#commitcomment-119514821
  config-value = doJailbreak super.config-value;

  # path-io bound is adjusted in 0.6.1 release
  # https://github.com/tek/hix/commit/019426f6a3db256e4c96558ffe6fa2114e2f19a0
  hix = doJailbreak super.hix;

  # waiting for release: https://github.com/jwiegley/c2hsc/issues/41
  c2hsc = appendPatch (fetchpatch {
    url = "https://github.com/jwiegley/c2hsc/commit/490ecab202e0de7fc995eedf744ad3cb408b53cc.patch";
    sha256 = "1c7knpvxr7p8c159jkyk6w29653z5yzgjjqj11130bbb8mk9qhq7";
  }) super.c2hsc;

  # Some Hackage packages reference this attribute, which exists only in the
  # GHCJS package set. We provide a dummy version here to fix potential
  # evaluation errors.
  ghcjs-base = null;
  ghcjs-prim = null;

  # 2023-04-17: https://gitlab.haskell.org/ghc/ghc-debug/-/issues/20
  ghc-debug-brick = doJailbreak super.ghc-debug-brick;

  # Needs older QuickCheck version
  attoparsec-varword = dontCheck super.attoparsec-varword;

  # These packages (and their reverse deps) cannot be built with profiling enabled.
  ghc-heap-view = disableLibraryProfiling super.ghc-heap-view;
  ghc-datasize = disableLibraryProfiling super.ghc-datasize;
  ghc-vis = disableLibraryProfiling super.ghc-vis;

  # Fixes compilation for basement on i686 for GHC >= 9.4
  # https://github.com/haskell-foundation/foundation/pull/573
  # Patch would not work for GHC >= 9.2 where it breaks compilation on x86_64
  # https://github.com/haskell-foundation/foundation/pull/573#issuecomment-1669468867
  # TODO(@sternenseemann): make unconditional
  basement = appendPatches (lib.optionals pkgs.stdenv.hostPlatform.is32bit [
    (fetchpatch {
      name = "basement-i686-ghc-9.4.patch";
      url = "https://github.com/haskell-foundation/foundation/pull/573/commits/38be2c93acb6f459d24ed6c626981c35ccf44095.patch";
      sha256 = "17kz8glfim29vyhj8idw8bdh3id5sl9zaq18zzih3schfvyjppj7";
      stripLen = 1;
    })
  ]) super.basement;

  # Fixes compilation of memory with GHC >= 9.4 on 32bit platforms
  # https://github.com/vincenthz/hs-memory/pull/99
  memory = appendPatches (lib.optionals pkgs.stdenv.hostPlatform.is32bit [
    (fetchpatch {
      name = "memory-i686-ghc-9.4.patch";
      url = "https://github.com/vincenthz/hs-memory/pull/99/commits/2738929ce15b4c8704bbbac24a08539b5d4bf30e.patch";
      sha256 = "196rj83iq2k249132xsyhbbl81qi1j23h9pa6mmk6zvxpcf63yfw";
    })
  ]) super.memory;

  # Waiting for the commit being fetched as a patch to get a release.
  espial = appendPatch (fetchpatch {
    url = "https://github.com/jonschoning/espial/commit/70375db7e245207b3572779288eade3252c4d9e3.patch";
    sha256 = "sha256-fto8fdFbZkzn7dwCCsGw+j+5HSvEvyvU5VzYDn4F2G8=";
    excludes = ["*.yaml" "*.lock" "*.json"];
  }) super.espial;

  # 2023-06-10: Too strict version bound on https://github.com/haskell/ThreadScope/issues/118
  threadscope = doJailbreak super.threadscope;

  # Overriding the version pandoc dependency uses as the latest release has version bounds
  # defined as >= 3.1  && < 3.2, can be removed once pandoc gets bumped by Stackage.
  patat = super.patat.override { pandoc = self.pandoc_3_1_8; };

  # http2 also overridden in all-packages.nix for mailctl.
  # twain is currently only used by mailctl, so the .overrideScope shouldn't
  # negatively affect any other packages, at least currently...
  twain = super.twain.overrideScope (self: _: { http2 = self.http2_3_0_3; });

  # The latest release on hackage has an upper bound on containers which
  # breaks the build, though it works with the version of containers present
  # and the upper bound doesn't exist in code anymore:
  # > https://github.com/roelvandijk/numerals
  numerals = doJailbreak (dontCheck super.numerals);

  # This test keeps being aborted because it runs too quietly for too long
  Lazy-Pbkdf2 = if pkgs.stdenv.isi686 then dontCheck super.Lazy-Pbkdf2 else super.Lazy-Pbkdf2;

  # check requires mysql server
  mysql-simple = dontCheck super.mysql-simple;
  mysql-haskell = dontCheck super.mysql-haskell;

  # Test data missing
  # https://github.com/FPtje/GLuaFixer/issues/165
  glualint = dontCheck super.glualint;

  # The Hackage tarball is purposefully broken, because it's not intended to be, like, useful.
  # https://git-annex.branchable.com/bugs/bash_completion_file_is_missing_in_the_6.20160527_tarball_on_hackage/
  git-annex = overrideCabal (drv: {
    src = pkgs.fetchgit {
      name = "git-annex-${super.git-annex.version}-src";
      url = "git://git-annex.branchable.com/";
      rev = "refs/tags/" + super.git-annex.version;
      sha256 = "14x7avdvf0fjqncwxydlrv32lbyfiqrm346nvypzg27gq46fvkcg";
      # delete android and Android directories which cause issues on
      # darwin (case insensitive directory). Since we don't need them
      # during the build process, we can delete it to prevent a hash
      # mismatch on darwin.
      postFetch = ''
        rm -r $out/doc/?ndroid*
      '';
    };

    # Git annex provides a restricted login shell. Setting
    # passthru.shellPath here allows a user's login shell to be set to
    # `git-annex-shell` by making `shell = haskellPackages.git-annex`.
    # https://git-annex.branchable.com/git-annex-shell/
    passthru.shellPath = "/bin/git-annex-shell";
  }) (super.git-annex.overrideScope (self: _: {
    # https://github.com/haskell-pkg-janitors/unix-compat/issues/3
    unix-compat = self.unix-compat_0_6;
  }));

  # Too strict bounds on servant
  # Pending a hackage revision: https://github.com/berberman/arch-web/commit/5d08afee5b25e644f9e2e2b95380a5d4f4aa81ea#commitcomment-89230555
  arch-web = doJailbreak super.arch-web;

  # Too strict upper bound on hedgehog
  # https://github.com/circuithub/rel8/issues/248
  rel8 = doJailbreak super.rel8;

  # Fix test trying to access /home directory
  shell-conduit = overrideCabal (drv: {
    postPatch = "sed -i s/home/tmp/ test/Spec.hs";
  }) super.shell-conduit;

  # https://github.com/serokell/nixfmt/issues/130
  nixfmt = doJailbreak super.nixfmt;

  # Too strict upper bounds on turtle and text
  # https://github.com/awakesecurity/nix-deploy/issues/35
  nix-deploy = doJailbreak super.nix-deploy;

  # Too strict upper bound on algebraic-graphs
  # https://github.com/awakesecurity/nix-graph/issues/5
  nix-graph = doJailbreak super.nix-graph;

  cachix = self.generateOptparseApplicativeCompletions [ "cachix" ] super.cachix;

  # https://github.com/froozen/kademlia/issues/2
  kademlia = dontCheck super.kademlia;

  # Tests require older versions of tasty.
  hzk = dontCheck super.hzk;
  resolv_0_1_2_0 = doJailbreak super.resolv_0_1_2_0;

  # Too strict bounds on base{,-orphans}, template-haskell
  # https://github.com/sebastiaanvisser/fclabels/issues/44
  fclabels = doJailbreak super.fclabels;

  # Tests require a Kafka broker running locally
  haskakafka = dontCheck super.haskakafka;

  bindings-levmar = addExtraLibrary pkgs.blas super.bindings-levmar;

  # Requires wrapQtAppsHook
  qtah-cpp-qt5 = overrideCabal (drv: {
    buildDepends = [ pkgs.qt5.wrapQtAppsHook ];
  }) super.qtah-cpp-qt5;

  # The Haddock phase fails for one reason or another.
  deepseq-magic = dontHaddock super.deepseq-magic;
  feldspar-signal = dontHaddock super.feldspar-signal; # https://github.com/markus-git/feldspar-signal/issues/1
  hoodle-core = dontHaddock super.hoodle-core;
  hsc3-db = dontHaddock super.hsc3-db;

  # Fix build with time >= 1.10 while retaining compat with time < 1.9
  mbox = appendPatch ./patches/mbox-time-1.10.patch
    (overrideCabal { editedCabalFile = null; revision = null; } super.mbox);

  # https://github.com/techtangents/ablist/issues/1
  ABList = dontCheck super.ABList;

  inline-c-cpp = overrideCabal (drv: {
    postPatch = (drv.postPatch or "") + ''
      substituteInPlace inline-c-cpp.cabal --replace "-optc-std=c++11" ""
    '';
  }) super.inline-c-cpp;

  inline-java = addBuildDepend pkgs.jdk super.inline-java;

  # Upstream notified by e-mail.
  permutation = dontCheck super.permutation;

  # https://github.com/jputcu/serialport/issues/25
  serialport = dontCheck super.serialport;

  # Test suite depends on source code being available
  simple-affine-space = dontCheck super.simple-affine-space;

  # Fails no apparent reason. Upstream has been notified by e-mail.
  assertions = dontCheck super.assertions;

  # 2023-01-29: Restrictive base bound already loosened on master but not released: https://github.com/sebastiaanvisser/clay/commit/4483bdf7a452903f177220958f1610030ab7f28a
  clay = throwIfNot (super.clay.version == "0.14.0") "Remove clay jailbreak in configuration-common.nix when you see this eval error." (doJailbreak super.clay);

  # These packages try to execute non-existent external programs.
  cmaes = dontCheck super.cmaes;                        # http://hydra.cryp.to/build/498725/log/raw
  dbmigrations = dontCheck super.dbmigrations;
  filestore = dontCheck super.filestore;
  graceful = dontCheck super.graceful;
  HList = dontCheck super.HList;
  ide-backend = dontCheck super.ide-backend;
  marquise = dontCheck super.marquise;                  # https://github.com/anchor/marquise/issues/69
  memcached-binary = dontCheck super.memcached-binary;
  msgpack-rpc = dontCheck super.msgpack-rpc;
  persistent-zookeeper = dontCheck super.persistent-zookeeper;
  pocket-dns = dontCheck super.pocket-dns;
  postgresql-simple = dontCheck super.postgresql-simple;
  squeal-postgresql = dontCheck super.squeal-postgresql;
  postgrest-ws = dontCheck super.postgrest-ws;
  snowball = dontCheck super.snowball;
  sophia = dontCheck super.sophia;
  test-sandbox = dontCheck super.test-sandbox;
  texrunner = dontCheck super.texrunner;
  users-postgresql-simple = dontCheck super.users-postgresql-simple;
  wai-middleware-hmac = dontCheck super.wai-middleware-hmac;
  xkbcommon = dontCheck super.xkbcommon;
  xmlgen = dontCheck super.xmlgen;
  HerbiePlugin = dontCheck super.HerbiePlugin;
  wai-cors = dontCheck super.wai-cors;

  # 2022-01-29: Tests fail: https://github.com/psibi/streamly-bytestring/issues/27
  # 2022-02-14: Strict upper bound: https://github.com/psibi/streamly-bytestring/issues/30
  streamly-bytestring = dontCheck (doJailbreak super.streamly-bytestring);

  # base bound
  digit = doJailbreak super.digit;

  # 2022-01-29: Tests require package to be in ghc-db.
  aeson-schemas = dontCheck super.aeson-schemas;

  # 2023-04-20: Restrictive bytestring bound in tests.
  storablevector = doJailbreak super.storablevector;

  # 2023-04-20: Pretends to need brick 1.6 but the commit history here
  # https://github.com/matterhorn-chat/matterhorn/commits/master/matterhorn.cabal
  # makes very clear that 1.4 is equally fine.
  # Generally a slightly packaging hostile bound practice.
  matterhorn = doJailbreak super.matterhorn;

  # 2020-06-05: HACK: does not pass own build suite - `dontCheck`
  # 2022-11-24: jailbreak as it has too strict bounds on a bunch of things
  # 2023-07-26: Cherry-pick GHC 9.4 changes from hnix master branch
  hnix = appendPatches [
    ./patches/hnix-compat-for-ghc-9.4.patch
  ] (dontCheck (doJailbreak super.hnix));

  # Too strict bounds on algebraic-graphs and bytestring
  # https://github.com/haskell-nix/hnix-store/issues/180
  hnix-store-core = doJailbreak super.hnix-store-core;
  hnix-store-core_0_6_1_0 = doDistribute (doJailbreak super.hnix-store-core_0_6_1_0);

  # Fails for non-obvious reasons while attempting to use doctest.
  focuslist = dontCheck super.focuslist;
  search = dontCheck super.search;

  # see https://github.com/LumiGuide/haskell-opencv/commit/cd613e200aa20887ded83256cf67d6903c207a60
  opencv = dontCheck (appendPatch ./patches/opencv-fix-116.patch super.opencv);
  opencv-extra = dontCheck (appendPatch ./patches/opencv-fix-116.patch super.opencv-extra);

  # https://github.com/ekmett/structures/issues/3
  structures = dontCheck super.structures;

  # Requires alex >= 3.4
  jacinda = super.jacinda.override { alex = self.alex_3_4_0_0; };

  # Disable test suites to fix the build.
  acme-year = dontCheck super.acme-year;                # http://hydra.cryp.to/build/497858/log/raw
  aeson-lens = dontCheck super.aeson-lens;              # http://hydra.cryp.to/build/496769/log/raw
  aeson-schema = dontCheck super.aeson-schema;          # https://github.com/timjb/aeson-schema/issues/9
  angel = dontCheck super.angel;
  apache-md5 = dontCheck super.apache-md5;              # http://hydra.cryp.to/build/498709/nixlog/1/raw
  app-settings = dontCheck super.app-settings;          # http://hydra.cryp.to/build/497327/log/raw
  aws-kinesis = dontCheck super.aws-kinesis;            # needs aws credentials for testing
  binary-protocol = dontCheck super.binary-protocol;    # http://hydra.cryp.to/build/499749/log/raw
  binary-search = dontCheck super.binary-search;
  bloodhound = dontCheck super.bloodhound;              # https://github.com/plow-technologies/quickcheck-arbitrary-template/issues/10
  buildwrapper = dontCheck super.buildwrapper;
  burst-detection = dontCheck super.burst-detection;    # http://hydra.cryp.to/build/496948/log/raw
  cabal-meta = dontCheck super.cabal-meta;              # http://hydra.cryp.to/build/497892/log/raw
  camfort = dontCheck super.camfort;
  cjk = dontCheck super.cjk;
  CLI = dontCheck super.CLI;                            # Upstream has no issue tracker.
  command-qq = dontCheck super.command-qq;              # http://hydra.cryp.to/build/499042/log/raw
  conduit-connection = dontCheck super.conduit-connection;
  craftwerk = dontCheck super.craftwerk;
  crc = dontCheck super.crc;                            # https://github.com/MichaelXavier/crc/issues/2
  css-text = dontCheck super.css-text;
  damnpacket = dontCheck super.damnpacket;              # http://hydra.cryp.to/build/496923/log
  data-hash = dontCheck super.data-hash;
  Deadpan-DDP = dontCheck super.Deadpan-DDP;            # http://hydra.cryp.to/build/496418/log/raw
  DigitalOcean = dontCheck super.DigitalOcean;
  direct-sqlite = dontCheck super.direct-sqlite;
  directory-layout = dontCheck super.directory-layout;
  dlist = dontCheck super.dlist;
  docopt = dontCheck super.docopt;                      # http://hydra.cryp.to/build/499172/log/raw
  dom-selector = dontCheck super.dom-selector;          # http://hydra.cryp.to/build/497670/log/raw
  dotenv = dontCheck super.dotenv;                      # Tests fail because of missing test file on version 0.8.0.2 fixed on version 0.8.0.4
  dotfs = dontCheck super.dotfs;                        # http://hydra.cryp.to/build/498599/log/raw
  DRBG = dontCheck super.DRBG;                          # http://hydra.cryp.to/build/498245/nixlog/1/raw
  ed25519 = dontCheck super.ed25519;
  etcd = dontCheck super.etcd;
  fb = dontCheck super.fb;                              # needs credentials for Facebook
  fptest = dontCheck super.fptest;                      # http://hydra.cryp.to/build/499124/log/raw
  friday-juicypixels = dontCheck super.friday-juicypixels; #tarball missing test/rgba8.png
  ghc-events-parallel = dontCheck super.ghc-events-parallel;    # http://hydra.cryp.to/build/496828/log/raw
  ghc-imported-from = dontCheck super.ghc-imported-from;
  ghc-parmake = dontCheck super.ghc-parmake;
  git-vogue = dontCheck super.git-vogue;
  github-rest = dontCheck super.github-rest;  # test suite needs the network
  gitlib-cmdline = dontCheck super.gitlib-cmdline;
  GLFW-b = dontCheck super.GLFW-b;                      # https://github.com/bsl/GLFW-b/issues/50
  hackport = dontCheck super.hackport;
  hadoop-formats = dontCheck super.hadoop-formats;
  haeredes = dontCheck super.haeredes;
  hashed-storage = dontCheck super.hashed-storage;
  hashring = dontCheck super.hashring;
  hath = dontCheck super.hath;
  haxl = dontCheck super.haxl;                          # non-deterministic failure https://github.com/facebook/Haxl/issues/85
  haxl-facebook = dontCheck super.haxl-facebook;        # needs facebook credentials for testing
  hdbi-postgresql = dontCheck super.hdbi-postgresql;
  hedis = dontCheck super.hedis;
  hedis-pile = dontCheck super.hedis-pile;
  hedis-tags = dontCheck super.hedis-tags;
  hedn = dontCheck super.hedn;
  hgdbmi = dontCheck super.hgdbmi;
  hi = dontCheck super.hi;
  hierarchical-clustering = dontCheck super.hierarchical-clustering;
  hlibgit2 = disableHardening [ "format" ] super.hlibgit2;
  hmatrix-tests = dontCheck super.hmatrix-tests;
  hquery = dontCheck super.hquery;
  hs2048 = dontCheck super.hs2048;
  hsbencher = dontCheck super.hsbencher;
  hsexif = dontCheck super.hsexif;
  hspec-server = dontCheck super.hspec-server;
  HTF = overrideCabal (orig: {
    # The scripts in scripts/ are needed to build the test suite.
    preBuild = "patchShebangs --build scripts";
    # test suite doesn't compile with aeson >= 2.0
    # https://github.com/skogsbaer/HTF/issues/114
    doCheck = false;
  }) super.HTF;
  htsn = dontCheck super.htsn;
  htsn-import = dontCheck super.htsn-import;
  http-link-header = dontCheck super.http-link-header; # non deterministic failure https://hydra.nixos.org/build/75041105
  influxdb = dontCheck super.influxdb;
  integer-roots = dontCheck super.integer-roots; # requires an old version of smallcheck, will be fixed in > 1.0
  itanium-abi = dontCheck super.itanium-abi;
  katt = dontCheck super.katt;
  language-slice = dontCheck super.language-slice;

  # Group of libraries by same upstream maintainer for interacting with
  # Telegram messenger. Bit-rotted a bit since 2020.
  tdlib = appendPatch (fetchpatch {
    # https://github.com/poscat0x04/tdlib/pull/3
    url = "https://github.com/poscat0x04/tdlib/commit/8eb9ecbc98c65a715469fdb8b67793ab375eda31.patch";
    hash = "sha256-vEI7fTsiafNGBBl4VUXVCClW6xKLi+iK53fjcubgkpc=";
  }) (doJailbreak super.tdlib) ;
  tdlib-types = doJailbreak super.tdlib-types;
  tdlib-gen = doJailbreak super.tdlib-gen;
  # https://github.com/poscat0x04/language-tl/pull/1
  language-tl = doJailbreak super.language-tl;

  ldap-client = dontCheck super.ldap-client;
  lensref = dontCheck super.lensref;
  lvmrun = disableHardening ["format"] (dontCheck super.lvmrun);
  matplotlib = dontCheck super.matplotlib;
  memcache = dontCheck super.memcache;
  metrics = dontCheck super.metrics;
  milena = dontCheck super.milena;
  modular-arithmetic = dontCheck super.modular-arithmetic; # tests require a very old Glob (0.7.*)
  nats-queue = dontCheck super.nats-queue;
  netpbm = dontCheck super.netpbm;
  network = dontCheck super.network;
  network_2_6_3_1 = dontCheck super.network_2_6_3_1; # package is missing files for test
  network-dbus = dontCheck super.network-dbus;
  notcpp = dontCheck super.notcpp;
  ntp-control = dontCheck super.ntp-control;
  odpic-raw = dontCheck super.odpic-raw; # needs a running oracle database server
  opaleye = dontCheck super.opaleye;
  openpgp = dontCheck super.openpgp;
  optional = dontCheck super.optional;
  orgmode-parse = dontCheck super.orgmode-parse;
  os-release = dontCheck super.os-release;
  parameterized = dontCheck super.parameterized; # https://github.com/louispan/parameterized/issues/2
  persistent-redis = dontCheck super.persistent-redis;
  pipes-extra = dontCheck super.pipes-extra;
  pipes-websockets = dontCheck super.pipes-websockets;
  posix-pty = dontCheck super.posix-pty; # https://github.com/merijn/posix-pty/issues/12
  postgresql-binary = dontCheck super.postgresql-binary; # needs a running postgresql server
  postgresql-simple-migration = dontCheck super.postgresql-simple-migration;
  powerdns = dontCheck super.powerdns; # Tests require networking and external services
  process-streaming = dontCheck super.process-streaming;
  punycode = dontCheck super.punycode;
  pwstore-cli = dontCheck super.pwstore-cli;
  quantities = dontCheck super.quantities;
  redis-io = dontCheck super.redis-io;
  rethinkdb = dontCheck super.rethinkdb;
  Rlang-QQ = dontCheck super.Rlang-QQ;
  safecopy = dontCheck super.safecopy;
  sai-shape-syb = dontCheck super.sai-shape-syb;
  saltine = dontCheck super.saltine; # https://github.com/tel/saltine/pull/56
  scp-streams = dontCheck super.scp-streams;
  sdl2 = dontCheck super.sdl2; # the test suite needs an x server
  separated = dontCheck super.separated;
  shadowsocks = dontCheck super.shadowsocks;
  shake-language-c = dontCheck super.shake-language-c;
  snap-core = doJailbreak (dontCheck super.snap-core); # attoparsec bound is too strict. This has been fixed on master
  snap-server = doJailbreak super.snap-server; # attoparsec bound is too strict
  sourcemap = dontCheck super.sourcemap;
  static-resources = dontCheck super.static-resources;
  strive = dontCheck super.strive;                      # fails its own hlint test with tons of warnings
  svndump = dontCheck super.svndump;
  tar = dontCheck super.tar; #https://hydra.nixos.org/build/25088435/nixlog/2 (fails only on 32-bit)
  th-printf = dontCheck super.th-printf;
  thumbnail-plus = dontCheck super.thumbnail-plus;
  tickle = dontCheck super.tickle;
  tpdb = dontCheck super.tpdb;
  translatable-intset = dontCheck super.translatable-intset;
  ua-parser = dontCheck super.ua-parser;
  unagi-chan = dontCheck super.unagi-chan;
  wai-logger = dontCheck super.wai-logger;
  WebBits = dontCheck super.WebBits;                    # http://hydra.cryp.to/build/499604/log/raw
  webdriver = dontCheck super.webdriver;
  webdriver-angular = dontCheck super.webdriver-angular;
  xsd = dontCheck super.xsd;
  zip-archive = dontCheck super.zip-archive;  # https://github.com/jgm/zip-archive/issues/57

  # 2023-06-26: Test failure: https://hydra.nixos.org/build/224869905
  comfort-blas = dontCheck super.comfort-blas;

  # 2022-06-26: Too strict lower bound on semialign.
  trie-simple = doJailbreak super.trie-simple;

  # These test suites run for ages, even on a fast machine. This is nuts.
  Random123 = dontCheck super.Random123;
  systemd = dontCheck super.systemd;

  # https://github.com/eli-frey/cmdtheline/issues/28
  cmdtheline = dontCheck super.cmdtheline;

  # https://github.com/bos/snappy/issues/1
  # https://github.com/bos/snappy/pull/10
  snappy = appendPatches [
    (pkgs.fetchpatch {
      url = "https://github.com/bos/snappy/commit/8687802c0b85ed7fbbb1b1945a75f14fb9a9c886.patch";
      sha256 = "sha256-p6rMzkjPAZVljsC1Ubj16/mNr4mq5JpxfP5xwT+Gt5M=";
    })
    (pkgs.fetchpatch {
      url = "https://github.com/bos/snappy/commit/21c3250c1f3d273cdcf597e2b7909a22aeaa710f.patch";
      sha256 = "sha256-qHEQ8FFagXGxvtblBvo7xivRARzXlaMLw8nt0068nt0=";
    })
  ] (dontCheck super.snappy);

  # https://github.com/vincenthz/hs-crypto-pubkey/issues/20
  crypto-pubkey = dontCheck super.crypto-pubkey;

  # https://github.com/Philonous/xml-picklers/issues/5
  xml-picklers = dontCheck super.xml-picklers;

  # https://github.com/joeyadams/haskell-stm-delay/issues/3
  stm-delay = dontCheck super.stm-delay;

  # https://github.com/pixbi/duplo/issues/25
  duplo = doJailbreak super.duplo;

  # https://github.com/evanrinehart/mikmod/issues/1
  mikmod = addExtraLibrary pkgs.libmikmod super.mikmod;

  # Missing module.
  rematch = dontCheck super.rematch;            # https://github.com/tcrayford/rematch/issues/5
  rematch-text = dontCheck super.rematch-text;  # https://github.com/tcrayford/rematch/issues/6

  # Package exists only to be example of documentation, yet it has restrictive
  # "base" dependency.
  haddock-cheatsheet = doJailbreak super.haddock-cheatsheet;

  # no haddock since this is an umbrella package.
  cloud-haskell = dontHaddock super.cloud-haskell;

  # This packages compiles 4+ hours on a fast machine. That's just unreasonable.
  CHXHtml = dontDistribute super.CHXHtml;

  # https://github.com/NixOS/nixpkgs/issues/6350
  paypal-adaptive-hoops = overrideCabal (drv: { testTarget = "local"; }) super.paypal-adaptive-hoops;

  # Avoid "QuickCheck >=2.3 && <2.10" dependency we cannot fulfill in lts-11.x.
  test-framework = dontCheck super.test-framework;

  # Depends on broken test-framework-quickcheck.
  apiary = dontCheck super.apiary;
  apiary-authenticate = dontCheck super.apiary-authenticate;
  apiary-clientsession = dontCheck super.apiary-clientsession;
  apiary-cookie = dontCheck super.apiary-cookie;
  apiary-eventsource = dontCheck super.apiary-eventsource;
  apiary-logger = dontCheck super.apiary-logger;
  apiary-memcached = dontCheck super.apiary-memcached;
  apiary-mongoDB = dontCheck super.apiary-mongoDB;
  apiary-persistent = dontCheck super.apiary-persistent;
  apiary-purescript = dontCheck super.apiary-purescript;
  apiary-session = dontCheck super.apiary-session;
  apiary-websockets = dontCheck super.apiary-websockets;

  # https://github.com/junjihashimoto/test-sandbox-compose/issues/2
  test-sandbox-compose = dontCheck super.test-sandbox-compose;

  # Test suite won't compile against tasty-hunit 0.10.x.
  binary-parsers = dontCheck super.binary-parsers;

  # https://github.com/ndmitchell/shake/issues/804
  shake = dontCheck super.shake;

  # https://github.com/nushio3/doctest-prop/issues/1
  doctest-prop = dontCheck super.doctest-prop;

  # Missing file in source distribution:
  # - https://github.com/karun012/doctest-discover/issues/22
  # - https://github.com/karun012/doctest-discover/issues/23
  #
  # When these are fixed the following needs to be enabled again:
  #
  # # Depends on itself for testing
  # doctest-discover = addBuildTool super.doctest-discover
  #   (if pkgs.stdenv.buildPlatform != pkgs.stdenv.hostPlatform
  #    then self.buildHaskellPackages.doctest-discover
  #    else dontCheck super.doctest-discover);
  doctest-discover = dontCheck super.doctest-discover;

  # Too strict lower bound on tasty-hedgehog
  # https://github.com/qfpl/tasty-hedgehog/issues/70
  tasty-sugar = doJailbreak super.tasty-sugar;

  # Too strict lower bound on aeson
  # https://github.com/input-output-hk/hedgehog-extras/issues/39
  hedgehog-extras = doJailbreak super.hedgehog-extras;

  # Known issue with nondeterministic test suite failure
  # https://github.com/nomeata/tasty-expected-failure/issues/21
  tasty-expected-failure = dontCheck super.tasty-expected-failure;

  # Waiting on https://github.com/RaphaelJ/friday/pull/36
  friday = doJailbreak super.friday;

  # Won't compile with recent versions of QuickCheck.
  inilist = dontCheck super.inilist;

  # https://github.com/yaccz/saturnin/issues/3
  Saturnin = dontCheck super.Saturnin;

  # https://github.com/kkardzis/curlhs/issues/6
  curlhs = dontCheck super.curlhs;

  # curl 7.87.0 introduces a preprocessor typechecker of sorts which fails on
  # incorrect usages of curl_easy_getopt and similar functions. Presumably
  # because the wrappers in curlc.c don't use static values for the different
  # arguments to curl_easy_getinfo, it complains and needs to be disabled.
  # https://github.com/GaloisInc/curl/issues/28
  curl = appendConfigureFlags [
    "--ghc-option=-DCURL_DISABLE_TYPECHECK"
  ] super.curl;

  # https://github.com/hvr/token-bucket/issues/3
  token-bucket = dontCheck super.token-bucket;

  # https://github.com/alphaHeavy/lzma-enumerator/issues/3
  lzma-enumerator = dontCheck super.lzma-enumerator;

  # FPCO's fork of Cabal won't succeed its test suite.
  Cabal-ide-backend = dontCheck super.Cabal-ide-backend;

  # This package can't be built on non-Windows systems.
  Win32 = overrideCabal (drv: { broken = !pkgs.stdenv.isCygwin; }) super.Win32;
  inline-c-win32 = dontDistribute super.inline-c-win32;
  Southpaw = dontDistribute super.Southpaw;

  # https://ghc.haskell.org/trac/ghc/ticket/9825
  vimus = overrideCabal (drv: { broken = pkgs.stdenv.isLinux && pkgs.stdenv.isi686; }) super.vimus;

  # https://github.com/kazu-yamamoto/logger/issues/42
  logger = dontCheck super.logger;

  # vector dependency < 0.12
  imagemagick = doJailbreak super.imagemagick;

  # Elm is no longer actively maintained on Hackage: https://github.com/NixOS/nixpkgs/pull/9233.
  Elm = markBroken super.Elm;
  elm-build-lib = markBroken super.elm-build-lib;
  elm-compiler = markBroken super.elm-compiler;
  elm-get = markBroken super.elm-get;
  elm-make = markBroken super.elm-make;
  elm-package = markBroken super.elm-package;
  elm-reactor = markBroken super.elm-reactor;
  elm-repl = markBroken super.elm-repl;
  elm-server = markBroken super.elm-server;
  elm-yesod = markBroken super.elm-yesod;

  # https://github.com/Euterpea/Euterpea2/issues/40
  Euterpea = doJailbreak super.Euterpea;

  # Install icons, metadata and cli program.
  bustle = appendPatches [
    # Fix build with libpcap 1.10.2
    # https://gitlab.freedesktop.org/bustle/bustle/-/merge_requests/21
    (pkgs.fetchpatch {
      url = "https://gitlab.freedesktop.org/bustle/bustle/-/commit/77e2de892cd359f779c84739682431a66eb8cf31.patch";
      hash = "sha256-sPb6/Z/ANids53aL9VsMHa/v5y+TA1ZY3jwAXlEH3Ec=";
    })
  ] (overrideCabal (drv: {
    buildDepends = [ pkgs.libpcap ];
    buildTools = with pkgs.buildPackages; [ gettext perl help2man ];
    postInstall = ''
      make install PREFIX=$out
    '';
  }) super.bustle);

  # Byte-compile elisp code for Emacs.
  ghc-mod = overrideCabal (drv: {
    preCheck = "export HOME=$TMPDIR";
    testToolDepends = drv.testToolDepends or [] ++ [self.cabal-install];
    doCheck = false;            # https://github.com/kazu-yamamoto/ghc-mod/issues/335
    executableToolDepends = drv.executableToolDepends or [] ++ [pkgs.buildPackages.emacs];
    postInstall = ''
      local lispdir=( "$data/share/${self.ghc.targetPrefix}${self.ghc.haskellCompilerName}/*/${drv.pname}-${drv.version}/elisp" )
      make -C $lispdir
      mkdir -p $data/share/emacs/site-lisp
      ln -s "$lispdir/"*.el{,c} $data/share/emacs/site-lisp/
    '';
  }) super.ghc-mod;

  # Apply compatibility patches until a new release arrives
  # https://github.com/phadej/spdx/issues/33
  spdx = appendPatches [
    (fetchpatch {
      name = "spdx-ghc-9.4.patch";
      url = "https://github.com/phadej/spdx/pull/30/commits/545dc69f433225c837375fba4cbbdb7f9cc7b09b.patch";
      sha256 = "0p2h8dxkjy2v0dx7h6v62clmx5n5j3c4zh4myh926fijympi1glz";
    })
    (fetchpatch {
      name = "spdx-ghc-9.6.patch";
      url = "https://github.com/phadej/spdx/pull/32/commits/b51f665e9960614274ff6a9ac658802c1a785687.patch";
      sha256 = "01vf1h0djr84yxsjfhym715ncx0w5q4l02k3dkbmg40pnc62ql4h";
      excludes = [ ".github/**" ];
    })
  ] super.spdx;

  # 2022-03-19: Testsuite is failing: https://github.com/puffnfresh/haskell-jwt/issues/2
  jwt = dontCheck super.jwt;

  # Build the latest git version instead of the official release. This isn't
  # ideal, but Chris doesn't seem to make official releases any more.
  structured-haskell-mode = overrideCabal (drv: {
    src = pkgs.fetchFromGitHub {
      owner = "projectional-haskell";
      repo = "structured-haskell-mode";
      rev = "7f9df73f45d107017c18ce4835bbc190dfe6782e";
      sha256 = "1jcc30048j369jgsbbmkb63whs4wb37bq21jrm3r6ry22izndsqa";
    };
    version = "20170205-git";
    editedCabalFile = null;
    # Make elisp files available at a location where people expect it. We
    # cannot easily byte-compile these files, unfortunately, because they
    # depend on a new version of haskell-mode that we don't have yet.
    postInstall = ''
      local lispdir=( "$data/share/${self.ghc.targetPrefix}${self.ghc.haskellCompilerName}/"*"/${drv.pname}-"*"/elisp" )
      mkdir -p $data/share/emacs
      ln -s $lispdir $data/share/emacs/site-lisp
    '';
  }) super.structured-haskell-mode;

  # Make elisp files available at a location where people expect it.
  hindent = (overrideCabal (drv: {
    # We cannot easily byte-compile these files, unfortunately, because they
    # depend on a new version of haskell-mode that we don't have yet.
    postInstall = ''
      local lispdir=( "$data/share/${self.ghc.targetPrefix}${self.ghc.haskellCompilerName}/"*"/${drv.pname}-"*"/elisp" )
      mkdir -p $data/share/emacs
      ln -s $lispdir $data/share/emacs/site-lisp
    '';
    doCheck = false; # https://github.com/chrisdone/hindent/issues/299
  }) super.hindent);

  # https://github.com/basvandijk/concurrent-extra/issues/12
  concurrent-extra = dontCheck super.concurrent-extra;

  # https://github.com/pxqr/base32-bytestring/issues/4
  base32-bytestring = dontCheck super.base32-bytestring;

  # Djinn's last release was 2014, incompatible with Semigroup-Monoid Proposal
  # https://github.com/augustss/djinn/pull/8
  djinn = appendPatch (fetchpatch {
    url = "https://github.com/augustss/djinn/commit/6cb9433a137fb6b5194afe41d616bd8b62b95630.patch";
    sha256 = "0s021y5nzrh74gfp8xpxpxm11ivzfs3jwg6mkrlyry3iy584xqil";
  }) super.djinn;

  # We cannot build this package w/o the C library from <http://www.phash.org/>.
  phash = markBroken super.phash;

  # https://github.com/Philonous/hs-stun/pull/1
  # Remove if a version > 0.1.0.1 ever gets released.
  stunclient = overrideCabal (drv: {
    postPatch = (drv.postPatch or "") + ''
      substituteInPlace source/Network/Stun/MappedAddress.hs --replace "import Network.Endian" ""
    '';
  }) super.stunclient;

  d-bus = let
    # The latest release on hackage is missing necessary patches for recent compilers
    # https://github.com/Philonous/d-bus/issues/24
    newer = overrideSrc {
      version = "unstable-2021-01-08";
      src = pkgs.fetchFromGitHub {
        owner = "Philonous";
        repo = "d-bus";
        rev = "fb8a948a3b9d51db618454328dbe18fb1f313c70";
        hash = "sha256-R7/+okb6t9DAkPVUV70QdYJW8vRcvBdz4zKJT13jb3A=";
      };
    } super.d-bus;
  # Add now required extension on recent compilers.
  # https://github.com/Philonous/d-bus/pull/23
  in appendPatch (fetchpatch {
    url = "https://github.com/Philonous/d-bus/commit/e5f37900a3a301c41d98bdaa134754894c705681.patch";
    sha256 = "6rQ7H9t483sJe1x95yLPAZ0BKTaRjgqQvvrQv7HkJRE=";
  }) newer;

  # * The standard libraries are compiled separately.
  # * We need a patch from master to fix compilation with
  #   updated dependencies (haskeline and megaparsec) which can be
  #   removed when the next idris release comes around.
  idris = self.generateOptparseApplicativeCompletions [ "idris" ]
    (appendPatch (fetchpatch {
      name = "idris-libffi-0.2.patch";
      url = "https://github.com/idris-lang/Idris-dev/commit/6d6017f906c5aa95594dba0fd75e7a512f87883a.patch";
      hash = "sha256-wyLjqCyLh5quHMOwLM5/XjlhylVC7UuahAM79D8+uls=";
    }) (doJailbreak (dontCheck super.idris)));

  # Too strict bound on hspec
  # https://github.com/lspitzner/multistate/issues/9#issuecomment-1367853016
  multistate = doJailbreak super.multistate;

  # https://github.com/pontarius/pontarius-xmpp/issues/105
  pontarius-xmpp = dontCheck super.pontarius-xmpp;

  # fails with sandbox
  yi-keymap-vim = dontCheck super.yi-keymap-vim;

  # https://github.com/bmillwood/applicative-quoters/issues/6
  applicative-quoters = doJailbreak super.applicative-quoters;

  # https://hydra.nixos.org/build/42769611/nixlog/1/raw
  # note: the library is unmaintained, no upstream issue
  dataenc = doJailbreak super.dataenc;

  # horribly outdated (X11 interface changed a lot)
  sindre = markBroken super.sindre;

  # Test suite occasionally runs for 1+ days on Hydra.
  distributed-process-tests = dontCheck super.distributed-process-tests;

  # https://github.com/mulby/diff-parse/issues/9
  diff-parse = doJailbreak super.diff-parse;

  # No upstream issue tracker
  hspec-expectations-pretty-diff = dontCheck super.hspec-expectations-pretty-diff;

  # Don't depend on chell-quickcheck, which doesn't compile due to restricting
  # QuickCheck to versions ">=2.3 && <2.9".
  system-filepath = dontCheck super.system-filepath;

  # The tests spuriously fail
  libmpd = dontCheck super.libmpd;

  # https://github.com/xu-hao/namespace/issues/1
  namespace = doJailbreak super.namespace;

  # https://github.com/danidiaz/streaming-eversion/issues/1
  streaming-eversion = dontCheck super.streaming-eversion;

  # https://github.com/danidiaz/tailfile-hinotify/issues/2
  tailfile-hinotify = doJailbreak (dontCheck super.tailfile-hinotify);

  # Test suite fails: https://github.com/lymar/hastache/issues/46.
  # Don't install internal mkReadme tool.
  hastache = overrideCabal (drv: {
    doCheck = false;
    postInstall = "rm $out/bin/mkReadme && rmdir $out/bin";
  }) super.hastache;

  # Has a dependency on outdated versions of directory.
  cautious-file = doJailbreak (dontCheck super.cautious-file);

  # missing dependencies: blaze-html >=0.5 && <0.9, blaze-markup >=0.5 && <0.8
  digestive-functors-blaze = doJailbreak super.digestive-functors-blaze;
  digestive-functors = doJailbreak super.digestive-functors;

  # Wrap the generated binaries to include their run-time dependencies in
  # $PATH. Also, cryptol needs a version of sbl that's newer than what we have
  # in LTS-13.x.
  cryptol = overrideCabal (drv: {
    buildTools = drv.buildTools or [] ++ [ pkgs.buildPackages.makeWrapper ];
    postInstall = drv.postInstall or "" + ''
      for b in $out/bin/cryptol $out/bin/cryptol-html; do
        wrapProgram $b --prefix 'PATH' ':' "${lib.getBin pkgs.z3}/bin"
      done
    '';
  }) super.cryptol;

  # Tests try to invoke external process and process == 1.4
  grakn = dontCheck (doJailbreak super.grakn);

  # test suite requires git and does a bunch of git operations
  restless-git = dontCheck super.restless-git;

  # requires git at test-time *and* runtime, but we'll just rely on users to
  # bring their own git at runtime. Additionally, sensei passes `-package
  # hspec-meta` to GHC in the tests, but doesn't depend on it itself.
  sensei = overrideCabal (drv: {
    testHaskellDepends = drv.testHaskellDepends or [] ++ [ self.hspec-meta ];
    testToolDepends = drv.testToolDepends or [] ++ [ pkgs.git ];
  }) super.sensei;

  # Depends on broken fluid.
  fluid-idl-http-client = markBroken super.fluid-idl-http-client;
  fluid-idl-scotty = markBroken super.fluid-idl-scotty;

  # Work around https://github.com/haskell/c2hs/issues/192.
  c2hs = dontCheck super.c2hs;

  # Needs pginit to function and pgrep to verify.
  tmp-postgres = overrideCabal (drv: {
    # Flaky tests: https://github.com/jfischoff/tmp-postgres/issues/274
    doCheck = false;

    preCheck = ''
      export HOME="$TMPDIR"
    '' + (drv.preCheck or "");
    libraryToolDepends = drv.libraryToolDepends or [] ++ [pkgs.buildPackages.postgresql];
    testToolDepends = drv.testToolDepends or [] ++ [pkgs.procps];
  }) super.tmp-postgres;

  # Needs QuickCheck <2.10, which we don't have.
  edit-distance = doJailbreak super.edit-distance;
  int-cast = doJailbreak super.int-cast;

  # Needs QuickCheck <2.10, HUnit <1.6 and base <4.10
  pointfree = doJailbreak super.pointfree;

  # Needs tasty-quickcheck ==0.8.*, which we don't have.
  gitHUD = dontCheck super.gitHUD;
  githud = dontCheck super.githud;

  # Test suite fails due to trying to create directories
  path-io = dontCheck super.path-io;

  # Duplicate instance with smallcheck.
  store = dontCheck super.store;

  # With ghc-8.2.x haddock would time out for unknown reason
  # See https://github.com/haskell/haddock/issues/679
  language-puppet = dontHaddock super.language-puppet;

  # https://github.com/alphaHeavy/protobuf/issues/34
  protobuf = dontCheck super.protobuf;

  # jailbreak tasty < 1.2 until servant-docs > 0.11.3 is on hackage.
  snap-templates = doJailbreak super.snap-templates; # https://github.com/snapframework/snap-templates/issues/22

  # The test suite does not know how to find the 'alex' binary.
  alex = overrideCabal (drv: {
    testSystemDepends = (drv.testSystemDepends or []) ++ [pkgs.which];
    preCheck = ''export PATH="$PWD/dist/build/alex:$PATH"'';
  }) super.alex;

  # 2023-07-14: Restrictive upper bounds: https://github.com/luke-clifton/shh/issues/76
  shh = doJailbreak super.shh;
  shh-extras = doJailbreak super.shh-extras;

  # This package refers to the wrong library (itself in fact!)
  vulkan = super.vulkan.override { vulkan = pkgs.vulkan-loader; };

  # Compiles some C or C++ source which requires these headers
  VulkanMemoryAllocator = addExtraLibrary pkgs.vulkan-headers super.VulkanMemoryAllocator;
  # dontCheck can be removed on the next package set bump
  vulkan-utils = dontCheck (addExtraLibrary pkgs.vulkan-headers super.vulkan-utils);

  # https://github.com/dmwit/encoding/pull/3
  encoding = doJailbreak (appendPatch ./patches/encoding-Cabal-2.0.patch super.encoding);

  # Work around overspecified constraint on github ==0.18.
  github-backup = doJailbreak super.github-backup;

  # dontCheck: https://github.com/haskell-servant/servant-auth/issues/113
  servant-auth-client = dontCheck super.servant-auth-client;
  # Allow lens-aeson >= 1.2 https://github.com/haskell-servant/servant/issues/1703
  servant-auth-server = doJailbreak super.servant-auth-server;
  # Allow hspec >= 2.10 https://github.com/haskell-servant/servant/issues/1704
  servant-foreign = doJailbreak super.servant-foreign;

  # Generate cli completions for dhall.
  dhall = self.generateOptparseApplicativeCompletions [ "dhall" ] super.dhall;
  # For reasons that are not quire clear 'dhall-json' won't compile without 'tasty 1.4' due to its tests
  # https://github.com/commercialhaskell/stackage/issues/5795
  # This issue can be mitigated with 'dontCheck' which skips the tests and their compilation.
  dhall-json = self.generateOptparseApplicativeCompletions ["dhall-to-json" "dhall-to-yaml"] (dontCheck super.dhall-json);
  dhall-nix = self.generateOptparseApplicativeCompletions [ "dhall-to-nix" ]
    (overrideCabal (drv: {
      patches = [
        # Compatibility with hnix 0.16, waiting for release
        # https://github.com/dhall-lang/dhall-haskell/pull/2474
        (pkgs.fetchpatch {
          name = "dhall-nix-hnix-0.16.patch";
          url = "https://github.com/dhall-lang/dhall-haskell/commit/49b9b3e3ce1718a89773c2b1bfa3c2af1a6e8752.patch";
          sha256 = "12sh5md81nlhyzzkmf7jrll3w1rvg2j48m57hfyvjn8has9c4gw6";
          stripLen = 1;
          includes = [ "dhall-nix.cabal" "src/Dhall/Nix.hs" ];
        })
      ] ++ drv.patches or [];
      prePatch = drv.prePatch or "" + ''
        ${pkgs.buildPackages.dos2unix}/bin/dos2unix *.cabal
      '';
    }) super.dhall-nix);
  dhall-yaml = self.generateOptparseApplicativeCompletions ["dhall-to-yaml-ng" "yaml-to-dhall"] super.dhall-yaml;
  dhall-nixpkgs = self.generateOptparseApplicativeCompletions [ "dhall-to-nixpkgs" ]
    (overrideCabal (drv: {
      # Allow hnix 0.16, needs unreleased bounds change
      # https://github.com/dhall-lang/dhall-haskell/pull/2474
      jailbreak = assert drv.version == "1.0.9" && drv.revision == "1"; true;
    }) super.dhall-nixpkgs);

  crypton-connection = super.crypton-connection.override {
    # requires tls >= 1.7
    tls = self.tls_1_9_0;
  };

  stack =
    lib.pipe
      super.stack
      [
        (self.generateOptparseApplicativeCompletions [ "stack" ])

        # stack-2.13.1 requires a bunch of the latest packages.
        (drv: drv.overrideScope (hfinal: hprev: {
          ansi-terminal = hprev.ansi-terminal_1_0; # needs ansi-terminal >= 1.0
          crypton = hprev.crypton_0_33; # needs crypton >= 0.33
          hedgehog = doJailbreak hprev.hedgehog; # has too strict version bound for ansi-terminal
          hpack = hprev.hpack_0_36_0; # needs hpack == 0.36.0
          http-client-tls = hprev.http-client-tls_0_3_6_3; # needs http-client-tls >= 0.3.6.2
          http-download = dontCheck hprev.http-download_0_2_1_0; # needs http-download >= 0.2.1.0, tests access network
          optparse-applicative = hprev.optparse-applicative_0_18_1_0; # needs optparse-applicative >= 0.18.1.0
          pantry = dontCheck hprev.pantry_0_9_2; # needs pantry >= 0.9.2, tests access network
          syb = dontCheck hprev.syb; # cyclic dependencies
          tar-conduit = hprev.tar-conduit_0_4_0; # pantry needs tar-conduit >= 0.4.0
          temporary = dontCheck hprev.temporary; # cyclic dependencies
        }))
      ];

  # musl fixes
  # dontCheck: use of non-standard strptime "%s" which musl doesn't support; only used in test
  unix-time = if pkgs.stdenv.hostPlatform.isMusl then dontCheck super.unix-time else super.unix-time;

  # Workaround for https://github.com/sol/hpack/issues/528
  # The hpack test suite can't deal with the CRLF line endings hackage revisions insert
  hpack = overrideCabal (drv: {
    postPatch = drv.postPatch or "" + ''
      "${lib.getBin pkgs.buildPackages.dos2unix}/bin/dos2unix" *.cabal
    '';
  }) super.hpack;

  # hslua has tests that break when using musl.
  # https://github.com/hslua/hslua/issues/106
  hslua-core = if pkgs.stdenv.hostPlatform.isMusl then dontCheck super.hslua-core else super.hslua-core;

  # Missing files required by the test suite.
  # https://github.com/deemp/flakes/issues/4
  lima = dontCheck super.lima;

  # The test suite runs for 20+ minutes on a very fast machine, which feels kinda disproportionate.
  prettyprinter = dontCheck super.prettyprinter;

  # Fix with Cabal 2.2, https://github.com/guillaume-nargeot/hpc-coveralls/pull/73
  hpc-coveralls = appendPatch (fetchpatch {
    url = "https://github.com/guillaume-nargeot/hpc-coveralls/pull/73/commits/344217f513b7adfb9037f73026f5d928be98d07f.patch";
    sha256 = "056rk58v9h114mjx62f41x971xn9p3nhsazcf9zrcyxh1ymrdm8j";
  }) super.hpc-coveralls;

  # sexpr is old, broken and has no issue-tracker. Let's fix it the best we can.
  sexpr = appendPatch ./patches/sexpr-0.2.1.patch
    (overrideCabal (drv: {
      isExecutable = false;
      libraryHaskellDepends = drv.libraryHaskellDepends ++ [self.QuickCheck];
    }) super.sexpr);

  # https://github.com/haskell/hoopl/issues/50
  hoopl = dontCheck super.hoopl;

  # Generate shell completion for spago
  spago = self.generateOptparseApplicativeCompletions [ "spago" ] super.spago;

  # https://github.com/DanielG/cabal-helper/pull/123
  cabal-helper = doJailbreak super.cabal-helper;

  # TODO(Profpatsch): factor out local nix store setup from
  # lib/tests/release.nix and use that for the tests of libnix
  # libnix = overrideCabal (old: {
  #   testToolDepends = old.testToolDepends or [] ++ [ pkgs.nix ];
  # }) super.libnix;
  libnix = dontCheck super.libnix;

  # dontCheck: The test suite tries to mess with ALSA, which doesn't work in the build sandbox.
  xmobar = dontCheck super.xmobar;

  # https://github.com/mgajda/json-autotype/issues/25
  json-autotype = dontCheck super.json-autotype;

  # Requires pg_ctl command during tests
  beam-postgres = overrideCabal (drv: {
    # https://github.com/NixOS/nixpkgs/issues/198495
    doCheck = pkgs.postgresql.doCheck;
    testToolDepends = (drv.testToolDepends or []) ++ [pkgs.postgresql];
  }) super.beam-postgres;

  # Fix for base >= 4.11
  scat = overrideCabal (drv: {
    patches = [(fetchpatch {
      url    = "https://github.com/redelmann/scat/pull/6.diff";
      sha256 = "07nj2p0kg05livhgp1hkkdph0j0a6lb216f8x348qjasy0lzbfhl";
    })];
  }) super.scat;

  # Fix build with attr-2.4.48 (see #53716)
  xattr = appendPatch ./patches/xattr-fix-build.patch super.xattr;

  patch = dontCheck super.patch;

  esqueleto =
    overrideCabal
      (drv: {
        postPatch = drv.postPatch or "" + ''
          # patch out TCP usage: https://nixos.org/manual/nixpkgs/stable/#sec-postgresqlTestHook-tcp
          sed -i test/PostgreSQL/Test.hs \
            -e s^host=localhost^^
        '';
        # https://github.com/NixOS/nixpkgs/issues/198495
        doCheck = pkgs.postgresql.doCheck;
        # Match the test suite defaults (or hardcoded values?)
        preCheck = drv.preCheck or "" + ''
          PGUSER=esqutest
          PGDATABASE=esqutest
        '';
        testFlags = drv.testFlags or [] ++ [
          # We don't have a MySQL test hook yet
          "--skip=/Esqueleto/MySQL"
        ];
        testToolDepends = drv.testToolDepends or [] ++ [
          pkgs.postgresql
          pkgs.postgresqlTestHook
        ];
      })
      super.esqueleto;

  # Requires API keys to run tests
  algolia = dontCheck super.algolia;
  openai-hs = dontCheck super.openai-hs;

  # antiope-s3's latest stackage version has a hspec < 2.6 requirement, but
  # hspec which isn't in stackage is already past that
  antiope-s3 = doJailbreak super.antiope-s3;

  # Has tasty < 1.2 requirement, but works just fine with 1.2
  temporary-resourcet = doJailbreak super.temporary-resourcet;

  # Test suite doesn't work with current QuickCheck
  # https://github.com/pruvisto/heap/issues/11
  heap = dontCheck super.heap;

  # Test suite won't link for no apparent reason.
  constraints-deriving = dontCheck super.constraints-deriving;

  # https://github.com/elliottt/hsopenid/issues/15
  openid = markBroken super.openid;

  # https://github.com/erikd/hjsmin/issues/32
  hjsmin = dontCheck super.hjsmin;

  # too strict bounds on text in the test suite
  # https://github.com/audreyt/string-qq/pull/3
  string-qq = doJailbreak super.string-qq;

  # Remove for hail > 0.2.0.0
  hail = overrideCabal (drv: {
    patches = [
      (fetchpatch {
        # Relax dependency constraints,
        # upstream PR: https://github.com/james-preston/hail/pull/13
        url = "https://patch-diff.githubusercontent.com/raw/james-preston/hail/pull/13.patch";
        sha256 = "039p5mqgicbhld2z44cbvsmam3pz0py3ybaifwrjsn1y69ldsmkx";
      })
      (fetchpatch {
        # Relax dependency constraints,
        # upstream PR: https://github.com/james-preston/hail/pull/16
        url = "https://patch-diff.githubusercontent.com/raw/james-preston/hail/pull/16.patch";
        sha256 = "0dpagpn654zjrlklihsg911lmxjj8msylbm3c68xa5aad1s9gcf7";
      })
    ];
  }) super.hail;

  # https://github.com/kazu-yamamoto/dns/issues/150
  dns = dontCheck super.dns;

  # https://github.com/haskell-servant/servant-ekg/issues/15
  servant-ekg = doJailbreak super.servant-ekg;

  # the test suite has an overly tight restriction on doctest
  # See https://github.com/ekmett/perhaps/pull/5
  perhaps = doJailbreak super.perhaps;

  # it wants to build a statically linked binary by default
  hledger-flow = overrideCabal (drv: {
    postPatch = (drv.postPatch or "") + ''
      substituteInPlace hledger-flow.cabal --replace "-static" ""
    '';
  }) super.hledger-flow;

  # Chart-tests needs and compiles some modules from Chart itself
  Chart-tests = overrideCabal (old: {
    # https://github.com/timbod7/haskell-chart/issues/233
    jailbreak = true;
    preCheck = old.preCheck or "" + ''
      tar --one-top-level=../chart --strip-components=1 -xf ${self.Chart.src}
    '';
  }) (addExtraLibrary self.QuickCheck super.Chart-tests);

  # This breaks because of version bounds, but compiles and runs fine.
  # Last commit is 5 years ago, so we likely won't get upstream fixed soon.
  # https://bitbucket.org/rvlm/hakyll-contrib-hyphenation/src/master/
  # Therefore we jailbreak it.
  hakyll-contrib-hyphenation = doJailbreak super.hakyll-contrib-hyphenation;
  # 2021-10-04: too strict upper bound on Hakyll
  hakyll-filestore = doJailbreak super.hakyll-filestore;

  # The test suite depends on an impure cabal-install installation in
  # $HOME, which we don't have in our build sandbox.
  # 2022-08-31: Jailbreak is done to allow aeson 2.0.*:
  # https://github.com/haskell-CI/haskell-ci/commit/6ad0d5d701cbe101013335d597acaf5feadd3ab9#r82681900
  cabal-install-parsers = doJailbreak (dontCheck (super.cabal-install-parsers.override {
    Cabal-syntax = self.Cabal-syntax_3_10_2_0;
  }));

  # Test suite requires database
  persistent-mysql = dontCheck super.persistent-mysql;
  persistent-postgresql =
    # TODO: move this override to configuration-nix.nix
    overrideCabal
      (drv: {
        postPatch = drv.postPath or "" + ''
          # patch out TCP usage: https://nixos.org/manual/nixpkgs/stable/#sec-postgresqlTestHook-tcp
          # NOTE: upstream host variable takes only two values...
          sed -i test/PgInit.hs \
            -e s^'host=" <> host <> "'^^
        '';
        doCheck =
          # https://github.com/commercialhaskell/stackage/issues/6884
          # persistent-postgresql-2.13.5.1 needs persistent-test >= 2.13.1.3 which
          # is incompatible with the stackage version of persistent, so the tests
          # are disabled temporarily.
          false
          # https://github.com/NixOS/nixpkgs/issues/198495
          && pkgs.postgresql.doCheck;
        preCheck = drv.preCheck or "" + ''
          PGDATABASE=test
          PGUSER=test
        '';
        testToolDepends = drv.testToolDepends or [] ++ [
          pkgs.postgresql
          pkgs.postgresqlTestHook
        ];
      })
      super.persistent-postgresql;

  # Test suite requires a later version of persistent-test which depends on persistent 2.14
  # https://github.com/commercialhaskell/stackage/issues/6884
  persistent-sqlite = dontCheck super.persistent-sqlite;

  # 2021-12-26: Too strict bounds on doctest
  polysemy-plugin = doJailbreak super.polysemy-plugin;

  # hasn’t bumped upper bounds
  # upstream: https://github.com/obsidiansystems/which/pull/6
  which = doJailbreak super.which;

  dhall-lsp-server =
    # 2022-09-20: We have overridden lsp to not be the stackage version.
    # dhall-lsp-server needs the older 1.4.0.0 lsp
    let overridden-dhall-lsp-server = super.dhall-lsp-server.override {
          lsp = dontCheck (super.lsp_1_4_0_0.override {
            lsp-types = super.lsp-types_1_4_0_1;
          });
        };
    in appendPatch (fetchpatch {
      # This patch can be removed once the change question is in a tracked release.
      url = "https://github.com/dhall-lang/dhall-haskell/pull/2539/commits/5dd0f0ba2d836fea3ef499c7aed04e83269c203f.patch";
      sha256 = "sha256-xjVuLDBptDGfTf7MVmPb0WuuFWRLpgDYX2ybbgjAjzs=";
      relative = "dhall-lsp-server";
    }) overridden-dhall-lsp-server;

  # 2022-03-16: lens bound can be loosened https://github.com/ghcjs/jsaddle-dom/issues/19
  jsaddle-dom = overrideCabal (old: {
    postPatch = old.postPatch or "" + ''
      sed -i 's/lens.*4.20/lens/' jsaddle-dom.cabal
    '';
  }) (doJailbreak super.jsaddle-dom);

  # Tests disabled and broken override needed because of missing lib chrome-test-utils: https://github.com/reflex-frp/reflex-dom/issues/392
  # 2022-03-16: Pullrequest for ghc 9 compat https://github.com/reflex-frp/reflex-dom/pull/433
  reflex-dom-core = overrideCabal (old: {
    postPatch = old.postPatch or "" + ''
      sed -i 's/template-haskell.*2.17/template-haskell/' reflex-dom-core.cabal
      sed -i 's/semialign.*1.3/semialign/' reflex-dom-core.cabal
      sed -i 's/these.*0.9/these/' reflex-dom-core.cabal
    '';
    })
    ((appendPatches [
      (fetchpatch {
        url = "https://github.com/reflex-frp/reflex-dom/commit/1814640a14c6c30b1b2299e74d08fb6fcaadfb94.patch";
        sha256 = "sha256-QyX2MLd7Tk0M1s0DU0UV3szXs8ngz775i3+KI62Q3B8=";
        relative = "reflex-dom-core";
      })
      (fetchpatch {
        url = "https://github.com/reflex-frp/reflex-dom/commit/56fa8a484ccfc7d3365d07fea3caa430155dbcac.patch";
        sha256 = "sha256-IogAYJZac17Bg99ZnnFX/7I44DAnHo2PRBWD0iVHbNA=";
        relative = "reflex-dom-core";
      })
    ]
          (doDistribute (unmarkBroken (dontCheck (doJailbreak super.reflex-dom-core))))));

  # Tests disabled because they assume to run in the whole jsaddle repo and not the hackage tarball of jsaddle-warp.
  jsaddle-warp = dontCheck super.jsaddle-warp;

  # 2020-06-24: Jailbreaking because of restrictive test dep bounds
  # Upstream issue: https://github.com/kowainik/trial/issues/62
  trial = doJailbreak super.trial;

  # 2020-06-24: Tests are broken in hackage distribution.
  # See: https://github.com/robstewart57/rdf4h/issues/39
  rdf4h = dontCheck super.rdf4h;

  # hasn't bumped upper bounds
  # test fails because of a "Warning: Unused LANGUAGE pragma"
  # https://github.com/ennocramer/monad-dijkstra/issues/4
  monad-dijkstra = dontCheck super.monad-dijkstra;

  # Fixed upstream but not released to Hackage yet:
  # https://github.com/k0001/hs-libsodium/issues/2
  libsodium = overrideCabal (drv: {
    libraryToolDepends = (drv.libraryToolDepends or []) ++ [self.buildHaskellPackages.c2hs];
  }) super.libsodium;

  svgcairo = appendPatches [
    # Remove when https://github.com/gtk2hs/svgcairo/pull/12 goes in.
    (fetchpatch {
      url = "https://github.com/gtk2hs/svgcairo/commit/348c60b99c284557a522baaf47db69322a0a8b67.patch";
      sha256 = "0akhq6klmykvqd5wsbdfnnl309f80ds19zgq06sh1mmggi54dnf3";
    })
    # Remove when https://github.com/gtk2hs/svgcairo/pull/13 goes in.
    (fetchpatch {
      url = "https://github.com/dalpd/svgcairo/commit/d1e0d7ae04c1edca83d5b782e464524cdda6ae85.patch";
      sha256 = "1pq9ld9z67zsxj8vqjf82qwckcp69lvvnrjb7wsyb5jc6jaj3q0a";
    })
  ] super.svgcairo;

  # Upstream PR: https://github.com/jkff/splot/pull/9
  splot = appendPatch (fetchpatch {
    url = "https://github.com/jkff/splot/commit/a6710b05470d25cb5373481cf1cfc1febd686407.patch";
    sha256 = "1c5ck2ibag2gcyag6rjivmlwdlp5k0dmr8nhk7wlkzq2vh7zgw63";
  }) super.splot;

  # Fix build with newer monad-logger: https://github.com/obsidiansystems/monad-logger-extras/pull/5
  monad-logger-extras = appendPatch (fetchpatch {
    url = "https://github.com/obsidiansystems/monad-logger-extras/commit/55d414352e740a5ecacf313732074d9b4cf2a6b3.patch";
    sha256 = "sha256-xsQbr/QIrgWR0uwDPtV0NRTbVvP0tR9bY9NMe1JzqOw=";
  }) super.monad-logger-extras;

  # Fails with encoding problems, likely needs locale data.
  # Test can be executed by adding which to testToolDepends and
  # $PWD/dist/build/haskeline-examples-Test to $PATH.
  haskeline_0_8_2_1 = doDistribute (dontCheck super.haskeline_0_8_2_1);

  # Too strict upper bound on HTF
  # https://github.com/nikita-volkov/stm-containers/issues/29
  stm-containers = doJailbreak super.stm-containers;

  # Test suite fails to compile https://github.com/agrafix/Spock/issues/177
  Spock = dontCheck super.Spock;

  # https://github.com/strake/filtrable.hs/issues/6
  filtrable = doJailbreak super.filtrable;

  # hasura packages need some extra care
  graphql-engine = overrideCabal (drv: {
    patches = [
      # Compat with unordered-containers >= 0.2.15.0
      (fetchpatch {
        name = "hasura-graphql-engine-updated-deps.patch";
        url = "https://github.com/hasura/graphql-engine/commit/d50aae87a58794bc1fc66c7a60acb0c34b5e70c7.patch";
        stripLen = 1;
        excludes = [ "cabal.project.freeze" ];
        sha256 = "0lb5l9vfynr85i9xs53w4mpgczp04ncxz7846n3y91ri34fa87v3";
      })
      # Compat with hashable >= 1.3.4.0
      (fetchpatch {
        name = "hasura-graphql-engine-hashable-1.3.4.0.patch";
        url = "https://github.com/hasura/graphql-engine/commit/e48b2287315fb09005ffd52c0a686dc321171ae2.patch";
        sha256 = "1jppnanmsyl8npyf59s0d8bgjy7bq50vkh5zx4888jy6jqh27jb6";
        stripLen = 1;
      })
      # Compat with unordered-containers >= 0.2.17.0
      (fetchpatch {
        name = "hasura-graphql-engine-unordered-containers-0.2.17.0.patch";
        url = "https://github.com/hasura/graphql-engine/commit/3a1eb3128a2ded2da7c5fef089738890828cce03.patch";
        sha256 = "0vz7s8m8mjvv728vm4q0dvvrirvydaw7xks30b5ddj9f6a72a2f1";
        stripLen = 1;
      })
    ];
    doHaddock = false;
    version = "2.3.1";
  }) (super.graphql-engine.override {
    immortal = self.immortal_0_2_2_1;
    resource-pool = self.hasura-resource-pool;
    ekg-core = self.hasura-ekg-core;
    ekg-json = self.hasura-ekg-json;
  });
  hasura-ekg-json = super.hasura-ekg-json.override {
    ekg-core = self.hasura-ekg-core;
  };
  pg-client = overrideCabal (drv: {
    librarySystemDepends = with pkgs; [ postgresql krb5.dev openssl.dev ];
    testToolDepends = drv.testToolDepends or [] ++ [
      pkgs.postgresql pkgs.postgresqlTestHook
    ];
    # https://github.com/NixOS/nixpkgs/issues/198495
    doCheck = pkgs.postgresql.doCheck;
    preCheck = drv.preCheck or "" + ''
      # empty string means use default connection
      export DATABASE_URL=""
    '';
  }) (super.pg-client.override {
    resource-pool = self.hasura-resource-pool;
    ekg-core = self.hasura-ekg-core;
  });

  hcoord = overrideCabal (drv: {
    # Remove when https://github.com/danfran/hcoord/pull/8 is merged.
    patches = [
      (fetchpatch {
        url = "https://github.com/danfran/hcoord/pull/8/commits/762738b9e4284139f5c21f553667a9975bad688e.patch";
        sha256 = "03r4jg9a6xh7w3jz3g4bs7ff35wa4rrmjgcggq51y0jc1sjqvhyz";
      })
    ];
    # Remove when https://github.com/danfran/hcoord/issues/9 is closed.
    doCheck = false;
  }) super.hcoord;

  # Tests rely on `Int` being 64-bit: https://github.com/hspec/hspec/issues/431.
  # Also, we need QuickCheck-2.14.x to build the test suite, which isn't easy in LTS-16.x.
  # So let's not go there and just disable the tests altogether.
  hspec-core = dontCheck super.hspec-core;

  # tests seem to require a different version of hspec-core
  hspec-contrib = dontCheck super.hspec-contrib;

  # github.com/ucsd-progsys/liquidhaskell/issues/1729
  liquidhaskell-boot = super.liquidhaskell-boot.override { Diff = self.Diff_0_3_4; };
  Diff_0_3_4 = dontCheck super.Diff_0_3_4;

  # The test suite attempts to read `/etc/resolv.conf`, which doesn't work in the sandbox.
  domain-auth = dontCheck super.domain-auth;

  # - Deps are required during the build for testing and also during execution,
  #   so add them to build input and also wrap the resulting binary so they're in
  #   PATH.
  # - Patch can be removed on next package set bump (for v0.2.11)

  # 2023-06-26: Test failure: https://hydra.nixos.org/build/225081865
  update-nix-fetchgit = dontCheck (let deps = [ pkgs.git pkgs.nix pkgs.nix-prefetch-git ];
  in self.generateOptparseApplicativeCompletions [ "update-nix-fetchgit" ] (overrideCabal
    (drv: {
      buildTools = drv.buildTools or [ ] ++ [ pkgs.buildPackages.makeWrapper ];
      postInstall = drv.postInstall or "" + ''
        wrapProgram "$out/bin/update-nix-fetchgit" --prefix 'PATH' ':' "${
          lib.makeBinPath deps
        }"
      '';
    }) (addTestToolDepends deps super.update-nix-fetchgit)));

  # Raise version bounds: https://github.com/idontgetoutmuch/binary-low-level/pull/16
  binary-strict = appendPatches [
    (fetchpatch {
      url = "https://github.com/idontgetoutmuch/binary-low-level/pull/16/commits/c16d06a1f274559be0dea0b1f7497753e1b1a8ae.patch";
      sha256 = "sha256-deSbudy+2je1SWapirWZ1IVWtJ0sJVR5O/fnaAaib2g=";
    })
  ] super.binary-strict;

  # 2020-11-15: nettle tests are pre MonadFail change
  # https://github.com/stbuehler/haskell-nettle/issues/10
  nettle = dontCheck super.nettle;

  # The tests for semver-range need to be updated for the MonadFail change in
  # ghc-8.8:
  # https://github.com/adnelson/semver-range/issues/15
  semver-range = dontCheck super.semver-range;

  # https://github.com/obsidiansystems/dependent-sum/issues/55
  dependent-sum = doJailbreak super.dependent-sum;

  # 2022-06-19: Disable checks because of https://github.com/reflex-frp/reflex/issues/475
  reflex = doJailbreak (dontCheck super.reflex);

  # 2020-11-19: jailbreaking because of pretty-simple bound out of date
  # https://github.com/kowainik/stan/issues/408
  # Tests disabled because of: https://github.com/kowainik/stan/issues/409
  stan = doJailbreak (dontCheck super.stan);

  # Due to tests restricting base in 0.8.0.0 release
  http-media = doJailbreak super.http-media;

  # 2022-03-19: strict upper bounds https://github.com/poscat0x04/hinit/issues/2
  hinit = doJailbreak
    (self.generateOptparseApplicativeCompletions [ "hi" ]
      (super.hinit.override { haskeline = self.haskeline_0_8_2_1; }));

  # 2020-11-23: https://github.com/Rufflewind/blas-hs/issues/8
  blas-hs = dontCheck super.blas-hs;

  # Strange doctest problems
  # https://github.com/biocad/servant-openapi3/issues/30
  servant-openapi3 = dontCheck super.servant-openapi3;

  # Give latest hspec correct dependency versions without overrideScope
  hspec_2_11_6 = doDistribute (super.hspec_2_11_6.override {
    hspec-discover = self.hspec-discover_2_11_6;
    hspec-core = self.hspec-core_2_11_6;
  });
  hspec-meta_2_11_6 = doDistribute (super.hspec-meta_2_11_6.override {
    hspec-expectations = self.hspec-expectations_0_8_4;
  });
  hspec-discover_2_11_6 = doDistribute (super.hspec-discover_2_11_6.override {
    hspec-meta = self.hspec-meta_2_11_6;
  });
  # Need to disable tests to prevent an infinite recursion if hspec-core_2_11_6
  # is overlayed to hspec-core.
  hspec-core_2_11_6 = doDistribute (dontCheck (super.hspec-core_2_11_6.override {
    hspec-expectations = self.hspec-expectations_0_8_4;
  }));

  # Point hspec 2.7.10 to correct dependencies
  hspec_2_7_10 = super.hspec_2_7_10.override {
    hspec-discover = self.hspec-discover_2_7_10;
    hspec-core = self.hspec-core_2_7_10;
  };
  hspec-discover_2_7_10 = super.hspec-discover_2_7_10.override {
    hspec-meta = self.hspec-meta_2_7_8;
  };
  hspec-core_2_7_10 = doJailbreak (dontCheck super.hspec-core_2_7_10);

  # waiting for aeson bump
  servant-swagger-ui-core = doJailbreak super.servant-swagger-ui-core;

  hercules-ci-agent = self.generateOptparseApplicativeCompletions [ "hercules-ci-agent" ] super.hercules-ci-agent;

  # Test suite doesn't compile with aeson 2.0
  # https://github.com/hercules-ci/hercules-ci-agent/pull/387
  hercules-ci-api-agent = dontCheck super.hercules-ci-api-agent;

  hercules-ci-cli = lib.pipe super.hercules-ci-cli [
    unmarkBroken
    (overrideCabal (drv: { hydraPlatforms = super.hercules-ci-cli.meta.platforms; }))
    # See hercules-ci-optparse-applicative in non-hackage-packages.nix.
    (addBuildDepend super.hercules-ci-optparse-applicative)
    (self.generateOptparseApplicativeCompletions [ "hci" ])
  ];

  pipes-aeson = appendPatches [
    # Dependency of the aeson-2 patch
    (fetchpatch {
      name = "pipes-aeson-add-loop.patch";
      url = "https://github.com/k0001/pipes-aeson/commit/d22133b4a678edbb52bcaec5079dc88ccc0de1d3.patch";
      sha256 = "sha256-5o5ys1P1+QB4rjLCYok5AcPRWCtRiecP/TqCFm8ulVY=";
      includes = ["src/Pipes/Aeson.hs" "src/Pipes/Aeson/Internal.hs" "src/Pipes/Aeson/Unchecked.hs"];
    })
    # https://github.com/k0001/pipes-aeson/pull/20
    (fetchpatch {
      name = "pipes-aeson-aeson-2.patch";
      url = "https://github.com/hercules-ci/pipes-aeson/commit/ac735c9cd459c6ef51ba82325d1c55eb67cb7b2c.patch";
      sha256 = "sha256-viWZ6D5t79x50RXiOjP6UeQ809opgNFYZOP+h+1KJh0=";
      includes = ["src/Pipes/Aeson.hs" "src/Pipes/Aeson/Internal.hs" "src/Pipes/Aeson/Unchecked.hs"];
    })
  ] super.pipes-aeson;

  # Needs bytestring 0.11
  # https://github.com/Gabriella439/Haskell-Pipes-HTTP-Library/pull/17
  pipes-http = doJailbreak super.pipes-http;

  moto-postgresql = appendPatches [
    # https://gitlab.com/k0001/moto/-/merge_requests/3
    (fetchpatch {
      name = "moto-postgresql-monadfail.patch";
      url = "https://gitlab.com/k0001/moto/-/commit/09cc1c11d703c25f6e81325be6482dc7ec6cbf58.patch";
      relative = "moto-postgresql";
      sha256 = "sha256-f2JVX9VveShCeV+T41RQgacpUoh1izfyHlE6VlErkZM=";
    })
  ] (unmarkBroken super.moto-postgresql);

  moto = appendPatches [
    # https://gitlab.com/k0001/moto/-/merge_requests/3
    (fetchpatch {
      name = "moto-ghc-9.0.patch";
      url = "https://gitlab.com/k0001/moto/-/commit/5b6f015a1271765005f03762f1f1aaed3a3198ed.patch";
      relative = "moto";
      sha256 = "sha256-RMa9tk+2ip3Ks73UFv9Ea9GEnElRtzIjdpld1Fx+dno=";
    })
  ] super.moto;

  # Readline uses Distribution.Simple from Cabal 2, in a way that is not
  # compatible with Cabal 3. No upstream repository found so far
  readline = appendPatch ./patches/readline-fix-for-cabal-3.patch super.readline;

  # 2020-12-06: Restrictive upper bounds w.r.t. pandoc-types (https://github.com/owickstrom/pandoc-include-code/issues/27)
  pandoc-include-code = doJailbreak super.pandoc-include-code;

  # 2023-07-08: Restrictive upper bounds on text: https://github.com/owickstrom/pandoc-emphasize-code/pull/14
  # 2023-07-08: Missing test dependency: https://github.com/owickstrom/pandoc-emphasize-code/pull/13
  pandoc-emphasize-code = dontCheck (doJailbreak super.pandoc-emphasize-code);

  # DerivingVia is not allowed in safe Haskell
  # https://github.com/strake/util.hs/issues/1
  util = appendConfigureFlags [
    "--ghc-option=-fno-safe-haskell"
    "--haddock-option=--optghc=-fno-safe-haskell"
  ] super.util;
  category = appendConfigureFlags [
    "--ghc-option=-fno-safe-haskell"
    "--haddock-option=--optghc=-fno-safe-haskell"
  ] super.category;
  alg = appendConfigureFlags [
    "--ghc-option=-fno-safe-haskell"
    "--haddock-option=--optghc=-fno-safe-haskell"
  ] super.alg;

  # Break out of overspecified constraint on QuickCheck.
  filepath-bytestring = doJailbreak super.filepath-bytestring;
  haddock-library = doJailbreak super.haddock-library;

  # Test suite has overly strict bounds on tasty, jailbreaking fails.
  # https://github.com/input-output-hk/nothunks/issues/9
  nothunks = dontCheck super.nothunks;

  # Allow building with older versions of http-client.
  http-client-restricted = doJailbreak super.http-client-restricted;

  # Test suite fails, upstream not reachable for simple fix (not responsive on github)
  vivid-osc = dontCheck super.vivid-osc;
  vivid-supercollider = dontCheck super.vivid-supercollider;

  # Test suite does not compile.
  feed = dontCheck super.feed;

  spacecookie = overrideCabal (old: {
    buildTools = (old.buildTools or []) ++ [ pkgs.buildPackages.installShellFiles ];
    # let testsuite discover the resulting binary
    preCheck = ''
      export SPACECOOKIE_TEST_BIN=./dist/build/spacecookie/spacecookie
    '' + (old.preCheck or "");
    # install man pages shipped in the sdist
    postInstall = ''
      installManPage docs/man/*
    '' + (old.postInstall or "");
  }) super.spacecookie;

  # Patch and jailbreak can be removed at next release, chatter > 0.9.1.0
  # * Remove dependency on regex-tdfa-text
  # * Jailbreak as bounds on cereal are too strict
  # * Disable test suite which doesn't compile
  #   https://github.com/creswick/chatter/issues/38
  chatter = appendPatch
    (fetchpatch {
      url = "https://github.com/creswick/chatter/commit/e8c15a848130d7d27b8eb5e73e8a0db1366b2e62.patch";
      sha256 = "1dzak8d12h54vss5fxnrclygz0fz9ygbqvxd5aifz5n3vrwwpj3g";
    })
    (dontCheck (doJailbreak (super.chatter.override { regex-tdfa-text = null; })));

  # test suite doesn't compile anymore due to changed hunit/tasty APIs
  fullstop = dontCheck super.fullstop;

  # https://github.com/jgm/pandoc/issues/7163
  pandoc = dontCheck super.pandoc;

  # Since pandoc-3, the actual `pandoc` executable is in the pandoc-cli
  # package.  It is no longer distributed in the pandoc package itself.  So for
  # people that want to use the `pandoc` cli tool, they must use pandoc-cli.
  #
  # The unfortunate thing is that LTS-21 includes no possible build plan for
  # pandoc-cli, because pandoc-cli pandoc-lua-engine are not in LTS 21.
  # To get pandoc-lua-engine building we need either to downgrade a ton
  # of hslua-module-* packages from stackage or use pandoc 3.1 although
  # LTS contains pandoc 3.0.
  inherit (let
    pandoc-cli-overlay = self: super: {
      # pandoc-cli requires pandoc >= 3.1
      pandoc = self.pandoc_3_1_8;

      # pandoc depends on http-client-tls, which only starts depending
      # on crypton-connection in http-client-tls-0.3.6.2.
      http-client-tls = self.http-client-tls_0_3_6_3;

      # pandoc depends on skylighting >= 0.14
      skylighting = self.skylighting_0_14;
      skylighting-core = self.skylighting-core_0_14;
    };
  in {
    pandoc-cli = super.pandoc-cli.overrideScope pandoc-cli-overlay;
    pandoc_3_1_8 = doDistribute (super.pandoc_3_1_8.overrideScope pandoc-cli-overlay);
    pandoc-lua-engine = super.pandoc-lua-engine.overrideScope pandoc-cli-overlay;
  })
    pandoc-cli
    pandoc_3_1_8
    pandoc-lua-engine
    ;

  crypton-x509 =
    lib.pipe
      super.crypton-x509
      [
        # Mistype in a dependency in a test.
        # https://github.com/kazu-yamamoto/crypton-certificate/pull/3
        (appendPatch
          (fetchpatch {
            name = "crypton-x509-rename-dep.patch";
            url = "https://github.com/kazu-yamamoto/crypton-certificate/commit/5281ff115a18621407b41f9560fd6cd65c602fcc.patch";
            hash = "sha256-pLzuq+baSDn+MWhtYIIBOrE1Js+tp3UsaEZy5MhWAjY=";
            relative = "x509";
          })
        )
        # There is a revision in crypton-x509, so the above patch won't
        # apply because of line endings in revised .cabal files.
        (overrideCabal {
           editedCabalFile = null;
           revision = null;
        })
      ];

  # * doctests don't work without cabal
  #   https://github.com/noinia/hgeometry/issues/132
  # * Too strict version bound on vector-builder
  #   https://github.com/noinia/hgeometry/commit/a6abecb1ce4a7fd96b25cc1a5c65cd4257ecde7a#commitcomment-49282301
  hgeometry-combinatorial = dontCheck (doJailbreak super.hgeometry-combinatorial);

  # Too strict version bounds on ansi-terminal
  # https://github.com/kowainik/co-log/pull/218
  co-log = doJailbreak super.co-log;

  # Test suite has a too strict bound on base
  # https://github.com/jswebtools/language-ecmascript/pull/88
  # Test suite doesn't compile anymore
  language-ecmascript = dontCheck (doJailbreak super.language-ecmascript);

  # Too strict bounds on containers
  # https://github.com/jswebtools/language-ecmascript-analysis/issues/1
  language-ecmascript-analysis = doJailbreak super.language-ecmascript-analysis;

  # Too strict bounds on optparse-applicative
  # https://github.com/faylang/fay/pull/474
  fay = doJailbreak super.fay;

  # Too strict version bounds on cryptonite.
  # Issue reported upstream, no bug tracker url yet.
  darcs = doJailbreak super.darcs;

  # Too strict version bounds on cryptonite and github.
  # PRs are merged, will be fixed next release or Hackage revision.
  nix-thunk = appendPatches [
    (fetchpatch {
      url = "https://github.com/obsidiansystems/nix-thunk/commit/49d27a85dd39cd9413c99958c67e596756a502b5.patch";
      sha256 = "1p1n0123yrbdqyfk4kx3gq6bdv65l1bxgbsg51ckcwclg54xp2p5";
    })
    (fetchpatch {
      url = "https://github.com/obsidiansystems/nix-thunk/commit/512867c651977265d5d8f456b538f7a364ec8a8b.patch";
      sha256 = "121yg26y4g28k8xv7y1j6c3pxm17vsjn3vi62kkc8g928c47yd02";
    })
  ] super.nix-thunk;

  # list `modbus` in librarySystemDepends, correct to `libmodbus`
  libmodbus = doJailbreak (addExtraLibrary pkgs.libmodbus super.libmodbus);

  # 2021-04-02: Outdated optparse-applicative bound is fixed but not realeased on upstream.
  trial-optparse-applicative = assert super.trial-optparse-applicative.version == "0.0.0.0"; doJailbreak super.trial-optparse-applicative;

  # 2022-12-28: Too strict version bounds on bytestring
  iconv = doJailbreak super.iconv;

  # 2021-04-02: iCalendar is basically unmaintained.
  # There is a PR for fixing the build: https://github.com/chrra/iCalendar/pull/50
  iCalendar = appendPatches [
    (fetchpatch {
      url = "https://github.com/chrra/iCalendar/commit/66b408f10b2d87929ecda715109b26093c711823.patch";
      sha256 = "sha256-MU5OHUx3L8CaX+xAmoQhAAOMxT7u9Xk1OcOaUHBwK3Y=";
    })
    (fetchpatch {
      url = "https://github.com/chrra/iCalendar/commit/76f5d2e8328cb985f1ee5176e86a5cdd05a17934.patch";
      sha256 = "sha256-Z5V8VTA5Ml9YIRANQn2aD7dljAbR9dq13N11Y3LZdoE=";
    })
   ] super.iCalendar;

  ginger = doJailbreak super.ginger;

  # Too strict version bounds on cryptonite
  # https://github.com/obsidiansystems/haveibeenpwned/issues/7
  haveibeenpwned = doJailbreak super.haveibeenpwned;

  # Too strict version bounds on ghc-events
  # https://github.com/mpickering/hs-speedscope/issues/16
  hs-speedscope = doJailbreak super.hs-speedscope;

  # Test suite doesn't support base16-bytestring >= 1.0
  # https://github.com/centromere/blake2/issues/6
  blake2 = dontCheck super.blake2;

  # Test suite doesn't support base16-bytestring >= 1.0
  # https://github.com/serokell/haskell-crypto/issues/25
  crypto-sodium = dontCheck super.crypto-sodium;

  taskell = super.taskell.override {
    # Does not support brick >= 1.0
    # https://github.com/smallhadroncollider/taskell/issues/125
    brick = self.brick_0_70_1;
  };

  # Polyfill for GHCs from the integer-simple days that don't bundle ghc-bignum
  ghc-bignum = super.ghc-bignum or self.mkDerivation {
    pname = "ghc-bignum";
    version = "1.0";
    sha256 = "0xl848q8z6qx2bi6xil0d35lra7wshwvysyfblki659d7272b1im";
    description = "GHC BigNum library";
    license = lib.licenses.bsd3;
    # ghc-bignum is not buildable if none of the three backends
    # is explicitly enabled. We enable Native for now as it doesn't
    # depend on anything else as oppossed to GMP and FFI.
    # Apply patch which fixes a compilation failure we encountered.
    # Will need to be kept until we can drop ghc-bignum entirely,
    # i. e. if GHC 8.10.* and 8.8.* have been removed.
    configureFlags = [ "-f" "Native" ];
    patches = [
      (fetchpatch {
        url = "https://gitlab.haskell.org/ghc/ghc/-/commit/08d1588bf38d83140a86817a7a615db486357d4f.patch";
        sha256 = "sha256-Y9WW0KDQ/qY2L9ObPvh1i/6lxXIlprbxzdSBDfiaMtE=";
        relative = "libraries/ghc-bignum";
      })
    ];
  };

  # 2021-04-09: outdated base and alex-tools
  # PR pending https://github.com/glguy/language-lua/pull/6
  language-lua = doJailbreak super.language-lua;

  # 2021-04-09: too strict time bound
  # PR pending https://github.com/zohl/cereal-time/pull/2
  cereal-time = doJailbreak super.cereal-time;

  # 2021-04-16: too strict bounds on QuickCheck and tasty
  # https://github.com/hasufell/lzma-static/issues/1
  lzma-static = doJailbreak super.lzma-static;

  # Too strict version bounds on base:
  # https://github.com/obsidiansystems/database-id/issues/1
  database-id-class = doJailbreak super.database-id-class;

  # https://github.com/softwarefactory-project/matrix-client-haskell/issues/36
  # Restrictive bounds on aeson
  matrix-client = doJailbreak super.matrix-client;

  cabal2nix-unstable = overrideCabal {
    passthru = {
      updateScript = ../../../maintainers/scripts/haskell/update-cabal2nix-unstable.sh;

      # This is used by regenerate-hackage-packages.nix to supply the configuration
      # values we can easily generate automatically without checking them in.
      compilerConfig =
        pkgs.runCommand
          "hackage2nix-${self.ghc.haskellCompilerName}-config.yaml"
          {
            nativeBuildInputs = [
              self.ghc
            ];
          }
          ''
            cat > "$out" << EOF
            # generated by haskellPackages.cabal2nix-unstable.compilerConfig
            compiler: ${self.ghc.haskellCompilerName}

            core-packages:
              # Hack: The following package is a core package of GHCJS. If we don't declare
              # it, then hackage2nix will generate a Hackage database where all dependants
              # of this library are marked as "broken".
              - ghcjs-base-0

            EOF

            ghc-pkg list \
              | tail -n '+2' \
              | sed -e 's/[()]//g' -e 's/\s\+/  - /' \
              >> "$out"
          '';
    };
  } super.cabal2nix-unstable;

  # Too strict version bounds on base
  # https://github.com/gibiansky/IHaskell/issues/1217
  ihaskell-display = doJailbreak super.ihaskell-display;
  ihaskell-basic = doJailbreak super.ihaskell-basic;

  # Fixes too strict version bounds on regex libraries
  # Presumably to be removed at the next release
  # Test suite doesn't support hspec 2.8
  # https://github.com/yi-editor/yi/issues/1124
  yi-language = appendPatch (fetchpatch {
    url = "https://github.com/yi-editor/yi/commit/0d3bcb5ba4c237d57ce33a3dc39b63c56d890765.patch";
    relative = "yi-language";
    sha256 = "sha256-AVQLvul3ufxGQyoXud05qauclNanf6kunip0oJ/9lWQ=";
  }) (dontCheck super.yi-language);

  # 2022-03-22: Jailbreak for base bound: https://github.com/reflex-frp/reflex-dom/pull/433
  reflex-dom = assert super.reflex-dom.version == "0.6.1.1"; doJailbreak super.reflex-dom;

  # Tests need to lookup target triple x86_64-unknown-linux
  # https://github.com/llvm-hs/llvm-hs/issues/334
  llvm-hs = overrideCabal {
    doCheck = pkgs.stdenv.targetPlatform.system == "x86_64-linux";
  } super.llvm-hs;

  # Fix build with bytestring >= 0.11 (GHC 9.2)
  # https://github.com/llvm-hs/llvm-hs/pull/389
  llvm-hs-pure = appendPatches [
    (fetchpatch {
      name = "llvm-hs-pure-bytestring-0.11.patch";
      url = "https://github.com/llvm-hs/llvm-hs/commit/fe8fd556e8d2cc028f61d4d7b4b6bf18c456d090.patch";
      sha256 = "sha256-1d4wQg6JEJL3GwmXQpvbW7VOY5DwjUPmIsLEEur0Kps=";
      relative = "llvm-hs-pure";
      excludes = [ "**/Triple.hs" ]; # doesn't exist in 9.0.0
    })
  ] (overrideCabal {
    # Hackage Revision prevents patch from applying. Revision 1 does not allow
    # bytestring-0.11.4 which is bundled with 9.2.6.
    editedCabalFile = null;
    revision = null;
  } super.llvm-hs-pure);

  # * Fix build failure by picking patch from 8.5, we need
  #   this version of sbv for petrinizer
  # * Pin version of crackNum that still exposes its library
  sbv_7_13 = appendPatch (fetchpatch {
      url = "https://github.com/LeventErkok/sbv/commit/57014b9c7c67dd9b63619a996e2c66e32c33c958.patch";
      sha256 = "10npa8nh2413n6p6qld795qfkbld08icm02bspmk93y0kabpgmgm";
    })
    (super.sbv_7_13.override {
      crackNum = self.crackNum_2_4;
    });

  # Too strict bounds on dimensional
  # https://github.com/enomsg/science-constants-dimensional/pull/1
  science-constants-dimensional = doJailbreak super.science-constants-dimensional;

  # Tests are flaky on busy machines, upstream doesn't intend to fix
  # https://github.com/merijn/paramtree/issues/4
  paramtree = dontCheck super.paramtree;

  # Too strict version bounds on haskell-gi
  # https://github.com/owickstrom/gi-gtk-declarative/issues/100
  gi-gtk-declarative = doJailbreak super.gi-gtk-declarative;
  gi-gtk-declarative-app-simple = doJailbreak super.gi-gtk-declarative-app-simple;

  # 2023-04-09: haskell-ci needs Cabal-syntax 3.10
  # 2023-07-03: allow lattices-2.2, waiting on https://github.com/haskell-CI/haskell-ci/pull/664
  haskell-ci = doJailbreak (super.haskell-ci.overrideScope (self: super: {
    Cabal-syntax = self.Cabal-syntax_3_10_2_0;
  }));

  large-hashable = lib.pipe (super.large-hashable.override {
    # https://github.com/factisresearch/large-hashable/commit/5ec9d2c7233fc4445303564047c992b693e1155c
    utf8-light = null;
  }) [
    # 2022-03-21: use version from git which supports GHC 9.{0,2} and aeson 2.0
    (assert super.large-hashable.version == "0.1.0.4"; overrideSrc {
      version = "unstable-2022-06-10";
      src = pkgs.fetchFromGitHub {
        owner = "factisresearch";
        repo = "large-hashable";
        rev = "4d149c828c185bcf05556d1660f79ff1aec7eaa1";
        sha256 = "141349qcw3m93jw95jcha9rsg2y8sn5ca5j59cv8xmci38k2nam0";
      };
    })
    # Provide newly added dependencies
    (overrideCabal (drv: {
      libraryHaskellDepends = drv.libraryHaskellDepends or [] ++ [
        self.cryptonite
        self.memory
      ];
      testHaskellDepends = drv.testHaskellDepends or [] ++ [
        self.inspection-testing
      ];
    }))
    # https://github.com/factisresearch/large-hashable/issues/24
    (overrideCabal (drv: {
      testFlags = drv.testFlags or [] ++ [
        "-n" "^Data.LargeHashable.Tests.Inspection:genericSumGetsOptimized$"
      ];
    }))
    # https://github.com/factisresearch/large-hashable/issues/25
    # Currently broken with text >= 2.0
    (overrideCabal (lib.optionalAttrs (lib.versionAtLeast self.ghc.version "9.4") {
      broken = true;
      hydraPlatforms = [];
    }))
  ];

  # BSON defaults to requiring network instead of network-bsd which is
  # required nowadays: https://github.com/mongodb-haskell/bson/issues/26
  bson = appendConfigureFlag "-f-_old_network" (super.bson.override {
    network = self.network-bsd;
  });

  # Disable flaky tests
  # https://github.com/DavidEichmann/alpaca-netcode/issues/2
  alpaca-netcode = overrideCabal {
    testFlags = [ "--pattern" "!/[NOCI]/" ];
  } super.alpaca-netcode;

  # 2021-05-22: Tests fail sometimes (even consistently on hydra)
  # when running a fs-related test with >= 12 jobs. To work around
  # this, run tests with only a single job.
  # https://github.com/vmchale/libarchive/issues/20
  libarchive = overrideCabal {
    testFlags = [ "-j1" ];
  } super.libarchive;

  # Too strict bounds on QuickCheck
  # https://github.com/muesli4/table-layout/issues/16
  table-layout = doJailbreak super.table-layout;

  # 2021-06-20: Outdated upper bounds
  # https://github.com/Porges/email-validate-hs/issues/58
  email-validate = doJailbreak super.email-validate;

  # https://github.com/plow-technologies/hspec-golden-aeson/issues/17
  hspec-golden-aeson = dontCheck super.hspec-golden-aeson;

  # To strict bound on hspec
  # https://github.com/dagit/zenc/issues/5
  zenc = doJailbreak super.zenc;

  # https://github.com/ajscholl/basic-cpuid/pull/1
  basic-cpuid = appendPatch (fetchpatch {
    url = "https://github.com/ajscholl/basic-cpuid/commit/2f2bd7a7b53103fb0cf26883f094db9d7659887c.patch";
    sha256 = "0l15ccfdys100jf50s9rr4p0d0ikn53bkh7a9qlk9i0y0z5jc6x1";
  }) super.basic-cpuid;

  # 2021-08-18: streamly-posix was released with hspec 2.8.2, but it works with older versions too.
  streamly-posix = doJailbreak super.streamly-posix;

  # 2022-12-30: Restrictive upper bound on optparse-applicative
  retrie = doJailbreak super.retrie;

  # 2022-08-30 Too strict bounds on finite-typelits
  # https://github.com/jumper149/blucontrol/issues/1
  blucontrol = doJailbreak super.blucontrol;

  # Fix from https://github.com/brendanhay/gogol/pull/144 which has seen no release
  # Can't use fetchpatch as it required tweaking the line endings as the .cabal
  # file revision on hackage was gifted CRLF line endings
  gogol-core = appendPatch ./patches/gogol-core-144.patch super.gogol-core;

  # Stackage LTS 19 still has 10.*
  hadolint = super.hadolint.override {
    language-docker = self.language-docker_11_0_0;
  };

  nix-tree = super.nix-tree;

  # test suite requires stack to run, https://github.com/dino-/photoname/issues/24
  photoname = dontCheck super.photoname;

  # Upgrade of unordered-containers in Stackage causes ordering-sensitive test to fail
  # https://github.com/commercialhaskell/stackage/issues/6366
  # https://github.com/kapralVV/Unique/issues/9
  # Too strict bounds on hashable
   # https://github.com/kapralVV/Unique/pull/10
  Unique = assert super.Unique.version == "0.4.7.9"; overrideCabal (drv: {
    testFlags = [
      "--skip" "/Data.List.UniqueUnsorted.removeDuplicates/removeDuplicates: simple test/"
      "--skip" "/Data.List.UniqueUnsorted.repeatedBy,repeated,unique/unique: simple test/"
      "--skip" "/Data.List.UniqueUnsorted.repeatedBy,repeated,unique/repeatedBy: simple test/"
    ] ++ drv.testFlags or [];
  }) (doJailbreak super.Unique);

  # https://github.com/AndrewRademacher/aeson-casing/issues/8
  aeson-casing = assert super.aeson-casing.version == "0.2.0.0"; overrideCabal (drv: {
    testFlags = [
      "-p" "! /encode train/"
    ] ++ drv.testFlags or [];
  }) super.aeson-casing;

  # https://github.com/emc2/HUnit-Plus/issues/26
  HUnit-Plus = dontCheck super.HUnit-Plus;
  # https://github.com/ewestern/haskell-postgis/issues/7
  haskell-postgis = overrideCabal (drv: {
    testFlags = [
      "--skip" "/Geo/Hexable/Encodes a linestring/"
    ] ++ drv.testFlags or [];
  }) super.haskell-postgis;
  # https://github.com/ChrisPenner/json-to-haskell/issues/5
  json-to-haskell = overrideCabal (drv: {
    testFlags = [
      "--match" "/should sanitize weird field and record names/"
    ] ++ drv.testFlags or [];
  }) super.json-to-haskell;
  # https://github.com/fieldstrength/aeson-deriving/issues/5
  aeson-deriving = dontCheck super.aeson-deriving;
  # https://github.com/morpheusgraphql/morpheus-graphql/issues/660
  morpheus-graphql-core = overrideCabal (drv: {
    testFlags = [
      "-p" "!/field.unexpected-value/&&!/field.missing-field/&&!/argument.unexpected-value/&&!/argument.missing-field/"
    ] ++ drv.testFlags or [];
  }) super.morpheus-graphql-core;
  morpheus-graphql = overrideCabal (drv: {
    testFlags = [
      "-p" "!/Test Rendering/"
    ] ++ drv.testFlags or [];
  }) super.morpheus-graphql;
  drunken-bishop = doJailbreak super.drunken-bishop;
  # https://github.com/SupercedeTech/dropbox-client/issues/1
  dropbox = overrideCabal (drv: {
    testFlags = [
      "--skip" "/Dropbox/Dropbox aeson aeson/encodes list folder correctly/"
    ] ++ drv.testFlags or [];
  }) super.dropbox;
  # https://github.com/alonsodomin/haskell-schema/issues/11
  hschema-aeson = overrideCabal (drv: {
    testFlags = [
      "--skip" "/toJsonSerializer/should generate valid JSON/"
    ] ++ drv.testFlags or [];
  }) super.hschema-aeson;
  # https://github.com/minio/minio-hs/issues/165
  minio-hs = overrideCabal (drv: {
    testFlags = [
      "-p" "!/Test mkSelectRequest/"
    ] ++ drv.testFlags or [];
  }) super.minio-hs;

  # Invalid CPP in test suite: https://github.com/cdornan/memory-cd/issues/1
  memory-cd = dontCheck super.memory-cd;

  # https://github.com/haskell/fgl/pull/99
  fgl = doJailbreak super.fgl;
  fgl-arbitrary = doJailbreak super.fgl-arbitrary;

  # raaz-0.3 onwards uses backpack and it does not play nicely with
  # parallel builds using -j
  #
  # See: https://gitlab.haskell.org/ghc/ghc/-/issues/17188
  #
  # Overwrite the build cores
  raaz = overrideCabal (drv: {
    enableParallelBuilding = false;
  }) super.raaz;

  # https://github.com/andreymulik/sdp/issues/3
  sdp = disableLibraryProfiling super.sdp;
  sdp-binary = disableLibraryProfiling super.sdp-binary;
  sdp-deepseq = disableLibraryProfiling super.sdp-deepseq;
  sdp-hashable = disableLibraryProfiling super.sdp-hashable;
  sdp-io = disableLibraryProfiling super.sdp-io;
  sdp-quickcheck = disableLibraryProfiling super.sdp-quickcheck;
  sdp4bytestring = disableLibraryProfiling super.sdp4bytestring;
  sdp4text = disableLibraryProfiling super.sdp4text;
  sdp4unordered = disableLibraryProfiling super.sdp4unordered;
  sdp4vector = disableLibraryProfiling super.sdp4vector;

  # Unnecessarily strict bound on template-haskell
  # https://github.com/tree-sitter/haskell-tree-sitter/issues/298
  tree-sitter = doJailbreak super.tree-sitter;

  # 2022-08-07: Bounds are too restrictive: https://github.com/marcin-rzeznicki/libjwt-typed/issues/2
  # Also, the tests fail.
  libjwt-typed = dontCheck (doJailbreak super.libjwt-typed);

  # Test suite fails to compile
  # https://github.com/kuribas/mfsolve/issues/8
  mfsolve = dontCheck super.mfsolve;

  # Fixes compilation with GHC 9.0 and above
  # https://hub.darcs.net/shelarcy/regex-compat-tdfa/issue/3
  regex-compat-tdfa = appendPatches [
    ./patches/regex-compat-tdfa-ghc-9.0.patch
  ] (overrideCabal {
    # Revision introduces bound base < 4.15
    revision = null;
    editedCabalFile = null;
  } super.regex-compat-tdfa);

  # https://github.com/kowainik/validation-selective/issues/64
  validation-selective = doJailbreak super.validation-selective;
  # https://github.com/system-f/validation/issues/57
  validation = doJailbreak super.validation;

  # 2022-03-16: strict upper bounds https://github.com/monadfix/shower/issues/18
  shower = doJailbreak (dontCheck super.shower);

  # Test suite isn't supposed to succeed yet, apparently…
  # https://github.com/andrewufrank/uniform-error/blob/f40629ad119e90f8dae85e65e93d7eb149bddd53/test/Uniform/Error_test.hs#L124
  # https://github.com/andrewufrank/uniform-error/issues/2
  uniform-error = dontCheck super.uniform-error;
  # https://github.com/andrewufrank/uniform-fileio/issues/2
  uniform-fileio = dontCheck super.uniform-fileio;

  # The shipped Setup.hs file is broken.
  csv = overrideCabal (drv: { preCompileBuildDriver = "rm Setup.hs"; }) super.csv;
  # Build-type is simple, but ships a broken Setup.hs
  digits = overrideCabal (drv: { preCompileBuildDriver = "rm Setup.lhs"; }) super.digits;

  cabal-fmt = doJailbreak (super.cabal-fmt.override {
    # Needs newer Cabal-syntax version.
    Cabal-syntax = self.Cabal-syntax_3_10_2_0;
  });

  # 2023-07-18: https://github.com/srid/ema/issues/156
  ema = doJailbreak super.ema;

  glirc = doJailbreak (super.glirc.override {
    vty = self.vty_5_35_1;
  });

  # Too strict bounds on text and tls
  # https://github.com/barrucadu/irc-conduit/issues/54
  irc-conduit = doJailbreak super.irc-conduit;
  irc-client = doJailbreak super.irc-client;

  # 2022-02-25: Unmaintained and to strict upper bounds
  paths = doJailbreak super.paths;

  # 2022-02-26: https://github.com/emilypi/base64/issues/39
  base64 = dontCheck super.base64;

  # 2022-03-16: Upstream stopped updating bounds https://github.com/haskell-hvr/base-noprelude/pull/15
  base-noprelude = doJailbreak super.base-noprelude;

  # 2022-03-16: Bounds need to be loosened https://github.com/obsidiansystems/dependent-sum-aeson-orphans/issues/10
  dependent-sum-aeson-orphans = doJailbreak super.dependent-sum-aeson-orphans;

  # 2022-03-16: package qualified import issue: https://github.com/ghcjs/ghcjs-dom/issues/101
  ghcjs-dom = assert super.ghcjs-dom.version == "0.9.5.0"; overrideCabal (old: {
    postPatch = ''
      sed -i 's/import "jsaddle-dom" GHCJS.DOM.Document/import "ghcjs-dom-jsaddle" GHCJS.DOM.Document/' src/GHCJS/DOM/Document.hs
    '' + (old.postPatch or "");
    })
    # 2023-07-15: Restrictive upper bounds on text
    (doJailbreak super.ghcjs-dom);

  # Too strict bounds on chell: https://github.com/fpco/haskell-filesystem/issues/24
  system-fileio = doJailbreak super.system-fileio;

  # Bounds too strict on base and ghc-prim: https://github.com/tibbe/ekg-core/pull/43 (merged); waiting on hackage release
  ekg-core = assert super.ekg-core.version == "0.1.1.7"; doJailbreak super.ekg-core;
  hasura-ekg-core = doJailbreak super.hasura-ekg-core;

  # Test suite doesn't support hspec 2.8
  # https://github.com/zellige/hs-geojson/issues/29
  geojson = dontCheck super.geojson;

  # Test data missing from sdist
  # https://github.com/ngless-toolkit/ngless/issues/152
  NGLess = dontCheck super.NGLess;

  # Raise version bounds for hspec
  records-sop = appendPatch (fetchpatch {
    url = "https://github.com/kosmikus/records-sop/pull/11/commits/d88831388ab3041190130fec3cdd679a4217b3c7.patch";
    sha256 = "sha256-O+v/OxvqnlWX3HaDvDIBZnJ+Og3xs/SJqI3gaouU3ZI=";
  }) super.records-sop;

  # Fix build failures for ghc 9 (https://github.com/mokus0/polynomial/pull/20)
  polynomial = appendPatch (fetchpatch {
    name = "haskell-polynomial.20.patch";
    url = "https://github.com/mokus0/polynomial/pull/20.diff";
    sha256 = "1bwivimpi2hiil3zdnl5qkds1inyn239wgxbn3y8l2pwyppnnfl0";
  })
  (overrideCabal (drv: {
    revision = null;
    editedCabalFile = null;
    doCheck = false; # Source dist doesn't include the checks
  })
  super.polynomial);

  # Tests likely broke because of https://github.com/nick8325/quickcheck/issues/359,
  # but fft is not on GitHub, so no issue reported.
  fft = dontCheck super.fft;

  # lucid-htmx has restrictive upper bounds on lucid and servant:
  #
  #   Setup: Encountered missing or private dependencies:
  #   lucid >=2.9.12.1 && <=2.11, servant >=0.18.3 && <0.19
  #
  # Can be removed once
  #
  # > https://github.com/MonadicSystems/lucid-htmx/issues/6
  #
  # has been resolved.
  lucid-htmx = doJailbreak super.lucid-htmx;

  # Too strict bounds on hspec
  # https://github.com/klapaucius/vector-hashtables/issues/11
  vector-hashtables = doJailbreak super.vector-hashtables;

  # doctest-parallel is broken with v1-style cabal-install / Setup.hs
  # https://github.com/martijnbastiaan/doctest-parallel/issues/22
  doctest-parallel = dontCheck super.doctest-parallel;
  clash-prelude = dontCheck super.clash-prelude;

  # Ships a broken Setup.hs
  # https://github.com/lehins/conduit-aeson/issues/1
  conduit-aeson = overrideCabal (drv: {
    postPatch = ''
      ${drv.postPatch or ""}
      rm Setup.hs
    '';
    # doctest suite uses doctest-parallel which still doesn't work in nixpkgs
    testTarget = "tests";
  }) super.conduit-aeson;

  # Upper bounds are too strict:
  # https://github.com/velveteer/hermes/pull/22
  hermes-json = doJailbreak super.hermes-json;

  # Disabling doctests.
  regex-tdfa = overrideCabal {
    testTarget = "regex-tdfa-unittest";
  } super.regex-tdfa;

  # Missing test files https://github.com/kephas/xdg-basedir-compliant/issues/1
  xdg-basedir-compliant = dontCheck super.xdg-basedir-compliant;

  # Test failure after libxcrypt migration, reported upstrem at
  # https://github.com/phadej/crypt-sha512/issues/13
  crypt-sha512 = dontCheck super.crypt-sha512;

  # Too strict upper bound on HTTP
  oeis = doJailbreak super.oeis;

  inherit
    (let
      # We need to build purescript with these dependencies and thus also its reverse
      # dependencies to avoid version mismatches in their dependency closure.
      # TODO: maybe unify with the spago overlay in configuration-nix.nix?
      purescriptOverlay = self: super: {
        # As of 2021-11-08, the latest release of `language-javascript` is 0.7.1.0,
        # but it has a problem with parsing the `async` keyword.  It doesn't allow
        # `async` to be used as an object key:
        # https://github.com/erikd/language-javascript/issues/131
        language-javascript = self.language-javascript_0_7_0_0;
      };
    in {
      purescript =
        lib.pipe
          (super.purescript.overrideScope purescriptOverlay)
          ([
            # PureScript uses nodejs to run tests, so the tests have been disabled
            # for now.  If someone is interested in figuring out how to get this
            # working, it seems like it might be possible.
            dontCheck
            # The current version of purescript (0.14.5) has version bounds for LTS-17,
            # but it compiles cleanly using deps in LTS-18 as well.  This jailbreak can
            # likely be removed when purescript-0.14.6 is released.
            doJailbreak
            # Generate shell completions
            (self.generateOptparseApplicativeCompletions [ "purs" ])
          ]);

      purenix = super.purenix.overrideScope purescriptOverlay;
    })
    purescript
    purenix
    ;

  # 2022-11-05: https://github.com/ysangkok/haskell-tzdata/issues/3
  tzdata = dontCheck super.tzdata;

  # We provide newer dependencies than upstream expects.
  swarm = doJailbreak super.swarm;

  # Too strict upper bound on bytestring
  # https://github.com/TravisWhitaker/rdf/issues/8
  rdf = doJailbreak super.rdf;

  # random <1.2
  unfoldable = doJailbreak super.unfoldable;

  # containers <0.6, semigroupoids <5.3
  data-lens = doJailbreak super.data-lens;

  # transformers <0.3
  monads-fd = doJailbreak super.monads-fd;

  # HTF <0.15
  cases = doJailbreak super.cases;

  # exceptions <0.9
  eprocess = doJailbreak super.eprocess;

  # hashable <1.4, mmorph <1.2
  composite-aeson = doJailbreak super.composite-aeson;

  # composite-aeson <0.8, composite-base <0.8
  compdoc = doJailbreak super.compdoc;

  # composite-aeson <0.8, composite-base <0.8
  haskell-coffee = doJailbreak super.haskell-coffee;

  # Test suite doesn't compile anymore
  twitter-types = dontCheck super.twitter-types;

  # base <4.14
  numbered-semigroups = doJailbreak super.numbered-semigroups;

  # Tests open file "data/test_vectors_aserti3-2d_run01.txt" but it doesn't exist
  haskoin-core = dontCheck super.haskoin-core;

  # base <4.9, transformers <0.5
  MonadCatchIO-transformers = doJailbreak super.MonadCatchIO-transformers;

  # unix-compat <0.5
  hxt-cache = doJailbreak super.hxt-cache;

  # base <4.16
  fast-builder = doJailbreak super.fast-builder;

  # QuickCheck <2.14
  term-rewriting = doJailbreak super.term-rewriting;

  # tests can't find the test binary anymore - parseargs-example
  parseargs = dontCheck super.parseargs;

  # base <4.14
  decimal-literals = doJailbreak super.decimal-literals;

  # multiple bounds too strict
  snaplet-sqlite-simple = doJailbreak super.snaplet-sqlite-simple;

  emanote = super.emanote.overrideScope (lself: lsuper: {
    commonmark-extensions = lself.commonmark-extensions_0_2_3_2;
  });

  # Test files missing from sdist
  # https://github.com/tweag/webauthn/issues/166
  webauthn = dontCheck super.webauthn;

  # doctest <0.19
  polysemy = doJailbreak super.polysemy;

  # multiple bounds too strict
  co-log-polysemy = doJailbreak super.co-log-polysemy;
  co-log-polysemy-formatting = doJailbreak super.co-log-polysemy-formatting;

  # 2022-12-02: Needs newer postgrest package
  # 2022-12-02: Hackage release lags behind actual releases: https://github.com/PostgREST/postgrest/issues/2275
  # 2022-12-02: Too strict bounds: https://github.com/PostgREST/postgrest/issues/2580
  # 2022-12-02: Tests require running postresql server
  postgrest = dontCheck (doJailbreak (overrideSrc rec {
    version = "10.1.1";
    src = pkgs.fetchFromGitHub {
      owner = "PostgREST";
      repo = "postgrest";
      rev = "v${version}";
      sha256 = "sha256-ceSPBH+lzGU1OwjolcaE1BCpkKCJrvMU5G8TPeaJesM=";
    };
  } super.postgrest));

  html-charset = dontCheck super.html-charset;

  # true-name-0.1.0.4 has been tagged, but has not been released to Hackage.
  # Also, beyond 0.1.0.4 an additional patch is required to make true-name
  # compatible with current versions of template-haskell
  # https://github.com/liyang/true-name/pull/4
  true-name = appendPatch (fetchpatch {
    url = "https://github.com/liyang/true-name/compare/0.1.0.3...nuttycom:true-name:update_template_haskell.patch";
    hash = "sha256-ZMBXGGc2X5AKXYbqgkLXkg5BhEwyj022E37sUEWahtc=";
  }) (overrideCabal (drv: {
    revision = null;
    editedCabalFile = null;
  }) super.true-name);

  # ffmpeg-light works against the ffmpeg-4 API, but the default ffmpeg in nixpkgs is ffmpeg-5.
  # https://github.com/NixOS/nixpkgs/pull/220972#issuecomment-1484017192
  ffmpeg-light = super.ffmpeg-light.override { ffmpeg = pkgs.ffmpeg_4; };

  # posix-api has had broken tests since 2020 (until at least 2023-01-11)
  # raehik has a fix pending: https://github.com/andrewthad/posix-api/pull/14
  posix-api = dontCheck super.posix-api;

  # bytestring <0.11.0, optparse-applicative <0.13.0
  # https://github.com/kseo/sfnt2woff/issues/1
  sfnt2woff = doJailbreak super.sfnt2woff;

  # 2023-03-05: restrictive bounds on base https://github.com/diagrams/diagrams-gtk/issues/11
  diagrams-gtk = doJailbreak super.diagrams-gtk;

  # 2023-03-13: restrictive bounds on validation-selective (>=0.1.0 && <0.2).
  # Get rid of this in the next release: https://github.com/kowainik/tomland/commit/37f16460a6dfe4606d48b8b86c13635d409442cd
  tomland = doJailbreak super.tomland;

  llvm-ffi = super.llvm-ffi.override {
    LLVM = pkgs.llvmPackages_13.libllvm;
  };

  # libfuse3 fails to mount fuse file systems within the build environment
  libfuse3 = dontCheck super.libfuse3;

  # Merged upstream, but never released. Allows both intel and aarch64 darwin to build.
  # https://github.com/vincenthz/hs-gauge/pull/106
  gauge = appendPatch (pkgs.fetchpatch {
    name = "darwin-aarch64-fix.patch";
    url = "https://github.com/vincenthz/hs-gauge/commit/3d7776f41187c70c4f0b4517e6a7dde10dc02309.patch";
    hash = "sha256-4osUMo0cvTvyDTXF8lY9tQbFqLywRwsc3RkHIhqSriQ=";
  }) super.gauge;

  # Flaky QuickCheck tests
  # https://github.com/Haskell-Things/ImplicitCAD/issues/441
  implicit = dontCheck super.implicit;

  # The hackage source is somehow missing a file present in the repo (tests/ListStat.hs).
  sym = dontCheck super.sym;

  # Too strict bounds on base, ghc-prim, primitive
  # https://github.com/kowainik/typerep-map/pull/128
  typerep-map = doJailbreak super.typerep-map;

  # Too strict bounds on base
  kewar = doJailbreak super.kewar;

<<<<<<< HEAD
  # Tests rely on (missing) submodule
  unleash-client-haskell-core = dontCheck super.unleash-client-haskell-core;
=======
  # Workaround for Cabal failing to find nonexistent SDL2 library?!
  # https://github.com/NixOS/nixpkgs/issues/260863
  sdl2-gfx = overrideCabal { __propagatePkgConfigDepends = false; } super.sdl2-gfx;
  sdl2-ttf = overrideCabal { __onlyPropagateKnownPkgConfigModules = true; } super.sdl2-ttf;

>>>>>>> c31f0065
} // import ./configuration-tensorflow.nix {inherit pkgs haskellLib;} self super<|MERGE_RESOLUTION|>--- conflicted
+++ resolved
@@ -2677,14 +2677,12 @@
   # Too strict bounds on base
   kewar = doJailbreak super.kewar;
 
-<<<<<<< HEAD
   # Tests rely on (missing) submodule
   unleash-client-haskell-core = dontCheck super.unleash-client-haskell-core;
-=======
+
   # Workaround for Cabal failing to find nonexistent SDL2 library?!
   # https://github.com/NixOS/nixpkgs/issues/260863
   sdl2-gfx = overrideCabal { __propagatePkgConfigDepends = false; } super.sdl2-gfx;
   sdl2-ttf = overrideCabal { __onlyPropagateKnownPkgConfigModules = true; } super.sdl2-ttf;
 
->>>>>>> c31f0065
 } // import ./configuration-tensorflow.nix {inherit pkgs haskellLib;} self super