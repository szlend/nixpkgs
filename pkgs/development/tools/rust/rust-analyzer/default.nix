--- conflicted
+++ resolved
@@ -13,13 +13,8 @@
 
 rustPlatform.buildRustPackage rec {
   pname = "rust-analyzer-unwrapped";
-<<<<<<< HEAD
-  version = "2024-06-24";
-  cargoHash = "sha256-w28YJmL4km+5LBKyo1QlVG376HZ2SyEXPu6SslSvVfg=";
-=======
   version = "2024-07-01";
   cargoSha256 = "sha256-hi3EzQbOWUEv5xxImjV1ooz5K5Xzz2V3AHSXpifhFjg=";
->>>>>>> 6c12901e
 
   src = fetchFromGitHub {
     owner = "rust-lang";
