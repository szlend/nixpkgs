<<<<<<< HEAD
{ lib, python3Packages, stdenv, writeTextDir, substituteAll, fetchpatch }:
=======
{ lib, python3Packages, stdenv, writeTextDir, substituteAll, targetPackages }:
>>>>>>> a054d745

python3Packages.buildPythonApplication rec {
  version = "0.46.1";
  pname = "meson";

  src = python3Packages.fetchPypi {
    inherit pname version;
    sha256 = "1jdxs2mkniy1hpdjc4b4jb95axsjp6j5fzphmm6d4gqmqyykjvqc";
  };

  postFixup = ''
    pushd $out/bin
    # undo shell wrapper as meson tools are called with python
    for i in *; do
      mv ".$i-wrapped" "$i"
    done
    popd
  '';

  patches = [
    # Upstream insists on not allowing bindir and other dir options
    # outside of prefix for some reason:
    # https://github.com/mesonbuild/meson/issues/2561
    # We remove the check so multiple outputs can work sanely.
    ./allow-dirs-outside-of-prefix.patch

    # Unlike libtool, vanilla Meson does not pass any information
    # about the path library will be installed to to g-ir-scanner,
    # breaking the GIR when path other than ${!outputLib}/lib is used.
    # We patch Meson to add a --fallback-library-path argument with
    # library install_dir to g-ir-scanner.
    ./gir-fallback-path.patch

    # In common distributions, RPATH is only needed for internal libraries so
    # meson removes everything else. With Nix, the locations of libraries
    # are not as predictable, therefore we need to keep them in the RPATH.
    # At the moment we are keeping the paths starting with /nix/store.
    # https://github.com/NixOS/nixpkgs/issues/31222#issuecomment-365811634
    (substituteAll {
      src = ./fix-rpath.patch;
      inherit (builtins) storeDir;
    })

    # Support Python 3.7. This is part of 0.47 and 0.48.1.
    (fetchpatch {
      url = https://github.com/mesonbuild/meson/commit/a87496addd9160300837aa50193f4798c6f1d251.patch;
      sha256 = "1jfn9dgib5bc8frcd65cxn3fzhp19bpbjadxjkqzbjk1v4hdbl88";
    })
  ];

  setupHook = ./setup-hook.sh;

  crossFile = writeTextDir "cross-file.conf" ''
    [binaries]
    c = '${targetPackages.stdenv.cc.targetPrefix}cc'
    cpp = '${targetPackages.stdenv.cc.targetPrefix}c++'
    ar = '${targetPackages.stdenv.cc.bintools.targetPrefix}ar'
    strip = '${targetPackages.stdenv.cc.bintools.targetPrefix}strip'
    pkgconfig = 'pkg-config'

    [properties]
    needs_exe_wrapper = true

    [host_machine]
    system = '${targetPackages.stdenv.targetPlatform.parsed.kernel.name}'
    cpu_family = '${targetPackages.stdenv.targetPlatform.parsed.cpu.family}'
    cpu = '${targetPackages.stdenv.targetPlatform.parsed.cpu.name}'
    endian = ${if targetPackages.stdenv.targetPlatform.isLittleEndian then "'little'" else "'big'"}
  '';

  # 0.45 update enabled tests but they are failing
  doCheck = false;
  # checkInputs = [ ninja pkgconfig ];
  # checkPhase = "python ./run_project_tests.py";

  inherit (stdenv) cc;

  isCross = stdenv.targetPlatform != stdenv.hostPlatform;

  meta = with lib; {
    homepage = http://mesonbuild.com;
    description = "SCons-like build system that use python as a front-end language and Ninja as a building backend";
    license = licenses.asl20;
    maintainers = with maintainers; [ mbe rasendubi ];
    platforms = platforms.all;
  };
}<|MERGE_RESOLUTION|>--- conflicted
+++ resolved
@@ -1,8 +1,4 @@
-<<<<<<< HEAD
-{ lib, python3Packages, stdenv, writeTextDir, substituteAll, fetchpatch }:
-=======
-{ lib, python3Packages, stdenv, writeTextDir, substituteAll, targetPackages }:
->>>>>>> a054d745
+{ lib, python3Packages, stdenv, writeTextDir, substituteAll, fetchpatch, targetPackages }:
 
 python3Packages.buildPythonApplication rec {
   version = "0.46.1";
