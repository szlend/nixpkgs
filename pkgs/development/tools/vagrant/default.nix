{ stdenv, fetchurl, dpkg, curl, libarchive, openssl, ruby, buildRubyGem, libiconv
, libxml2, libxslt, makeWrapper }:

assert stdenv.system == "x86_64-linux" || stdenv.system == "i686-linux";

let
  version = "1.8.0";
  rake = buildRubyGem {
    inherit ruby;
    name = "rake-10.4.2";
    sha256 = "1rn03rqlf1iv6n87a78hkda2yqparhhaivfjpizblmxvlw2hk5r8";
  };

in
stdenv.mkDerivation rec {
  name = "vagrant-${version}";

  src =
    if stdenv.system == "x86_64-linux" then
      fetchurl {
        url    = "https://releases.hashicorp.com/vagrant/${version}/vagrant_${version}_x86_64.deb";
        sha256 = "0hvi6db5lphgzsykm1wn76jj4wwmm6lshvvd0qz7ipyyyhnd7sjp";
      }
    else
      fetchurl {
        url    = "https://releases.hashicorp.com/vagrant/${version}/vagrant_${version}_i686.deb";
        sha256 = "1jvscbxqbhavw4q81y5718qbyj74b9lwfw3gb4c1f4jmgm08wxxk";
      };

  meta = with stdenv.lib; {
    description = "A tool for building complete development environments";
    homepage    = http://vagrantup.com;
    license     = licenses.mit;
    maintainers = with maintainers; [ lovek323 globin jgeerds ];
    platforms   = platforms.linux;
  };

  buildInputs = [ makeWrapper ];

  unpackPhase = ''
    ${dpkg}/bin/dpkg-deb -x ${src} .
  '';

  buildPhase = false;

  installPhase = ''
    sed -i "s|/opt|$out/opt|" usr/bin/vagrant

    # overwrite embedded binaries

<<<<<<< HEAD
    # curl: curl
    rm opt/vagrant/embedded/bin/curl
    ln -s ${curl.bin}/bin/curl opt/vagrant/embedded/bin
=======
    # curl: curl, curl-config
    rm opt/vagrant/embedded/bin/{curl,curl-config}
    ln -s ${curl}/bin/curl opt/vagrant/embedded/bin
    ln -s ${curl}/bin/curl-config opt/vagrant/embedded/bin
>>>>>>> 468f698f

    # libarchive: bsdtar, bsdcpio
    rm opt/vagrant/embedded/bin/{bsdtar,bsdcpio}
    ln -s ${libarchive}/bin/bsdtar opt/vagrant/embedded/bin
    ln -s ${libarchive}/bin/bsdcpio opt/vagrant/embedded/bin

    # openssl: c_rehash, openssl
    rm opt/vagrant/embedded/bin/{c_rehash,openssl}
    ln -s ${openssl.bin}/bin/c_rehash opt/vagrant/embedded/bin
    ln -s ${openssl.bin}/bin/openssl opt/vagrant/embedded/bin

    # ruby: erb, gem, irb, rake, rdoc, ri, ruby
    rm opt/vagrant/embedded/bin/{erb,gem,irb,rake,rdoc,ri,ruby}
    ln -s ${ruby}/bin/erb opt/vagrant/embedded/bin
    ln -s ${ruby}/bin/gem opt/vagrant/embedded/bin
    ln -s ${ruby}/bin/irb opt/vagrant/embedded/bin
    ln -s ${rake}/bin/rake opt/vagrant/embedded/bin
    ln -s ${ruby}/bin/rdoc opt/vagrant/embedded/bin
    ln -s ${ruby}/bin/ri opt/vagrant/embedded/bin
    ln -s ${ruby}/bin/ruby opt/vagrant/embedded/bin

    # libiconv: iconv
    rm opt/vagrant/embedded/bin/iconv
    ln -s ${libiconv}/bin/iconv opt/vagrant/embedded/bin

    # libxml: xml2-config, xmlcatalog, xmllint
    rm opt/vagrant/embedded/bin/{xml2-config,xmlcatalog,xmllint}
    ln -s ${libxml2.dev}/bin/xml2-config opt/vagrant/embedded/bin
    ln -s ${libxml2.bin}/bin/xmlcatalog opt/vagrant/embedded/bin
    ln -s ${libxml2.bin}/bin/xmllint opt/vagrant/embedded/bin

    # libxslt: xslt-config, xsltproc
    rm opt/vagrant/embedded/bin/{xslt-config,xsltproc}
    ln -s ${libxslt.dev}/bin/xslt-config opt/vagrant/embedded/bin
    ln -s ${libxslt.bin}/bin/xsltproc opt/vagrant/embedded/bin

    mkdir -p "$out"
    cp -r opt "$out"
    cp -r usr/bin "$out"
    wrapProgram $out/bin/vagrant --prefix LD_LIBRARY_PATH : $out/opt/vagrant/embedded/lib
  '';

  preFixup = ''
    # 'hide' the template file from shebang-patching
    chmod -x $out/opt/vagrant/embedded/gems/gems/bundler-1.10.6/lib/bundler/templates/Executable
    chmod -x $out/opt/vagrant/embedded/gems/gems/vagrant-${version}/plugins/provisioners/salt/bootstrap-salt.sh
  '';

  postFixup = ''
    chmod +x $out/opt/vagrant/embedded/gems/gems/bundler-1.10.6/lib/bundler/templates/Executable
    chmod +x $out/opt/vagrant/embedded/gems/gems/vagrant-${version}/plugins/provisioners/salt/bootstrap-salt.sh
  '';
}<|MERGE_RESOLUTION|>--- conflicted
+++ resolved
@@ -48,16 +48,10 @@
 
     # overwrite embedded binaries
 
-<<<<<<< HEAD
-    # curl: curl
-    rm opt/vagrant/embedded/bin/curl
-    ln -s ${curl.bin}/bin/curl opt/vagrant/embedded/bin
-=======
     # curl: curl, curl-config
     rm opt/vagrant/embedded/bin/{curl,curl-config}
-    ln -s ${curl}/bin/curl opt/vagrant/embedded/bin
+    ln -s ${curl.bin}/bin/curl opt/vagrant/embedded/bin
     ln -s ${curl}/bin/curl-config opt/vagrant/embedded/bin
->>>>>>> 468f698f
 
     # libarchive: bsdtar, bsdcpio
     rm opt/vagrant/embedded/bin/{bsdtar,bsdcpio}
