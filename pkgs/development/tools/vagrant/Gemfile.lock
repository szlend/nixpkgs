GIT
<<<<<<< HEAD
  remote: https://github.com/hashicorp/vagrant.git
  revision: 6a6805f284dff05207e359acdfb1ca8443b78751
  tag: v2.0.4
  specs:
    vagrant (2.0.4)
=======
  remote: https://github.com/hashicorp/vagrant-spec.git
  revision: 9413ab298407114528766efefd1fb1ff24589636
  specs:
    vagrant-spec (0.0.1)
      childprocess (~> 0.6.0)
      log4r (~> 1.1.9)
      rspec (~> 3.5.0)
      thor (~> 0.18.1)

PATH
  remote: .
  specs:
    vagrant (2.1.1)
>>>>>>> bbcaf783
      childprocess (~> 0.6.0)
      erubis (~> 2.7.0)
      hashicorp-checkpoint (~> 0.1.5)
      i18n (>= 0.6.0, <= 0.8.0)
      listen (~> 3.1.5)
      log4r (~> 1.1.9, < 1.1.11)
      net-scp (~> 1.2.0)
      net-sftp (~> 2.1)
      net-ssh (~> 4.2.0)
      rb-kqueue (~> 0.2.0)
      rest-client (>= 1.6.0, < 3.0)
      ruby_dep (<= 1.3.1)
      wdm (~> 0.1.0)
      win32-file (~> 0.8.1)
      win32-file-security (~> 1.0.10)
      winrm (~> 2.1)
      winrm-elevated (~> 1.1)
      winrm-fs (~> 1.0)

GEM
  remote: https://rubygems.org/
  specs:
    builder (3.2.3)
    childprocess (0.6.3)
      ffi (~> 1.0, >= 1.0.11)
<<<<<<< HEAD
    domain_name (0.5.20180417)
      unf (>= 0.0.5, < 1.0.0)
    erubis (2.7.0)
=======
    crack (0.4.3)
      safe_yaml (~> 1.0.0)
    diff-lcs (1.3)
    domain_name (0.5.20180417)
      unf (>= 0.0.5, < 1.0.0)
    erubis (2.7.0)
    fake_ftp (0.1.1)
>>>>>>> bbcaf783
    ffi (1.9.23)
    ffi-win32-extensions (1.0.3)
      ffi
    gssapi (1.2.0)
      ffi (>= 1.0.1)
    gyoku (1.3.1)
      builder (>= 2.1.2)
    hashicorp-checkpoint (0.1.5)
    http-cookie (1.0.3)
      domain_name (~> 0.5)
    httpclient (2.8.3)
    i18n (0.8.0)
    listen (3.1.5)
      rb-fsevent (~> 0.9, >= 0.9.4)
      rb-inotify (~> 0.9, >= 0.9.7)
      ruby_dep (~> 1.2)
    little-plugger (1.1.4)
    log4r (1.1.10)
    logging (2.2.2)
      little-plugger (~> 1.1)
      multi_json (~> 1.10)
    mime-types (3.1)
      mime-types-data (~> 3.2015)
    mime-types-data (3.2016.0521)
    multi_json (1.13.1)
    net-scp (1.2.1)
      net-ssh (>= 2.6.5)
    net-sftp (2.1.2)
      net-ssh (>= 2.6.5)
    net-ssh (4.2.0)
    netrc (0.11.0)
    nori (2.6.0)
    rb-fsevent (0.10.3)
    rb-inotify (0.9.10)
      ffi (>= 0.5.0, < 2)
    rb-kqueue (0.2.5)
      ffi (>= 0.5.0)
    rest-client (2.0.2)
      http-cookie (>= 1.0.2, < 2.0)
      mime-types (>= 1.16, < 4.0)
      netrc (~> 0.8)
    ruby_dep (1.3.1)
    rubyntlm (0.6.2)
    rubyzip (1.2.1)
    unf (0.1.4)
      unf_ext
    unf_ext (0.0.7.5)
    wdm (0.1.1)
<<<<<<< HEAD
=======
    webmock (2.3.2)
      addressable (>= 2.3.6)
      crack (>= 0.3.2)
      hashdiff
>>>>>>> bbcaf783
    win32-file (0.8.1)
      ffi
      ffi-win32-extensions
      win32-file-stat (>= 1.4.0)
    win32-file-security (1.0.10)
      ffi
      ffi-win32-extensions
    win32-file-stat (1.5.5)
      ffi
      ffi-win32-extensions
    winrm (2.2.3)
      builder (>= 2.1.2)
      erubis (~> 2.7)
      gssapi (~> 1.2)
      gyoku (~> 1.0)
      httpclient (~> 2.2, >= 2.2.0.2)
      logging (>= 1.6.1, < 3.0)
      nori (~> 2.0)
      rubyntlm (~> 0.6.0, >= 0.6.1)
    winrm-elevated (1.1.0)
      winrm (~> 2.0)
      winrm-fs (~> 1.0)
    winrm-fs (1.2.0)
      erubis (~> 2.7)
      logging (>= 1.6.1, < 3.0)
      rubyzip (~> 1.1)
      winrm (~> 2.0)

PLATFORMS
  ruby

DEPENDENCIES
  vagrant!

BUNDLED WITH
   1.16.1<|MERGE_RESOLUTION|>--- conflicted
+++ resolved
@@ -1,11 +1,4 @@
 GIT
-<<<<<<< HEAD
-  remote: https://github.com/hashicorp/vagrant.git
-  revision: 6a6805f284dff05207e359acdfb1ca8443b78751
-  tag: v2.0.4
-  specs:
-    vagrant (2.0.4)
-=======
   remote: https://github.com/hashicorp/vagrant-spec.git
   revision: 9413ab298407114528766efefd1fb1ff24589636
   specs:
@@ -19,7 +12,6 @@
   remote: .
   specs:
     vagrant (2.1.1)
->>>>>>> bbcaf783
       childprocess (~> 0.6.0)
       erubis (~> 2.7.0)
       hashicorp-checkpoint (~> 0.1.5)
@@ -42,14 +34,11 @@
 GEM
   remote: https://rubygems.org/
   specs:
+    addressable (2.5.2)
+      public_suffix (>= 2.0.2, < 4.0)
     builder (3.2.3)
     childprocess (0.6.3)
       ffi (~> 1.0, >= 1.0.11)
-<<<<<<< HEAD
-    domain_name (0.5.20180417)
-      unf (>= 0.0.5, < 1.0.0)
-    erubis (2.7.0)
-=======
     crack (0.4.3)
       safe_yaml (~> 1.0.0)
     diff-lcs (1.3)
@@ -57,7 +46,6 @@
       unf (>= 0.0.5, < 1.0.0)
     erubis (2.7.0)
     fake_ftp (0.1.1)
->>>>>>> bbcaf783
     ffi (1.9.23)
     ffi-win32-extensions (1.0.3)
       ffi
@@ -65,6 +53,7 @@
       ffi (>= 1.0.1)
     gyoku (1.3.1)
       builder (>= 2.1.2)
+    hashdiff (0.3.7)
     hashicorp-checkpoint (0.1.5)
     http-cookie (1.0.3)
       domain_name (~> 0.5)
@@ -90,6 +79,8 @@
     net-ssh (4.2.0)
     netrc (0.11.0)
     nori (2.6.0)
+    public_suffix (3.0.1)
+    rake (12.0.0)
     rb-fsevent (0.10.3)
     rb-inotify (0.9.10)
       ffi (>= 0.5.0, < 2)
@@ -99,20 +90,35 @@
       http-cookie (>= 1.0.2, < 2.0)
       mime-types (>= 1.16, < 4.0)
       netrc (~> 0.8)
+    rspec (3.5.0)
+      rspec-core (~> 3.5.0)
+      rspec-expectations (~> 3.5.0)
+      rspec-mocks (~> 3.5.0)
+    rspec-core (3.5.4)
+      rspec-support (~> 3.5.0)
+    rspec-expectations (3.5.0)
+      diff-lcs (>= 1.2.0, < 2.0)
+      rspec-support (~> 3.5.0)
+    rspec-its (1.2.0)
+      rspec-core (>= 3.0.0)
+      rspec-expectations (>= 3.0.0)
+    rspec-mocks (3.5.0)
+      diff-lcs (>= 1.2.0, < 2.0)
+      rspec-support (~> 3.5.0)
+    rspec-support (3.5.0)
     ruby_dep (1.3.1)
     rubyntlm (0.6.2)
     rubyzip (1.2.1)
+    safe_yaml (1.0.4)
+    thor (0.18.1)
     unf (0.1.4)
       unf_ext
     unf_ext (0.0.7.5)
     wdm (0.1.1)
-<<<<<<< HEAD
-=======
     webmock (2.3.2)
       addressable (>= 2.3.6)
       crack (>= 0.3.2)
       hashdiff
->>>>>>> bbcaf783
     win32-file (0.8.1)
       ffi
       ffi-win32-extensions
@@ -145,7 +151,13 @@
   ruby
 
 DEPENDENCIES
+  fake_ftp (~> 0.1.1)
+  rake (~> 12.0.0)
+  rspec (~> 3.5.0)
+  rspec-its (~> 1.2.0)
   vagrant!
+  vagrant-spec!
+  webmock (~> 2.3.1)
 
 BUNDLED WITH
-   1.16.1+   1.14.6