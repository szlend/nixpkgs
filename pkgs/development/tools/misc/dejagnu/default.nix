{ fetchurl, stdenv, expect, makeWrapper }:

stdenv.mkDerivation rec {
<<<<<<< HEAD
  name = "dejagnu-1.5.2";

  src = fetchurl {
    url = "mirror://gnu/dejagnu/${name}.tar.gz";
    sha256 = "18ikblg4x4y5fkw8sg0c2zmqgxdqqycswmws17sxx8m4sz6g7dch";
=======
  name = "dejagnu-1.5.3";

  src = fetchurl {
    url = "mirror://gnu/dejagnu/${name}.tar.gz";
    sha256 = "069z3qrdv35cm2sbnfr5yjzplrqj9f61cchxis7j9mm19hv8x6q9";
>>>>>>> 2cb3dc68
  };

  patches = [ ./wrapped-runtest-program-name.patch ];

  buildInputs = [ expect makeWrapper ];

  doCheck = true;

  # Note: The test-suite *requires* /dev/pts among the `build-chroot-dirs' of
  # the build daemon when building in a chroot.  See
  # <http://thread.gmane.org/gmane.linux.distributions.nixos/1036> for
  # details.

  # The test-suite needs to have a non-empty stdin:
  #   http://lists.gnu.org/archive/html/bug-dejagnu/2003-06/msg00002.html
  checkPhase = ''
    # Provide `runtest' with a log name, otherwise it tries to run
    # `whoami', which fails when in a chroot.
    LOGNAME="nix-build-daemon" make check < /dev/zero
  '';

  postInstall = ''
    wrapProgram "$out/bin/runtest" \
      --prefix PATH ":" "${expect}/bin"
  '';

  meta = {
    description = "Framework for testing other programs";

    longDescription = ''
      DejaGnu is a framework for testing other programs.  Its purpose
      is to provide a single front end for all tests.  Think of it as a
      custom library of Tcl procedures crafted to support writing a
      test harness.  A test harness is the testing infrastructure that
      is created to support a specific program or tool.  Each program
      can have multiple testsuites, all supported by a single test
      harness.  DejaGnu is written in Expect, which in turn uses Tcl --
      Tool command language.
    '';

    homepage = http://www.gnu.org/software/dejagnu/;
    license = stdenv.lib.licenses.gpl2Plus;

    platforms = stdenv.lib.platforms.linux;
    maintainers = [ ];
  };
}<|MERGE_RESOLUTION|>--- conflicted
+++ resolved
@@ -1,19 +1,11 @@
 { fetchurl, stdenv, expect, makeWrapper }:
 
 stdenv.mkDerivation rec {
-<<<<<<< HEAD
-  name = "dejagnu-1.5.2";
-
-  src = fetchurl {
-    url = "mirror://gnu/dejagnu/${name}.tar.gz";
-    sha256 = "18ikblg4x4y5fkw8sg0c2zmqgxdqqycswmws17sxx8m4sz6g7dch";
-=======
   name = "dejagnu-1.5.3";
 
   src = fetchurl {
     url = "mirror://gnu/dejagnu/${name}.tar.gz";
     sha256 = "069z3qrdv35cm2sbnfr5yjzplrqj9f61cchxis7j9mm19hv8x6q9";
->>>>>>> 2cb3dc68
   };
 
   patches = [ ./wrapped-runtest-program-name.patch ];
