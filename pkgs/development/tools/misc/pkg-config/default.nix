{ lib, stdenv, fetchurl, libiconv, vanilla ? false }:

stdenv.mkDerivation rec {
  pname = "pkg-config";
  version = "0.29.2";

  src = fetchurl {
    url = "https://pkg-config.freedesktop.org/releases/${pname}-${version}.tar.gz";
    sha256 = "14fmwzki1rlz8bs2p810lk6jqdxsk966d8drgsjmi54cd00rrikg";
  };

  outputs = [ "out" "man" "doc" ];
  strictDeps = true;

  # Process Requires.private properly, see
  # http://bugs.freedesktop.org/show_bug.cgi?id=4738, migrated to
  # https://gitlab.freedesktop.org/pkg-config/pkg-config/issues/28
  patches = lib.optional (!vanilla) ./requires-private.patch
    ++ lib.optional stdenv.isCygwin ./2.36.3-not-win32.patch;

  # These three tests fail due to a (desired) behavior change from our ./requires-private.patch
  postPatch = if vanilla then null else ''
    rm -f check/check-requires-private check/check-gtk check/missing
  '';

<<<<<<< HEAD
  buildInputs = [ libiconv ];
=======
  buildInputs = lib.optional (stdenv.isCygwin || stdenv.isDarwin || stdenv.isSunOS) libiconv;
>>>>>>> f80ac848

  configureFlags = [ "--with-internal-glib" ]
    ++ lib.optionals (stdenv.isSunOS) [ "--with-libiconv=gnu" "--with-system-library-path" "--with-system-include-path" "CFLAGS=-DENABLE_NLS" ]
       # Can't run these tests while cross-compiling
    ++ lib.optionals (stdenv.hostPlatform != stdenv.buildPlatform)
       [ "glib_cv_stack_grows=no"
         "glib_cv_uscore=no"
         "ac_cv_func_posix_getpwuid_r=yes"
         "ac_cv_func_posix_getgrgid_r=yes"
       ];

  enableParallelBuilding = true;
  doCheck = true;

  postInstall = ''rm -f "$out"/bin/*-pkg-config''; # clean the duplicate file

  meta = with lib; {
    description = "A tool that allows packages to find out information about other packages";
    homepage = "http://pkg-config.freedesktop.org/wiki/";
    platforms = platforms.all;
    license = licenses.gpl2Plus;
  };
}<|MERGE_RESOLUTION|>--- conflicted
+++ resolved
@@ -23,11 +23,7 @@
     rm -f check/check-requires-private check/check-gtk check/missing
   '';
 
-<<<<<<< HEAD
   buildInputs = [ libiconv ];
-=======
-  buildInputs = lib.optional (stdenv.isCygwin || stdenv.isDarwin || stdenv.isSunOS) libiconv;
->>>>>>> f80ac848
 
   configureFlags = [ "--with-internal-glib" ]
     ++ lib.optionals (stdenv.isSunOS) [ "--with-libiconv=gnu" "--with-system-library-path" "--with-system-include-path" "CFLAGS=-DENABLE_NLS" ]
