--- conflicted
+++ resolved
@@ -1,7 +1,6 @@
 { lib
 , stdenv
 , windows
-, fetchurl
 , autoreconfHook
 , mingw_w64_headers
 }:
@@ -23,13 +22,5 @@
 
   nativeBuildInputs = [ autoreconfHook ];
   buildInputs = [ windows.mingw_w64_headers ];
-<<<<<<< HEAD
-  hardeningDisable = [ "stackprotector" "stackclashprotection" "fortify" ];
-
-  meta = {
-    platforms = lib.platforms.windows;
-  };
-=======
   hardeningDisable = [ "stackprotector" "fortify" ];
->>>>>>> 5005a65b
 }