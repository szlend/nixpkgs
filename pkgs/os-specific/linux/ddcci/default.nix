{ stdenv, fetchFromGitLab, kernel }:

stdenv.mkDerivation rec {
  pname = "ddcci-driver";
  version = "0.3.3";
  name = "${pname}-${kernel.version}-${version}";

  src = fetchFromGitLab {
    owner = "${pname}-linux";
    repo = "${pname}-linux";
    rev = "v${version}";
    sha256 = "0vkkja3ykjil783zjpwp0vz7jy2fp9ccazzi3afd4fjk8gldin7f";
  };

  hardeningDisable = [ "pic" ];

  nativeBuildInputs = kernel.moduleBuildDependencies;

<<<<<<< HEAD
  env.NIX_CFLAGS_COMPILE = "-Wno-error=incompatible-pointer-types";

=======
>>>>>>> a584339f
  prePatch = ''
    substituteInPlace ./ddcci/Makefile \
      --replace '"$(src)"' '$(PWD)' \
      --replace depmod \#
    substituteInPlace ./ddcci-backlight/Makefile \
      --replace '"$(src)"' '$(PWD)' \
      --replace depmod \#
  '';

  makeFlags = [
    "KDIR=${kernel.dev}/lib/modules/${kernel.modDirVersion}/build"
    "KVER=${kernel.modDirVersion}"
    "KERNEL_MODLIB=$(out)/lib/modules/${kernel.modDirVersion}"
    "INCLUDEDIR=$(out)/include"
  ];

  meta = with stdenv.lib; {
    description = "Kernel module driver for DDC/CI monitors";
    homepage = "https://gitlab.com/ddcci-driver-linux/ddcci-driver-linux";
    license = licenses.gpl2;
    maintainers = with maintainers; [ bricewge ];
    platforms = platforms.linux;
  };
}<|MERGE_RESOLUTION|>--- conflicted
+++ resolved
@@ -16,11 +16,6 @@
 
   nativeBuildInputs = kernel.moduleBuildDependencies;
 
-<<<<<<< HEAD
-  env.NIX_CFLAGS_COMPILE = "-Wno-error=incompatible-pointer-types";
-
-=======
->>>>>>> a584339f
   prePatch = ''
     substituteInPlace ./ddcci/Makefile \
       --replace '"$(src)"' '$(PWD)' \
