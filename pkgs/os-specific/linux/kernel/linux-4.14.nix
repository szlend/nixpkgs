{ stdenv, buildPackages, fetchurl, perl, buildLinux, modDirVersionArg ? null, ... } @ args:

with stdenv.lib;

buildLinux (args // rec {
<<<<<<< HEAD
  version = "4.14.110";
=======
  version = "4.14.111";
>>>>>>> 09286ef2

  # modDirVersion needs to be x.y.z, will automatically add .0 if needed

  # branchVersion needs to be x.y
  extraMeta.branch = concatStrings (intersperse "." (take 2 (splitString "." version)));

  src = fetchurl {
    url = "mirror://kernel/linux/kernel/v4.x/linux-${version}.tar.xz";
<<<<<<< HEAD
    sha256 = "0wlysm6j8mmfwcja8pxg6a5c611m3x597591hswpm2nwcja3bslr";
=======
    sha256 = "1s56819kkr7h48njk708f9gapy2hr97vxawp5qflv1izamb7s6gq";
>>>>>>> 09286ef2
  };
} // (args.argsOverride or {}))<|MERGE_RESOLUTION|>--- conflicted
+++ resolved
@@ -3,11 +3,7 @@
 with stdenv.lib;
 
 buildLinux (args // rec {
-<<<<<<< HEAD
-  version = "4.14.110";
-=======
   version = "4.14.111";
->>>>>>> 09286ef2
 
   # modDirVersion needs to be x.y.z, will automatically add .0 if needed
 
@@ -16,10 +12,6 @@
 
   src = fetchurl {
     url = "mirror://kernel/linux/kernel/v4.x/linux-${version}.tar.xz";
-<<<<<<< HEAD
-    sha256 = "0wlysm6j8mmfwcja8pxg6a5c611m3x597591hswpm2nwcja3bslr";
-=======
     sha256 = "1s56819kkr7h48njk708f9gapy2hr97vxawp5qflv1izamb7s6gq";
->>>>>>> 09286ef2
   };
 } // (args.argsOverride or {}))