# TODO gentoo removes some tools because there are xorg sources (?)

source $stdenv/setup
set -x

die(){ echo $@; exit 1; }

unzip $src
run_file=fglrx-$build/amd-driver-installer-$build-x86.x86_64.run
sh $run_file --extract .

for patch in $patches;do
    patch -p1 < $patch
done

case "$system" in
  x86_64-linux)
    arch=x86_64
    lib_arch=lib64
    DIR_DEPENDING_ON_XORG_VERSION=xpic_64a
  ;;
  i686-linux)
    arch=x86
    lib_arch=lib
    DIR_DEPENDING_ON_XORG_VERSION=xpic
  ;;
  *) exit 1;;
esac

# Handle/Build the kernel module.

if test -z "$libsOnly"; then

  kernelVersion=$(cd ${kernelDir}/lib/modules && ls)
  kernelBuild=$(echo ${kernelDir}/lib/modules/$kernelVersion/build)
  linuxsources=$(echo ${kernelDir}/lib/modules/$kernelVersion/source)

  # note: maybe the .config file should be used to determine this ?
  # current kbuild infrastructure allows using CONFIG_* defines
  # but ati sources don't use them yet..
  # copy paste from make.sh

  setSMP(){

    linuxincludes=$kernelBuild/include

    # copied and stripped. source: make.sh:
    # 3
    # linux/autoconf.h may contain this: #define CONFIG_SMP 1

    # Before 2.6.33 autoconf.h is under linux/.
    # For 2.6.33 and later autoconf.h is under generated/.
    if [ -f $linuxincludes/generated/autoconf.h ]; then
        autoconf_h=$linuxincludes/generated/autoconf.h
    else
        autoconf_h=$linuxincludes/linux/autoconf.h
    fi
    src_file=$autoconf_h

    [ -e $src_file ] || die "$src_file not found"

    if [ `cat $src_file | grep "#undef" | grep "CONFIG_SMP" -c` = 0 ]; then
      SMP=`cat $src_file | grep CONFIG_SMP | cut -d' ' -f3`
      echo "file $src_file says: SMP=$SMP"
    fi

    if [ "$SMP" = 0 ]; then
      echo "assuming default: SMP=$SMP"
    fi
    # act on final result
    if [ ! "$SMP" = 0 ]; then
      smp="-SMP"
      def_smp=-D__SMP__
    fi

  }

  setModVersions(){
    ! grep CONFIG_MODVERSIONS=y $kernelBuild/.config ||
    def_modversions="-DMODVERSIONS"
    # make.sh contains much more code to determine this whether its enabled
  }

  # ==============================================================
  # resolve if we are building for a kernel with a fix for CVE-2010-3081
  # On kernels with the fix, use arch_compat_alloc_user_space instead
  # of compat_alloc_user_space since the latter is GPL-only

  COMPAT_ALLOC_USER_SPACE=arch_compat_alloc_user_space

  for src_file in \
    $kernelBuild/arch/x86/include/asm/compat.h \
    $linuxsources/arch/x86/include/asm/compat.h \
    $kernelBuild/include/asm-x86_64/compat.h \
    $linuxsources/include/asm-x86_64/compat.h \
    $kernelBuild/include/asm/compat.h;
  do
    if [ -e $src_file ];
    then
      break
    fi
  done
  if [ ! -e $src_file ];
    then
    echo "Warning: x86 compat.h not found in kernel headers"
    echo "neither arch/x86/include/asm/compat.h nor include/asm-x86_64/compat.h"
    echo "could be found in $kernelBuild or $linuxsources"
    echo ""
  else
    if [ `cat $src_file | grep -c arch_compat_alloc_user_space` -gt 0 ]
    then
      COMPAT_ALLOC_USER_SPACE=arch_compat_alloc_user_space
    fi
    echo "file $src_file says: COMPAT_ALLOC_USER_SPACE=$COMPAT_ALLOC_USER_SPACE"
  fi

  # make.sh contains some code figuring out whether to use these or not..
  PAGE_ATTR_FIX=0
  setSMP
  setModVersions
  CC=gcc
  MODULE=fglrx
  LIBIP_PREFIX=$TMP/arch/$arch/lib/modules/fglrx/build_mod
  [ -d $LIBIP_PREFIX ]
  GCC_MAJOR="`gcc --version | grep -o -e ") ." | head -1 | cut -d " " -f 2`"

  { # build .ko module
    cd ./common/lib/modules/fglrx/build_mod/2.6.x
    echo .lib${MODULE}_ip.a.GCC${GCC_MAJOR}.cmd
    echo 'This is a dummy file created to suppress this warning: could not find /lib/modules/fglrx/build_mod/2.6.x/.libfglrx_ip.a.GCC4.cmd for /lib/modules/fglrx/build_mod/2.6.x/libfglrx_ip.a.GCC4' > lib${MODULE}_ip.a.GCC${GCC_MAJOR}.cmd

    sed -i -e "s@COMPAT_ALLOC_USER_SPACE@$COMPAT_ALLOC_USER_SPACE@" ../kcl_ioctl.c

    make CC=${CC} \
      LIBIP_PREFIX=$(echo "$LIBIP_PREFIX" | sed -e 's|^\([^/]\)|../\1|') \
      MODFLAGS="-DMODULE -DATI -DFGL -DPAGE_ATTR_FIX=$PAGE_ATTR_FIX -DCOMPAT_ALLOC_USER_SPACE=$COMPAT_ALLOC_USER_SPACE $def_smp $def_modversions" \
      KVER=$kernelVersion \
      KDIR=$kernelBuild \
      PAGE_ATTR_FIX=$PAGE_ATTR_FIX \
      -j4

    cd $TMP
  }

fi

{ # install
  mkdir -p $out/lib/xorg
  cp -r common/usr/include $out
  cp -r common/usr/sbin $out
  cp -r common/usr/share $out
  mkdir $out/bin/
  cp -f common/usr/X11R6/bin/* $out/bin/
  # cp -r arch/$arch/lib $out/lib
  # what are those files used for?
  cp -r common/etc $out
  cp -r $DIR_DEPENDING_ON_XORG_VERSION/usr/X11R6/$lib_arch/* $out/lib/xorg

  # install kernel module
  if test -z "$libsOnly"; then
    t=$out/lib/modules/${kernelVersion}/kernel/drivers/misc
    mkdir -p $t

    cp ./common/lib/modules/fglrx/build_mod/2.6.x/fglrx.ko $t
  fi

  # should this be installed at all?
  # its used by the example fglrx_gamma only
  # don't use $out/lib/modules/dri because this will cause the kernel module
  # aggregator code to see both: kernel version and the dri direcotry. It'll
  # fail saying different kernel versions
  cp -r $TMP/arch/$arch/usr/X11R6/$lib_arch/modules/dri $out/lib
  cp -r $TMP/arch/$arch/usr/X11R6/$lib_arch/modules/dri/* $out/lib
  cp -r $TMP/arch/$arch/usr/X11R6/$lib_arch/*.so* $out/lib
  cp -r $TMP/arch/$arch/usr/X11R6/$lib_arch/fglrx/fglrx-libGL.so.1.2 $out/lib/fglrx-libGL.so.1.2
  cp -r $TMP/arch/$arch/usr/$lib_arch/* $out/lib
  ln -s libatiuki.so.1.0 $out/lib/libatiuki.so.1
  ln -s fglrx-libGL.so.1.2 $out/lib/libGL.so.1
  ln -s fglrx-libGL.so.1.2 $out/lib/libGL.so
  # FIXME : This file is missing or has changed versions
  #ln -s libfglrx_gamma.so.1.0 $out/lib/libfglrx_gamma.so.1
  # make xorg use the ati version
  ln -s $out/lib/xorg/modules/extensions/{fglrx/fglrx-libglx.so,libglx.so}
  # Correct some paths that are hardcoded into binary libs.
  if [ "$arch" ==  "x86_64" ]; then
    for lib in \
      xorg/modules/extensions/fglrx/fglrx-libglx.so \
      xorg/modules/glesx.so \
      dri/fglrx_dri.so \
      fglrx_dri.so \
      fglrx-libGL.so.1.2
    do
      oldPaths="/usr/X11R6/lib/modules/dri"
      newPaths="/run/opengl-driver/lib/dri"
      sed -i -e "s|$oldPaths|$newPaths|" $out/lib/$lib
    done
  else
    oldPaths="/usr/X11R6/lib32/modules/dri\x00/usr/lib32/dri"
    newPaths="/run/opengl-driver-32/lib/dri\x00/dev/null/dri"
    sed -i -e "s|$oldPaths|$newPaths|" \
      $out/lib/xorg/modules/extensions/fglrx/fglrx-libglx.so

    for lib in \
      dri/fglrx_dri.so \
      fglrx_dri.so \
      xorg/modules/glesx.so
    do
      oldPaths="/usr/X11R6/lib32/modules/dri/"
      newPaths="/run/opengl-driver-32/lib/dri"
      sed -i -e "s|$oldPaths|$newPaths|" $out/lib/$lib
    done

    oldPaths="/usr/X11R6/lib32/modules/dri\x00"
    newPaths="/run/opengl-driver-32/lib/dri"
    sed -i -e "s|$oldPaths|$newPaths|" $out/lib/fglrx-libGL.so.1.2
  fi
  # libstdc++ and gcc are needed by some libs
  for pelib1 in \
    fglrx_dri.so \
    dri/fglrx_dri.so
  do
    patchelf --remove-needed libX11.so.6 $out/lib/$pelib1
  done

  for pelib2 in \
    libatiadlxx.so \
    xorg/modules/glesx.so \
    dri/fglrx_dri.so \
    fglrx_dri.so \
    libaticaldd.so
  do
    patchelf --set-rpath $glibcDir/lib/:$libStdCxx/lib/ $out/lib/$pelib2
  done
}

if test -z "$libsOnly"; then

{ # build samples
  mkdir -p $out/bin
  mkdir -p samples
  cd samples
  tar xfz ../common/usr/src/ati/fglrx_sample_source.tgz
  eval "$patchPhaseSamples"


  ( # build and install fgl_glxgears
    cd fgl_glxgears;
    gcc -DGL_ARB_texture_multisample=1 -g \
    -I$mesa/include \
    -I$out/include \
    -L$mesa/lib -lGL -lGLU -lX11 -lm \
    -o $out/bin/fgl_glxgears -Wall fgl_glxgears.c
  )

  true || ( # build and install

    ###
    ## FIXME ?
    # doesn't build  undefined reference to `FGLRX_X11SetGamma'
    # which should be contained in -lfglrx_gamma
    # This should create $out/lib/libfglrx_gamma.so.1.0 ? because there is
    # a symlink named libfglrx_gamma.so.1 linking to libfglrx_gamma.so.1.0 in $out/lib/

    cd programs/fglrx_gamma
<<<<<<< HEAD
    gcc -fPIC -I${libXxf86vm.dev}/include \
	    -I${xf86vidmodeproto}/include \
	    -I$out/X11R6/include \
	    -L$out/lib \
	    -Wall -lm -lfglrx_gamma -lX11 -lXext -o $out/bin/fglrx_xgamma fglrx_xgamma.c
=======
    gcc -fPIC -I${libXxf86vm}/include \
      -I${xf86vidmodeproto}/include \
      -I$out/X11R6/include \
      -L$out/lib \
      -Wall -lm -lfglrx_gamma -lX11 -lXext -o $out/bin/fglrx_xgamma fglrx_xgamma.c
>>>>>>> 0e54c749
  )

  {
    # patch and copy statically linked qt libs used by amdcccle
    patchelf --set-interpreter $(echo $glibcDir/lib/ld-linux*.so.2) $TMP/arch/$arch/usr/share/ati/$lib_arch/libQtCore.so.4 &&
    patchelf  --set-rpath $gcc/$lib_arch/ $TMP/arch/$arch/usr/share/ati/$lib_arch/libQtCore.so.4 &&
    patchelf --set-rpath $gcc/$lib_arch/:$out/share/ati/:$libXrender/lib/:$libSM/lib/:$libICE/lib/:$libfontconfig/lib/:$libfreetype/lib/ $TMP/arch/$arch/usr/share/ati/$lib_arch/libQtGui.so.4 &&
    mkdir -p $out/share/ati
    cp -r $TMP/arch/$arch/usr/share/ati/$lib_arch/libQtCore.so.4 $out/share/ati/
    cp -r $TMP/arch/$arch/usr/share/ati/$lib_arch/libQtGui.so.4 $out/share/ati/
    # copy binaries and wrap them:
    BIN=$TMP/arch/$arch/usr/X11R6/bin
    patchelf --set-rpath $gcc/$lib_arch/:$out/share/ati/:$libXinerama/lib/:$libXrandr/lib/ $TMP/arch/$arch/usr/X11R6/bin/amdcccle
    patchelf --set-rpath $libXrender/lib/:$libXrandr/lib/ $TMP/arch/$arch/usr/X11R6/bin/aticonfig
    patchelf --shrink-rpath $BIN/amdcccle
    for prog in $BIN/*; do
      cp -f $prog $out/bin &&
      patchelf --set-interpreter $(echo $glibcDir/lib/ld-linux*.so.2) $out/bin/$(basename $prog) &&
      wrapProgram $out/bin/$(basename $prog) --prefix LD_LIBRARY_PATH : $out/lib/:$gcc/lib/:$out/share/ati/:$libXinerama/lib/:$libXrandr/lib/:$libfontconfig/lib/:$libfreetype/lib/:$LD_LIBRARY_PATH
    done
  }

  rm -f $out/lib/fglrx/switchlibglx && rm -f $out/lib/fglrx/switchlibGL

}

fi

for p in $extraDRIlibs; do
  for lib in $p/lib/*.so*; do
    ln -s $lib $out/lib/
  done
done<|MERGE_RESOLUTION|>--- conflicted
+++ resolved
@@ -262,19 +262,11 @@
     # a symlink named libfglrx_gamma.so.1 linking to libfglrx_gamma.so.1.0 in $out/lib/
 
     cd programs/fglrx_gamma
-<<<<<<< HEAD
     gcc -fPIC -I${libXxf86vm.dev}/include \
-	    -I${xf86vidmodeproto}/include \
-	    -I$out/X11R6/include \
-	    -L$out/lib \
-	    -Wall -lm -lfglrx_gamma -lX11 -lXext -o $out/bin/fglrx_xgamma fglrx_xgamma.c
-=======
-    gcc -fPIC -I${libXxf86vm}/include \
       -I${xf86vidmodeproto}/include \
       -I$out/X11R6/include \
       -L$out/lib \
       -Wall -lm -lfglrx_gamma -lX11 -lXext -o $out/bin/fglrx_xgamma fglrx_xgamma.c
->>>>>>> 0e54c749
   )
 
   {
