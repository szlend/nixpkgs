--- conflicted
+++ resolved
@@ -30,13 +30,8 @@
 
   buildInputs =
   [ pkgconfig libtool intltool libXmu lua agg alsaLib soundtouch
-<<<<<<< HEAD
-    openal desktop_file_utils gtk2 gtkglext libglade pangox_compat
+    openal desktop-file-utils gtk2 gtkglext libglade pangox_compat
     libGLU libpcap SDL zziplib ];
-=======
-    openal desktop-file-utils gtk2 gtkglext libglade pangox_compat
-    mesa_glu libpcap SDL zziplib ];
->>>>>>> 97693915
 
   configureFlags = [
     "--disable-glade"  # Failing on compile step
