<<<<<<< HEAD
{ stdenv, fetchurl, pkgconfig, e18, xlibs, libffi, pam, alsaLib, luajit, bzip2 }:
=======
{ stdenv, fetchurl, pkgconfig, e18, xlibs, libffi, pam, alsaLib, luajit, set_freqset_setuid ? false }:
>>>>>>> 30431e71
stdenv.mkDerivation rec {
  name = "enlightenment-${version}";
  version = "0.18.8";
  src = fetchurl {
    url = "http://download.enlightenment.org/rel/apps/enlightenment/${name}.tar.gz";
    sha256 = "1fsigbrknkwy909p1gqwxag1bar3p413s4f6fq3qnbsd6gjbvj8l";
  };
  buildInputs = [ pkgconfig e18.efl e18.elementary xlibs.libxcb xlibs.xcbutilkeysyms xlibs.libXrandr libffi pam alsaLib luajit bzip2 ];
  preConfigure = ''
    export NIX_CFLAGS_COMPILE="-I${e18.efl}/include/eo-1 -I${e18.efl}/include/ecore-imf-1 -I${e18.efl}/include/ethumb-client-1 -I${e18.efl}/include/ethumb-1 $NIX_CFLAGS_COMPILE"
  '';

  # this is a hack and without this cpufreq module is not working:
  #   when set_freqset_setuid is true and "e18_freqset" is set in setuidPrograms (this is taken care of in e18 NixOS module),
  #   then this postInstall does the folowing:
  #   1. moves the "freqset" binary to "e18_freqset",
  #   2. linkes "e18_freqset" to enlightenment/bin so that,
  #   3. setuidPrograms detects it and makes appropriate stuff to /var/setuid-wrappers/e18_freqset,
  #   4. and finaly, linkes /var/setuid-wrappers/e18_freqset to original destination where enlightenment wants it
  postInstall = if set_freqset_setuid then ''
    export CPUFREQ_DIRPATH=`readlink -f $out/lib/enlightenment/modules/cpufreq/linux-gnu-*`;
    mv $CPUFREQ_DIRPATH/freqset $CPUFREQ_DIRPATH/e18_freqset
    ln -sv $CPUFREQ_DIRPATH/e18_freqset $out/bin/e18_freqset
    ln -sv /var/setuid-wrappers/e18_freqset $CPUFREQ_DIRPATH/freqset
  '' else "";
  meta = {
    description = "The Compositing Window Manager and Desktop Shell";
    homepage = http://enlightenment.org/;
    maintainers = [ stdenv.lib.maintainers.matejc ];
    platforms = stdenv.lib.platforms.linux;
    license = stdenv.lib.licenses.bsd2;
  };
}<|MERGE_RESOLUTION|>--- conflicted
+++ resolved
@@ -1,8 +1,5 @@
-<<<<<<< HEAD
-{ stdenv, fetchurl, pkgconfig, e18, xlibs, libffi, pam, alsaLib, luajit, bzip2 }:
-=======
-{ stdenv, fetchurl, pkgconfig, e18, xlibs, libffi, pam, alsaLib, luajit, set_freqset_setuid ? false }:
->>>>>>> 30431e71
+{ stdenv, fetchurl, pkgconfig, e18, xlibs, libffi, pam, alsaLib, luajit, bzip2, set_freqset_setuid ? false }:
+
 stdenv.mkDerivation rec {
   name = "enlightenment-${version}";
   version = "0.18.8";
