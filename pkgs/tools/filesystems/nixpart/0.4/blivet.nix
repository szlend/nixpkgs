--- conflicted
+++ resolved
@@ -1,12 +1,6 @@
 { stdenv, fetchurl, buildPythonPackage, pykickstart, pyparted, pyblock
 , libselinux, cryptsetup, multipath_tools, lsof, utillinux
-<<<<<<< HEAD
 , useNixUdev ? true, libudev ? null
-# This is only used when useNixUdev is false
-, udevSoMajor ? 1
-=======
-, useNixUdev ? true, udev ? null
->>>>>>> b809f886
 }:
 
 assert useNixUdev -> libudev != null;
