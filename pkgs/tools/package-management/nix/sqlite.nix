--- conflicted
+++ resolved
@@ -4,19 +4,11 @@
 }:
 
 stdenv.mkDerivation rec {
-<<<<<<< HEAD
-  name = "nix-0.16pre23483";
-
-  src = fetchurl {
-    url = "http://hydra.nixos.org/build/608299/download/4/${name}.tar.bz2";
-    sha256 = "464baf7b8b5976a10585d51857543c2b63e1e29b2380cede79a710eac5ee07e4";
-=======
   name = "nix-1.0pre23431";
 
   src = fetchurl {
     url = "http://hydra.nixos.org/build/605509/download/4/${name}.tar.bz2";
     sha256 = "63999912e1e139333f658cf1dd8fb80c8d894d127888067695b37e44e5d0ac07";
->>>>>>> ce73a758
   };
 
   buildInputs = [ perl curl openssl ];
