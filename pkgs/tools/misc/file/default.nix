--- conflicted
+++ resolved
@@ -1,21 +1,13 @@
 {stdenv, fetchurl, zlib}:
- 
+
 stdenv.mkDerivation rec {
   name = "file-5.11";
 
   buildInputs = [ zlib ];
 
   src = fetchurl {
-<<<<<<< HEAD
     url = "ftp://ftp.astron.com/pub/file/${name}.tar.gz";
     sha256 = "c70ae29a28c0585f541d5916fc3248c3e91baa481f63d7ccec53d1534cbcc9b7";
-=======
-    urls = [
-      ftp://ftp.astron.com/pub/file/file-5.04.tar.gz
-      http://pkgs.fedoraproject.org/repo/pkgs/file/file-5.04.tar.gz/accade81ff1cc774904b47c72c8aeea0/file-5.04.tar.gz
-    ];
-    sha256 = "0316lj3jxmp2g8azv0iykmmwjsnjanq93bklccwb6k77jiwnx7jc";
->>>>>>> 9ada368e
   };
 
   meta = {
