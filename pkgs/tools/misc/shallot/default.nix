--- conflicted
+++ resolved
@@ -5,12 +5,6 @@
 stdenv.mkDerivation rec {
   pname = "shallot";
   version = "0.0.3";
-<<<<<<< HEAD
-in stdenv.mkDerivation {
-  pname = "shallot";
-  inherit version;
-=======
->>>>>>> 8943fb5f
 
   src = fetchFromGitHub {
     owner = "katmagic";
