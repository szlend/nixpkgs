--- conflicted
+++ resolved
@@ -51,13 +51,7 @@
   buildInputs = lib.optionals interactive [
     runtimeShellPackage
     readline
-<<<<<<< HEAD
-  ] ++ lib.optionals stdenv.isDarwin [
-=======
-  ] ++ lib.optionals withSigsegv [
-    libsigsegv
   ] ++ lib.optionals stdenv.hostPlatform.isDarwin [
->>>>>>> f0e657f3
     locale
   ];
 
