# Rust {#rust}

To install the rust compiler and cargo put

```
rustc
cargo
```

into the `environment.systemPackages` or bring them into
scope with `nix-shell -p rustc cargo`.

For other versions such as daily builds (beta and nightly),
use either `rustup` from nixpkgs (which will manage the rust installation in your home directory),
or use Mozilla's [Rust nightlies overlay](#using-the-rust-nightlies-overlay).

## Compiling Rust applications with Cargo

Rust applications are packaged by using the `buildRustPackage` helper from `rustPlatform`:

```
{ lib, rustPlatform }:

rustPlatform.buildRustPackage rec {
  pname = "ripgrep";
  version = "12.1.1";

  src = fetchFromGitHub {
    owner = "BurntSushi";
    repo = pname;
    rev = version;
    sha256 = "1hqps7l5qrjh9f914r5i6kmcz6f1yb951nv4lby0cjnp5l253kps";
  };

  cargoSha256 = "03wf9r2csi6jpa7v5sw5lpxkrk4wfzwmzx7k3991q3bdjzcwnnwp";

  meta = with lib; {
    description = "A fast line-oriented regex search tool, similar to ag and ack";
    homepage = "https://github.com/BurntSushi/ripgrep";
    license = licenses.unlicense;
    maintainers = [ maintainers.tailhook ];
  };
}
```

`buildRustPackage` requires either the `cargoSha256` or the
`cargoHash` attribute which is computed over all crate sources of this
package. `cargoHash256` is used for traditional Nix SHA-256 hashes,
such as the one in the example above. `cargoHash` should instead be
used for [SRI](https://www.w3.org/TR/SRI/) hashes. For example:

```
  cargoHash = "sha256-l1vL2ZdtDRxSGvP0X/l3nMw8+6WF67KPutJEzUROjg8=";
```

Both types of hashes are permitted when contributing to nixpkgs. The
Cargo hash is obtained by inserting a fake checksum into the
expression and building the package once. The correct checksum can
then be taken from the failed build. A fake hash can be used for
`cargoSha256` as follows:

```
  cargoSha256 = lib.fakeSha256;
```

For `cargoHash` you can use:

```
  cargoHash = lib.fakeHash;
```

Per the instructions in the [Cargo Book](https://doc.rust-lang.org/cargo/guide/cargo-toml-vs-cargo-lock.html)
best practices guide, Rust applications should always commit the `Cargo.lock`
file in git to ensure a reproducible build. However, a few packages do not, and
Nix depends on this file, so if it is missing you can use `cargoPatches` to
apply it in the `patchPhase`. Consider sending a PR upstream with a note to the
maintainer describing why it's important to include in the application.

The fetcher will verify that the `Cargo.lock` file is in sync with the `src`
attribute, and fail the build if not. It will also will compress the vendor
directory into a tar.gz archive.

The tarball with vendored dependencies contains a directory with the
package's `name`, which is normally composed of `pname` and
`version`. This means that the vendored dependencies hash
(`cargoSha256`/`cargoHash`) is dependent on the package name and
version. The `cargoDepsName` attribute can be used to use another name
for the directory of vendored dependencies. For example, the hash can
be made invariant to the version by setting `cargoDepsName` to
`pname`:

```nix
rustPlatform.buildRustPackage rec {
  pname = "broot";
  version = "1.2.0";

  src = fetchCrate {
    inherit pname version;
    sha256 = "1mqaynrqaas82f5957lx31x80v74zwmwmjxxlbywajb61vh00d38";
  };

  cargoHash = "sha256-JmBZcDVYJaK1cK05cxx5BrnGWp4t8ca6FLUbvIot67s=";
  cargoDepsName = pname;

  # ...
}
```


### Cross compilation

By default, Rust packages are compiled for the host platform, just like any
other package is.  The `--target` passed to rust tools is computed from this.
By default, it takes the `stdenv.hostPlatform.config` and replaces components
where they are known to differ. But there are ways to customize the argument:

 - To choose a different target by name, define
   `stdenv.hostPlatform.rustc.config` as that name (a string), and that
   name will be used instead.

   For example:
   ```nix
   import <nixpkgs> {
     crossSystem = (import <nixpkgs/lib>).systems.examples.armhf-embedded // {
       rustc.config = "thumbv7em-none-eabi";
     };
   }
   ```
   will result in:
   ```shell
   --target thumbv7em-none-eabi
   ```

 - To pass a completely custom target, define
   `stdenv.hostPlatform.rustc.config` with its name, and
   `stdenv.hostPlatform.rustc.platform` with the value.  The value will be
   serialized to JSON in a file called
   `${stdenv.hostPlatform.rustc.config}.json`, and the path of that file
   will be used instead.

   For example:
   ```nix
   import <nixpkgs> {
     crossSystem = (import <nixpkgs/lib>).systems.examples.armhf-embedded // {
       rustc.config = "thumb-crazy";
       rustc.platform = { foo = ""; bar = ""; };
     };
   }
   ```
<<<<<<< HEAD

=======
>>>>>>> fe7df3f3
   will result in:
   ```shell
   --target /nix/store/asdfasdfsadf-thumb-crazy.json # contains {"foo":"","bar":""}
   ```

Finally, as an ad-hoc escape hatch, a computed target (string or JSON file
path) can be passed directly to `buildRustPackage`:

```nix
pkgs.rustPlatform.buildRustPackage {
  /* ... */
  target = "x86_64-fortanix-unknown-sgx";
}
```

This is useful to avoid rebuilding Rust tools, since they are actually target
agnostic and don't need to be rebuilt. But in the future, we should always
build the Rust tools and standard library crates separately so there is no
reason not to take the `stdenv.hostPlatform.rustc`-modifying approach, and the
ad-hoc escape hatch to `buildRustPackage` can be removed.

Note that currently custom targets aren't compiled with `std`, so `cargo test`
will fail. This can be ignored by adding `doCheck = false;` to your derivation.

### Running package tests

When using `buildRustPackage`, the `checkPhase` is enabled by default and runs
`cargo test` on the package to build. To make sure that we don't compile the
sources twice and to actually test the artifacts that will be used at runtime,
the tests will be ran in the `release` mode by default.

However, in some cases the test-suite of a package doesn't work properly in the
`release` mode. For these situations, the mode for `checkPhase` can be changed like
so:

```nix
rustPlatform.buildRustPackage {
  /* ... */
  checkType = "debug";
}
```

Please note that the code will be compiled twice here: once in `release` mode
for the `buildPhase`, and again in `debug` mode for the `checkPhase`.

Test flags, e.g., `--features xxx/yyy`, can be passed to `cargo test` via the
`cargoTestFlags` attribute.

Another attribute, called `checkFlags`, is used to pass arguments to the test
binary itself, as stated
(here)[https://doc.rust-lang.org/cargo/commands/cargo-test.html].

#### Tests relying on the structure of the `target/` directory

Some tests may rely on the structure of the `target/` directory. Those tests
are likely to fail because we use `cargo --target` during the build. This means that
the artifacts
[are stored in `target/<architecture>/release/`](https://doc.rust-lang.org/cargo/guide/build-cache.html),
rather than in `target/release/`.

This can only be worked around by patching the affected tests accordingly.

#### Disabling package-tests

In some instances, it may be necessary to disable testing altogether (with `doCheck = false;`):

* If no tests exist -- the `checkPhase` should be explicitly disabled to skip
  unnecessary build steps to speed up the build.
* If tests are highly impure (e.g. due to network usage).

There will obviously be some corner-cases not listed above where it's sensible to disable tests.
The above are just guidelines, and exceptions may be granted on a case-by-case basis.

However, please check if it's possible to disable a problematic subset of the
test suite and leave a comment explaining your reasoning.

#### Setting `test-threads`

`buildRustPackage` will use parallel test threads by default,
sometimes it may be necessary to disable this so the tests run consecutively.

```nix
rustPlatform.buildRustPackage {
  /* ... */
  dontUseCargoParallelTests = true;
}
```

### Building a package in `debug` mode

By default, `buildRustPackage` will use `release` mode for builds. If a package
should be built in `debug` mode, it can be configured like so:

```nix
rustPlatform.buildRustPackage {
  /* ... */
  buildType = "debug";
}
```

In this scenario, the `checkPhase` will be ran in `debug` mode as well.

### Custom `build`/`install`-procedures

Some packages may use custom scripts for building/installing, e.g. with a `Makefile`.
In these cases, it's recommended to override the `buildPhase`/`installPhase`/`checkPhase`.

Otherwise, some steps may fail because of the modified directory structure of `target/`.

### Building a crate with an absent or out-of-date Cargo.lock file

`buildRustPackage` needs a `Cargo.lock` file to get all dependencies in the
source code in a reproducible way. If it is missing or out-of-date one can use
the `cargoPatches` attribute to update or add it.

```
rustPlatform.buildRustPackage rec {
  (...)
  cargoPatches = [
    # a patch file to add/update Cargo.lock in the source code
    ./add-Cargo.lock.patch
  ];
}
```

## Compiling non-Rust packages that include Rust code

Several non-Rust packages incorporate Rust code for performance- or
security-sensitive parts. `rustPlatform` exposes several functions and
hooks that can be used to integrate Cargo in non-Rust packages.

### Vendoring of dependencies

Since network access is not allowed in sandboxed builds, Rust crate
dependencies need to be retrieved using a fetcher. `rustPlatform`
provides the `fetchCargoTarball` fetcher, which vendors all
dependencies of a crate. For example, given a source path `src`
containing `Cargo.toml` and `Cargo.lock`, `fetchCargoTarball`
can be used as follows:

```nix
cargoDeps = rustPlatform.fetchCargoTarball {
  inherit src;
  hash = "sha256-BoHIN/519Top1NUBjpB/oEMqi86Omt3zTQcXFWqrek0=";
};
```

The `src` attribute is required, as well as a hash specified through
one of the `sha256` or `hash` attributes. The following optional
attributes can also be used:

* `name`: the name that is used for the dependencies tarball.  If
  `name` is not specified, then the name `cargo-deps` will be used.
* `sourceRoot`: when the `Cargo.lock`/`Cargo.toml` are in a
  subdirectory, `sourceRoot` specifies the relative path to these
  files.
* `patches`: patches to apply before vendoring. This is useful when
  the `Cargo.lock`/`Cargo.toml` files need to be patched before
  vendoring.

### Hooks

`rustPlatform` provides the following hooks to automate Cargo builds:

* `cargoSetupHook`: configure Cargo to use depenencies vendored
  through `fetchCargoTarball`. This hook uses the `cargoDeps`
  environment variable to find the vendored dependencies. If a project
  already vendors its dependencies, the variable `cargoVendorDir` can
  be used instead. When the `Cargo.toml`/`Cargo.lock` files are not in
  `sourceRoot`, then the optional `cargoRoot` is used to specify the
  Cargo root directory relative to `sourceRoot`.
* `cargoBuildHook`: use Cargo to build a crate. If the crate to be
  built is a crate in e.g. a Cargo workspace, the relative path to the
  crate to build can be set through the optional `buildAndTestSubdir`
  environment variable. Additional Cargo build flags can be passed
  through `cargoBuildFlags`.
* `maturinBuildHook`: use [Maturin](https://github.com/PyO3/maturin)
  to build a Python wheel. Similar to `cargoBuildHook`, the optional
  variable `buildAndTestSubdir` can be used to build a crate in a
  Cargo workspace. Additional maturin flags can be passed through
  `maturinBuildFlags`.
* `cargoCheckHook`: run tests using Cargo. The build type for checks
  can be set using `cargoCheckType`. Additional flags can be passed to
  the tests using `checkFlags` and `checkFlagsArray`. By default,
  tests are run in parallel. This can be disabled by setting
  `dontUseCargoParallelTests`.
* `cargoInstallHook`: install binaries and static/shared libraries
  that were built using `cargoBuildHook`.

### Examples

#### Python package using `setuptools-rust`

For Python packages using `setuptools-rust`, you can use
`fetchCargoTarball` and `cargoSetupHook` to retrieve and set up Cargo
dependencies. The build itself is then performed by
`buildPythonPackage`.

The following example outlines how the `tokenizers` Python package is
built. Since the Python package is in the `source/bindings/python`
directory of the *tokenizers* project's source archive, we use
`sourceRoot` to point the tooling to this directory:

```nix
{ fetchFromGitHub
, buildPythonPackage
, rustPlatform
, setuptools-rust
}:

buildPythonPackage rec {
  pname = "tokenizers";
  version = "0.10.0";

  src = fetchFromGitHub {
    owner = "huggingface";
    repo = pname;
    rev = "python-v${version}";
    hash = "sha256-rQ2hRV52naEf6PvRsWVCTN7B1oXAQGmnpJw4iIdhamw=";
  };

  cargoDeps = rustPlatform.fetchCargoTarball {
    inherit src sourceRoot;
    name = "${pname}-${version}";
    hash = "sha256-BoHIN/519Top1NUBjpB/oEMqi86Omt3zTQcXFWqrek0=";
  };

  sourceRoot = "source/bindings/python";

  nativeBuildInputs = [ setuptools-rust ] ++ (with rustPlatform; [
    cargoSetupHook
    rust.cargo
    rust.rustc
  ]);

  # ...
}
```

In some projects, the Rust crate is not in the main Python source
directory.  In such cases, the `cargoRoot` attribute can be used to
specify the crate's directory relative to `sourceRoot`. In the
following example, the crate is in `src/rust`, as specified in the
`cargoRoot` attribute. Note that we also need to specify the correct
path for `fetchCargoTarball`.

```nix

{ buildPythonPackage
, fetchPypi
, rustPlatform
, setuptools-rust
, openssl
}:

buildPythonPackage rec {
  pname = "cryptography";
  version = "3.4.2"; # Also update the hash in vectors.nix

  src = fetchPypi {
    inherit pname version;
    sha256 = "1i1mx5y9hkyfi9jrrkcw804hmkcglxi6rmf7vin7jfnbr2bf4q64";
  };

  cargoDeps = rustPlatform.fetchCargoTarball {
    inherit src;
    sourceRoot = "${pname}-${version}/${cargoRoot}";
    name = "${pname}-${version}";
    hash = "sha256-PS562W4L1NimqDV2H0jl5vYhL08H9est/pbIxSdYVfo=";
  };

  cargoRoot = "src/rust";

  # ...
}
```

#### Python package using `maturin`

Python packages that use [Maturin](https://github.com/PyO3/maturin)
can be built with `fetchCargoTarball`, `cargoSetupHook`, and
`maturinBuildHook`. For example, the following (partial) derivation
builds the `retworkx` Python package. `fetchCargoTarball` and
`cargoSetupHook` are used to fetch and set up the crate dependencies.
`maturinBuildHook` is used to perform the build.

```nix
{ lib
, buildPythonPackage
, rustPlatform
, fetchFromGitHub
}:

buildPythonPackage rec {
  pname = "retworkx";
  version = "0.6.0";

  src = fetchFromGitHub {
    owner = "Qiskit";
    repo = "retworkx";
    rev = version;
    sha256 = "11n30ldg3y3y6qxg3hbj837pnbwjkqw3nxq6frds647mmmprrd20";
  };

  cargoDeps = rustPlatform.fetchCargoTarball {
    inherit src;
    name = "${pname}-${version}";
    hash = "sha256-heOBK8qi2nuc/Ib+I/vLzZ1fUUD/G/KTw9d7M4Hz5O0=";
  };

  format = "pyproject";

  nativeBuildInputs = with rustPlatform; [ cargoSetupHook maturinBuildHook ];

  # ...
}
```

## Compiling Rust crates using Nix instead of Cargo

### Simple operation

When run, `cargo build` produces a file called `Cargo.lock`,
containing pinned versions of all dependencies. Nixpkgs contains a
tool called `carnix` (`nix-env -iA nixos.carnix`), which can be used
to turn a `Cargo.lock` into a Nix expression.

That Nix expression calls `rustc` directly (hence bypassing Cargo),
and can be used to compile a crate and all its dependencies. Here is
an example for a minimal `hello` crate:


    $ cargo new hello
    $ cd hello
    $ cargo build
     Compiling hello v0.1.0 (file:///tmp/hello)
      Finished dev [unoptimized + debuginfo] target(s) in 0.20 secs
    $ carnix -o hello.nix --src ./. Cargo.lock --standalone
    $ nix-build hello.nix -A hello_0_1_0

Now, the file produced by the call to `carnix`, called `hello.nix`, looks like:

```
# Generated by carnix 0.6.5: carnix -o hello.nix --src ./. Cargo.lock --standalone
{ stdenv, buildRustCrate, fetchgit }:
let kernel = stdenv.buildPlatform.parsed.kernel.name;
    # ... (content skipped)
in
rec {
  hello = f: hello_0_1_0 { features = hello_0_1_0_features { hello_0_1_0 = f; }; };
  hello_0_1_0_ = { dependencies?[], buildDependencies?[], features?[] }: buildRustCrate {
    crateName = "hello";
    version = "0.1.0";
    authors = [ "pe@pijul.org <pe@pijul.org>" ];
    src = ./.;
    inherit dependencies buildDependencies features;
  };
  hello_0_1_0 = { features?(hello_0_1_0_features {}) }: hello_0_1_0_ {};
  hello_0_1_0_features = f: updateFeatures f (rec {
        hello_0_1_0.default = (f.hello_0_1_0.default or true);
    }) [ ];
}
```

In particular, note that the argument given as `--src` is copied
verbatim to the source. If we look at a more complicated
dependencies, for instance by adding a single line `libc="*"` to our
`Cargo.toml`, we first need to run `cargo build` to update the
`Cargo.lock`. Then, `carnix` needs to be run again, and produces the
following nix file:

```
# Generated by carnix 0.6.5: carnix -o hello.nix --src ./. Cargo.lock --standalone
{ stdenv, buildRustCrate, fetchgit }:
let kernel = stdenv.buildPlatform.parsed.kernel.name;
    # ... (content skipped)
in
rec {
  hello = f: hello_0_1_0 { features = hello_0_1_0_features { hello_0_1_0 = f; }; };
  hello_0_1_0_ = { dependencies?[], buildDependencies?[], features?[] }: buildRustCrate {
    crateName = "hello";
    version = "0.1.0";
    authors = [ "pe@pijul.org <pe@pijul.org>" ];
    src = ./.;
    inherit dependencies buildDependencies features;
  };
  libc_0_2_36_ = { dependencies?[], buildDependencies?[], features?[] }: buildRustCrate {
    crateName = "libc";
    version = "0.2.36";
    authors = [ "The Rust Project Developers" ];
    sha256 = "01633h4yfqm0s302fm0dlba469bx8y6cs4nqc8bqrmjqxfxn515l";
    inherit dependencies buildDependencies features;
  };
  hello_0_1_0 = { features?(hello_0_1_0_features {}) }: hello_0_1_0_ {
    dependencies = mapFeatures features ([ libc_0_2_36 ]);
  };
  hello_0_1_0_features = f: updateFeatures f (rec {
    hello_0_1_0.default = (f.hello_0_1_0.default or true);
    libc_0_2_36.default = true;
  }) [ libc_0_2_36_features ];
  libc_0_2_36 = { features?(libc_0_2_36_features {}) }: libc_0_2_36_ {
    features = mkFeatures (features.libc_0_2_36 or {});
  };
  libc_0_2_36_features = f: updateFeatures f (rec {
    libc_0_2_36.default = (f.libc_0_2_36.default or true);
    libc_0_2_36.use_std =
      (f.libc_0_2_36.use_std or false) ||
      (f.libc_0_2_36.default or false) ||
      (libc_0_2_36.default or false);
  }) [];
}
```

Here, the `libc` crate has no `src` attribute, so `buildRustCrate`
will fetch it from [crates.io](https://crates.io). A `sha256`
attribute is still needed for Nix purity.

### Handling external dependencies

Some crates require external libraries. For crates from
[crates.io](https://crates.io), such libraries can be specified in
`defaultCrateOverrides` package in nixpkgs itself.

Starting from that file, one can add more overrides, to add features
or build inputs by overriding the hello crate in a seperate file.

```
with import <nixpkgs> {};
((import ./hello.nix).hello {}).override {
  crateOverrides = defaultCrateOverrides // {
    hello = attrs: { buildInputs = [ openssl ]; };
  };
}
```

Here, `crateOverrides` is expected to be a attribute set, where the
key is the crate name without version number and the value a function.
The function gets all attributes passed to `buildRustCrate` as first
argument and returns a set that contains all attribute that should be
overwritten.

For more complicated cases, such as when parts of the crate's
derivation depend on the crate's version, the `attrs` argument of
the override above can be read, as in the following example, which
patches the derivation:

```
with import <nixpkgs> {};
((import ./hello.nix).hello {}).override {
  crateOverrides = defaultCrateOverrides // {
    hello = attrs: lib.optionalAttrs (lib.versionAtLeast attrs.version "1.0")  {
      postPatch = ''
        substituteInPlace lib/zoneinfo.rs \
          --replace "/usr/share/zoneinfo" "${tzdata}/share/zoneinfo"
      '';
    };
  };
}
```

Another situation is when we want to override a nested
dependency. This actually works in the exact same way, since the
`crateOverrides` parameter is forwarded to the crate's
dependencies. For instance, to override the build inputs for crate
`libc` in the example above, where `libc` is a dependency of the main
crate, we could do:

```
with import <nixpkgs> {};
((import hello.nix).hello {}).override {
  crateOverrides = defaultCrateOverrides // {
    libc = attrs: { buildInputs = []; };
  };
}
```

### Options and phases configuration

Actually, the overrides introduced in the previous section are more
general. A number of other parameters can be overridden:

- The version of rustc used to compile the crate:

  ```
  (hello {}).override { rust = pkgs.rust; };
  ```

- Whether to build in release mode or debug mode (release mode by
  default):

  ```
  (hello {}).override { release = false; };
  ```

- Whether to print the commands sent to rustc when building
  (equivalent to `--verbose` in cargo:

  ```
  (hello {}).override { verbose = false; };
  ```

- Extra arguments to be passed to `rustc`:

  ```
  (hello {}).override { extraRustcOpts = "-Z debuginfo=2"; };
  ```

- Phases, just like in any other derivation, can be specified using
  the following attributes: `preUnpack`, `postUnpack`, `prePatch`,
  `patches`, `postPatch`, `preConfigure` (in the case of a Rust crate,
  this is run before calling the "build" script), `postConfigure`
  (after the "build" script),`preBuild`, `postBuild`, `preInstall` and
  `postInstall`. As an example, here is how to create a new module
  before running the build script:

  ```
  (hello {}).override {
    preConfigure = ''
       echo "pub const PATH=\"${hi.out}\";" >> src/path.rs"
    '';
  };
  ```

### Features

One can also supply features switches. For example, if we want to
compile `diesel_cli` only with the `postgres` feature, and no default
features, we would write:

```
(callPackage ./diesel.nix {}).diesel {
  default = false;
  postgres = true;
}
```

Where `diesel.nix` is the file generated by Carnix, as explained above.


## Setting Up `nix-shell`
Oftentimes you want to develop code from within `nix-shell`. Unfortunately
`buildRustCrate` does not support common `nix-shell` operations directly
(see [this issue](https://github.com/NixOS/nixpkgs/issues/37945))
so we will use `stdenv.mkDerivation` instead.

Using the example `hello` project above, we want to do the following:
- Have access to `cargo` and `rustc`
- Have the `openssl` library available to a crate through it's _normal_
  compilation mechanism (`pkg-config`).

A typical `shell.nix` might look like:

```
with import <nixpkgs> {};

stdenv.mkDerivation {
  name = "rust-env";
  nativeBuildInputs = [
    rustc cargo

    # Example Build-time Additional Dependencies
    pkg-config
  ];
  buildInputs = [
    # Example Run-time Additional Dependencies
    openssl
  ];

  # Set Environment Variables
  RUST_BACKTRACE = 1;
}
```

You should now be able to run the following:
```
$ nix-shell --pure
$ cargo build
$ cargo test
```

### Controlling Rust Version Inside `nix-shell`
To control your rust version (i.e. use nightly) from within `shell.nix` (or
other nix expressions) you can use the following `shell.nix`

```
# Latest Nightly
with import <nixpkgs> {};
let src = fetchFromGitHub {
      owner = "mozilla";
      repo = "nixpkgs-mozilla";
      # commit from: 2019-05-15
      rev = "9f35c4b09fd44a77227e79ff0c1b4b6a69dff533";
      sha256 = "18h0nvh55b5an4gmlgfbvwbyqj91bklf1zymis6lbdh75571qaz0";
   };
in
with import "${src.out}/rust-overlay.nix" pkgs pkgs;
stdenv.mkDerivation {
  name = "rust-env";
  buildInputs = [
    # Note: to use stable, just replace `nightly` with `stable`
    latest.rustChannels.nightly.rust

    # Add some extra dependencies from `pkgs`
    pkg-config openssl
  ];

  # Set Environment Variables
  RUST_BACKTRACE = 1;
}
```

Now run:
```
$ rustc --version
rustc 1.26.0-nightly (188e693b3 2018-03-26)
```

To see that you are using nightly.


## Using the Rust nightlies overlay

Mozilla provides an overlay for nixpkgs to bring a nightly version of Rust into scope.
This overlay can _also_ be used to install recent unstable or stable versions
of Rust, if desired.

### Rust overlay installation

You can use this overlay by either changing your local nixpkgs configuration,
or by adding the overlay declaratively in a nix expression,  e.g. in `configuration.nix`.
For more information see [#sec-overlays-install](the manual on installing overlays).

#### Imperative rust overlay installation

Clone [nixpkgs-mozilla](https://github.com/mozilla/nixpkgs-mozilla),
and create a symbolic link to the file
[rust-overlay.nix](https://github.com/mozilla/nixpkgs-mozilla/blob/master/rust-overlay.nix)
in the `~/.config/nixpkgs/overlays` directory.

    $ git clone https://github.com/mozilla/nixpkgs-mozilla.git
    $ mkdir -p ~/.config/nixpkgs/overlays
    $ ln -s $(pwd)/nixpkgs-mozilla/rust-overlay.nix ~/.config/nixpkgs/overlays/rust-overlay.nix

### Declarative rust overlay installation

Add the following to your `configuration.nix`, `home-configuration.nix`, `shell.nix`, or similar:

```
{ pkgs ? import <nixpkgs> {
    overlays = [
      (import (builtins.fetchTarball https://github.com/mozilla/nixpkgs-mozilla/archive/master.tar.gz))
      # Further overlays go here
    ];
  };
};
```

Note that this will fetch the latest overlay version when rebuilding your system.

### Rust overlay usage

The overlay contains attribute sets corresponding to different versions of the rust toolchain, such as:

* `latest.rustChannels.stable`
* `latest.rustChannels.nightly`
* a function `rustChannelOf`, called as `(rustChannelOf { date = "2018-04-11"; channel = "nightly"; })`, or...
* `(nixpkgs.rustChannelOf { rustToolchain = ./rust-toolchain; })` if you have a local `rust-toolchain` file (see https://github.com/mozilla/nixpkgs-mozilla#using-in-nix-expressions for an example)

Each of these contain packages such as `rust`, which contains your usual rust development tools with the respective toolchain chosen.
For example, you might want to add `latest.rustChannels.stable.rust` to the list of packages in your configuration.

Imperatively, the latest stable version can be installed with the following command:

    $ nix-env -Ai nixpkgs.latest.rustChannels.stable.rust

Or using the attribute with nix-shell:

    $ nix-shell -p nixpkgs.latest.rustChannels.stable.rust

Substitute the `nixpkgs` prefix with `nixos` on NixOS.
To install the beta or nightly channel, "stable" should be substituted by
"nightly" or "beta", or
use the function provided by this overlay to pull a version based on a
build date.

The overlay automatically updates itself as it uses the same source as
[rustup](https://www.rustup.rs/).<|MERGE_RESOLUTION|>--- conflicted
+++ resolved
@@ -147,10 +147,6 @@
      };
    }
    ```
-<<<<<<< HEAD
-
-=======
->>>>>>> fe7df3f3
    will result in:
    ```shell
    --target /nix/store/asdfasdfsadf-thumb-crazy.json # contains {"foo":"","bar":""}
